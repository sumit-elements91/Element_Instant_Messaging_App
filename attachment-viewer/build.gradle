--- conflicted
+++ resolved
@@ -53,13 +53,8 @@
     implementation 'io.reactivex.rxjava2:rxandroid:2.1.1'
 
     implementation "org.jetbrains.kotlin:kotlin-stdlib:$kotlin_version"
-<<<<<<< HEAD
-    implementation 'androidx.core:core-ktx:1.3.2'
-    implementation 'androidx.appcompat:appcompat:1.2.0'
-=======
     implementation 'androidx.core:core-ktx:1.5.0'
     implementation 'androidx.appcompat:appcompat:1.3.0'
->>>>>>> 7f96749d
     implementation "androidx.recyclerview:recyclerview:1.2.0"
 
     implementation 'com.google.android.material:material:1.3.0'
