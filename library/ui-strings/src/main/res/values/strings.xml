--- conflicted
+++ resolved
@@ -3318,10 +3318,9 @@
     <string name="device_manager_session_rename_edit_hint">Session name</string>
     <string name="device_manager_session_rename_description">Custom session names can help you recognize your devices more easily.</string>
     <string name="device_manager_session_rename_warning">Please be aware that session names are also visible to people you communicate with.</string>
-<<<<<<< HEAD
     <string name="device_manager_sessions_sign_in_with_qr_code_title">SIGN IN WITH QR CODE</string>
     <string name="device_manager_sessions_sign_in_with_qr_code_description">You can use this device to sign in a mobile or web device with a QR code. There are two ways to do this:</string>
-=======
+
     <string name="device_manager_learn_more_sessions_inactive_title">Inactive sessions</string>
     <string name="device_manager_learn_more_sessions_inactive">Inactive sessions are sessions you have not used in some time, but they continue to receive encryption keys.\n\nRemoving inactive sessions improves security and performance, and makes it easier for you to identify if a new session is suspicious.</string>
     <string name="device_manager_learn_more_sessions_unverified_title">Unverified sessions</string>
@@ -3330,7 +3329,6 @@
     <string name="device_manager_learn_more_sessions_verified">Verified sessions have logged in with your credentials and then been verified, either using your secure passphrase or by cross-verifying.\n\nThis means they hold encryption keys for your previous messages, and confirm to other users you are communicating with that these sessions are really you.</string>
     <string name="device_manager_learn_more_session_rename_title">Renaming sessions</string>
     <string name="device_manager_learn_more_session_rename">Other users in direct messages and rooms that you join are able to view a full list of your sessions.\n\nThis provides them with confidence that they are really speaking to you, but it also means they can see the session name you enter here.</string>
->>>>>>> def67b2e
 
     <!-- Note to translators: %s will be replaces with selected space name -->
     <string name="home_empty_space_no_rooms_title">%s\nis looking a little empty.</string>
