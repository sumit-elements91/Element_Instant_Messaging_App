--- conflicted
+++ resolved
@@ -18,10 +18,6 @@
         tools:ignore="UnusedAttribute"
         tools:replace="android:allowBackup">
 
-<<<<<<< HEAD
-        <!-- Sentry auto-initialization disable -->
-        <meta-data android:name="io.sentry.auto-init" android:value="false" />
-=======
         <!-- Activity alias for the launcher Activity (must be declared after the Activity it targets) -->
         <!-- exported="true" is required to launch application -->
         <activity-alias
@@ -39,7 +35,6 @@
                 android:resource="@xml/shortcuts" />
         </activity-alias>
 
->>>>>>> b05d52bb
 
         <!-- Providers -->
 
