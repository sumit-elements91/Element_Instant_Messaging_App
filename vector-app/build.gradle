--- conflicted
+++ resolved
@@ -307,11 +307,7 @@
         }
     }
 
-<<<<<<< HEAD
-    flavorDimensions "store"
-=======
-    flavorDimensions = ["store", "crypto"]
->>>>>>> b14338d2
+    flavorDimensions = ["store"]
 
     productFlavors {
         gplay {
