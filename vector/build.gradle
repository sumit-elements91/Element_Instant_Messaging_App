import com.android.build.OutputFile

apply plugin: 'com.android.application'
apply plugin: 'com.google.android.gms.oss-licenses-plugin'
apply plugin: 'kotlin-android'
apply plugin: 'kotlin-parcelize'
apply plugin: 'kotlin-kapt'
apply plugin: 'placeholder-resolver'

kapt {
    correctErrorTypes = true
}

// Note: 2 digits max for each value
ext.versionMajor = 1
ext.versionMinor = 1
ext.versionPatch = 7

ext.scVersion = 31

static def getGitTimestamp() {
    def cmd = 'git show -s --format=%ct'
    return cmd.execute().text.trim() as Long
}

static def generateVersionCodeFromTimestamp() {
    // It's unix timestamp, minus timestamp of October 3rd 2018 (first commit date) divided by 100: It's incremented by one every 100 seconds.
    // plus 20_000_000 for compatibility reason with the previous way the Version Code was computed
    // Note that the result will be multiplied by 10 when adding the digit for the arch
    return ((getGitTimestamp() - 1_538_524_800) / 100).toInteger() + 20_000_000
}

def generateVersionCodeFromVersionName() {
    // plus 4_000_000 for compatibility reason with the previous way the Version Code was computed
    // Note that the result will be multiplied by 10 when adding the digit for the arch
    return (versionMajor * 1_00_00 + versionMinor * 1_00 + versionPatch + scVersion) + 4_000_000
}

def getVersionCode() {
    if (gitBranchName() == "develop") {
        return generateVersionCodeFromTimestamp()
    } else {
        return generateVersionCodeFromVersionName()
    }
}

static def gitRevision() {
    def cmd = "git rev-parse --short=8 HEAD"
    return cmd.execute().text.trim()
}

static def gitRevisionDate() {
    def cmd = "git show -s --format=%ci HEAD^{commit}"
    return cmd.execute().text.trim()
}

static def gitBranchName() {
    def fromEnv = System.env.BUILDKITE_BRANCH as String ?: ""

    if (!fromEnv.isEmpty()) {
        return fromEnv
    } else {
        // Note: this command return "HEAD" on Buildkite, so use the system env 'BUILDKITE_BRANCH' content first
        def cmd = "git rev-parse --abbrev-ref HEAD"
        return cmd.execute().text.trim()
    }
}

// For Google Play build, build on any other branch than main will have a "-dev" suffix
static def getGplayVersionSuffix() {
<<<<<<< HEAD
    if (gitBranchName() == "master" || true) {
=======
    if (gitBranchName() == "main") {
>>>>>>> 8edbd323
        return ""
    } else {
        return "-dev"
    }
}

static def gitTag() {
    def cmd = "git describe --exact-match --tags"
    return cmd.execute().text.trim()
}

// For F-Droid build, build on a not tagged commit will have a "-dev" suffix
static def getFdroidVersionSuffix() {
    if (gitTag() == "") {
        return "-dev"
    } else {
        return ""
    }
}

project.android.buildTypes.all { buildType ->
    buildType.javaCompileOptions.annotationProcessorOptions.arguments =
            [
                    validateEpoxyModelUsage: String.valueOf(buildType.name == 'debug')
            ]
}

// map for the version codes last digit
// x86 must have greater values than arm
// 64 bits have greater value than 32 bits
ext.abiVersionCodes = ["armeabi-v7a": 1, "arm64-v8a": 2, "x86": 3, "x86_64": 4].withDefault { 0 }

def buildNumber = System.env.BUILDKITE_BUILD_NUMBER as Integer ?: 0

android {
    compileSdkVersion 30

    // Due to a bug introduced in Android gradle plugin 3.6.0, we have to specify the ndk version to use
    // Ref: https://issuetracker.google.com/issues/144111441
    ndkVersion "21.3.6528147"

    defaultConfig {
        applicationId "de.spiritcroc.riotx"
        // Set to API 21: see #405
        minSdkVersion 21
        targetSdkVersion 30
        multiDexEnabled true

        renderscriptTargetApi 24
        renderscriptSupportModeEnabled true

        // `develop` branch will have version code from timestamp, to ensure each build from CI has a incremented versionCode.
<<<<<<< HEAD
        // Other branches (master, features, etc.) will have version code based on application version.
        versionCode 40100450
=======
        // Other branches (main, features, etc.) will have version code based on application version.
        versionCode project.getVersionCode()
>>>>>>> 8edbd323

        // Required for sonar analysis
        versionName "1.1.6.sc31"

        buildConfigField "String", "GIT_REVISION", "\"${gitRevision()}\""
        resValue "string", "git_revision", "\"${gitRevision()}\""

        buildConfigField "String", "GIT_REVISION_DATE", "\"${gitRevisionDate()}\""
        resValue "string", "git_revision_date", "\"${gitRevisionDate()}\""

        buildConfigField "String", "GIT_BRANCH_NAME", "\"${gitBranchName()}\""
        resValue "string", "git_branch_name", "\"${gitBranchName()}\""

        buildConfigField "String", "BUILD_NUMBER", "\"${buildNumber}\""
        resValue "string", "build_number", "\"${buildNumber}\""

        buildConfigField "im.vector.app.features.crypto.keysrequest.OutboundSessionKeySharingStrategy", "outboundSessionKeySharingStrategy", "im.vector.app.features.crypto.keysrequest.OutboundSessionKeySharingStrategy.WhenTyping"

        testInstrumentationRunner "androidx.test.runner.AndroidJUnitRunner"

        // Keep abiFilter for the universalApk
        ndk {
            abiFilters "armeabi-v7a", "x86", 'arm64-v8a', 'x86_64'
        }

        // Ref: https://developer.android.com/studio/build/configure-apk-splits.html
        splits {
            // Configures multiple APKs based on ABI.
            abi {
                // Enables building multiple APKs per ABI.
                enable true

                // By default all ABIs are included, so use reset() and include to specify that we only
                // want APKs for armeabi-v7a, x86, arm64-v8a and x86_64.

                // Resets the list of ABIs that Gradle should create APKs for to none.
                reset()

                // Specifies a list of ABIs that Gradle should create APKs for.
                include "armeabi-v7a", "x86", "arm64-v8a", "x86_64"

                // Generate a universal APK that includes all ABIs, so user who install from CI tool can use this one by default.
                universalApk true
            }
        }

        /*
        applicationVariants.all { variant ->
            // assign different version code for each output
            def baseVariantVersion = variant.versionCode * 10
            variant.outputs.each { output ->
                def baseAbiVersionCode = project.ext.abiVersionCodes.get(output.getFilter(OutputFile.ABI))
                // Known limitation: it does not modify the value in the BuildConfig.java generated file
                // See https://issuetracker.google.com/issues/171133218
                output.versionCodeOverride = baseVariantVersion + baseAbiVersionCode
                print "ABI " + output.getFilter(OutputFile.ABI) + " \t-> VersionCode = " + output.versionCodeOverride + "\n"
            }
        }
        */

        // The following argument makes the Android Test Orchestrator run its
        // "pm clear" command after each test invocation. This command ensures
        // that the app's state is completely cleared between tests.
        testInstrumentationRunnerArguments clearPackageData: 'true'
    }

    testOptions {
        // Disables animations during instrumented tests you run from the command line…
        // This property does not affect tests that you run using Android Studio.”
        animationsDisabled = true

        execution 'ANDROIDX_TEST_ORCHESTRATOR'
    }

    signingConfigs {
        debug {
            keyAlias 'androiddebugkey'
            keyPassword 'android'
            storeFile file('./signature/debug.keystore')
            storePassword 'android'
        }
    }

    buildTypes {
        debug {
            applicationIdSuffix ".debug"
            resValue "string", "app_name", "SchildiChat dbg"

            resValue "bool", "debug_mode", "true"
            buildConfigField "boolean", "LOW_PRIVACY_LOG_ENABLE", "false"
            // Set to true if you want to enable strict mode in debug
            buildConfigField "boolean", "ENABLE_STRICT_MODE_LOGS", "false"

            signingConfig signingConfigs.debug
        }

        release {
            resValue "string", "app_name", "SchildiChat"

            resValue "bool", "debug_mode", "false"
            buildConfigField "boolean", "LOW_PRIVACY_LOG_ENABLE", "false"
            buildConfigField "boolean", "ENABLE_STRICT_MODE_LOGS", "false"

            postprocessing {
                removeUnusedCode true
                removeUnusedResources true
                // We do not activate obfuscation as it makes it hard then to read crash reports, and it's a bit useless on an open source project :)
                obfuscate false
                optimizeCode true
                proguardFiles 'proguard-rules.pro'
            }
        }
    }

    flavorDimensions "store"

    productFlavors {
        gplay {
            dimension "store"
            isDefault = true

            versionName "1.1.6.sc31"

            resValue "bool", "isGplay", "true"
            buildConfigField "boolean", "ALLOW_FCM_USE", "true"
            buildConfigField "String", "SHORT_FLAVOR_DESCRIPTION", "\"G\""
            buildConfigField "String", "FLAVOR_DESCRIPTION", "\"GooglePlay\""
        }

        fdroid {
            dimension "store"

            versionName "1.1.6.sc31"

            resValue "bool", "isGplay", "false"
            buildConfigField "boolean", "ALLOW_FCM_USE", "false"
            buildConfigField "String", "SHORT_FLAVOR_DESCRIPTION", "\"F\""
            buildConfigField "String", "FLAVOR_DESCRIPTION", "\"FDroid\""
        }
    }

    lintOptions {
        lintConfig file("lint.xml")

        abortOnError true
    }

    compileOptions {
        sourceCompatibility JavaVersion.VERSION_1_8
        targetCompatibility JavaVersion.VERSION_1_8
    }

    kotlinOptions {
        jvmTarget = "1.8"
    }

    sourceSets {
        androidTest {
            java.srcDirs += "src/sharedTest/java"
        }
        test {
            java.srcDirs += "src/sharedTest/java"
        }
    }

    buildFeatures {
        viewBinding true
    }
}

dependencies {

    def epoxy_version = '4.5.0'
    def fragment_version = '1.3.3'
    def arrow_version = "0.8.2"
    def markwon_version = '4.1.2'
    def big_image_viewer_version = '1.8.0'
    def glide_version = '4.12.0'
    def moshi_version = '1.12.0'
    def daggerVersion = '2.35'
    def autofill_version = "1.1.0"
    def work_version = '2.5.0'
    def arch_version = '2.1.0'
    def lifecycle_version = '2.2.0'
    def rxbinding_version = '3.1.0'

    // Tests
    def kluent_version = '1.65'
    def androidxTest_version = '1.3.0'
    def espresso_version = '3.3.0'

    implementation project(":matrix-sdk-android")
    implementation project(":matrix-sdk-android-rx")
    implementation project(":diff-match-patch")
    implementation project(":multipicker")
    implementation project(":attachment-viewer")
    implementation 'com.android.support:multidex:1.0.3'

    implementation "org.jetbrains.kotlin:kotlin-stdlib-jdk7:$kotlin_version"
    implementation "org.jetbrains.kotlinx:kotlinx-coroutines-core:$kotlin_coroutines_version"
    implementation "org.jetbrains.kotlinx:kotlinx-coroutines-android:$kotlin_coroutines_version"

    implementation "androidx.recyclerview:recyclerview:1.2.0"
    implementation 'androidx.appcompat:appcompat:1.2.0'
    implementation "androidx.fragment:fragment-ktx:$fragment_version"
    implementation 'androidx.constraintlayout:constraintlayout:2.0.4'
    implementation "androidx.sharetarget:sharetarget:1.1.0"
    implementation 'androidx.core:core-ktx:1.3.2'
    implementation "androidx.media:media:1.3.0"

    implementation "org.threeten:threetenbp:1.4.0:no-tzdb"
    implementation "com.gabrielittner.threetenbp:lazythreetenbp:0.9.0"

    implementation "com.squareup.moshi:moshi-adapters:$moshi_version"
    implementation "androidx.lifecycle:lifecycle-extensions:$lifecycle_version"
    implementation "androidx.lifecycle:lifecycle-livedata-ktx:2.3.1"
    kapt "com.squareup.moshi:moshi-kotlin-codegen:$moshi_version"

    // Log
    implementation 'com.jakewharton.timber:timber:4.7.1'

    // Debug
    implementation 'com.facebook.stetho:stetho:1.6.0'

    // Phone number https://github.com/google/libphonenumber
    implementation 'com.googlecode.libphonenumber:libphonenumber:8.12.22'

    // rx
    implementation 'io.reactivex.rxjava2:rxkotlin:2.4.0'
    implementation 'io.reactivex.rxjava2:rxandroid:2.1.1'
    implementation 'com.jakewharton.rxrelay2:rxrelay:2.1.1'
    // RXBinding
    implementation "com.jakewharton.rxbinding3:rxbinding:$rxbinding_version"
    implementation "com.jakewharton.rxbinding3:rxbinding-appcompat:$rxbinding_version"
    implementation "com.jakewharton.rxbinding3:rxbinding-material:$rxbinding_version"

    implementation("com.airbnb.android:epoxy:$epoxy_version")
    implementation "com.airbnb.android:epoxy-glide-preloading:$epoxy_version"
    kapt "com.airbnb.android:epoxy-processor:$epoxy_version"
    implementation "com.airbnb.android:epoxy-paging:$epoxy_version"
    implementation 'com.airbnb.android:mvrx:1.5.1'

    // Work
    implementation "androidx.work:work-runtime-ktx:$work_version"

    // Paging
    implementation "androidx.paging:paging-runtime-ktx:2.1.2"

    // Functional Programming
    implementation "io.arrow-kt:arrow-core:$arrow_version"

    // Pref
    implementation 'androidx.preference:preference-ktx:1.1.1'

    // UI
    implementation 'com.amulyakhare:com.amulyakhare.textdrawable:1.0.1'
    implementation 'com.google.android.material:material:1.3.0'
    implementation 'me.gujun.android:span:1.7'
    implementation "io.noties.markwon:core:$markwon_version"
    implementation "io.noties.markwon:html:$markwon_version"
    implementation 'com.googlecode.htmlcompressor:htmlcompressor:1.5.2'
    implementation 'me.saket:better-link-movement-method:2.2.0'
    implementation 'com.google.android:flexbox:2.0.1'
    implementation "androidx.autofill:autofill:$autofill_version"
    implementation 'jp.wasabeef:glide-transformations:4.3.0'
    implementation 'com.github.vector-im:PFLockScreen-Android:1.0.0-beta12'

    // Custom Tab
    implementation 'androidx.browser:browser:1.3.0'

    // Passphrase strength helper
    implementation 'com.nulab-inc:zxcvbn:1.5.0'

    //Alerter
    implementation 'com.tapadoo.android:alerter:7.0.1'

    implementation 'com.otaliastudios:autocomplete:1.1.0'

    // Shake detection
    implementation 'com.squareup:seismic:1.0.2'

    // Image Loading
    implementation "com.github.piasy:BigImageViewer:$big_image_viewer_version"
    implementation "com.github.piasy:GlideImageLoader:$big_image_viewer_version"
    implementation "com.github.piasy:ProgressPieIndicator:$big_image_viewer_version"
    implementation "com.github.piasy:GlideImageViewFactory:$big_image_viewer_version"

    // implementation 'com.github.MikeOrtiz:TouchImageView:3.0.2'
    implementation 'com.github.chrisbanes:PhotoView:2.1.4'

    implementation "com.github.bumptech.glide:glide:$glide_version"
    kapt "com.github.bumptech.glide:compiler:$glide_version"
    implementation 'com.danikula:videocache:2.7.1'
    implementation 'com.github.yalantis:ucrop:2.2.6'

    // Badge for compatibility
    implementation 'me.leolin:ShortcutBadger:1.1.22@aar'

    // Chat effects
    implementation 'nl.dionsegijn:konfetti:1.2.6'
    implementation 'com.github.jetradarmobile:android-snowfall:1.2.0'
    // DI
    implementation "com.google.dagger:dagger:$daggerVersion"
    kapt "com.google.dagger:dagger-compiler:$daggerVersion"

    // gplay flavor only
    gplayImplementation('com.google.firebase:firebase-messaging:21.1.0') {
        exclude group: 'com.google.firebase', module: 'firebase-core'
        exclude group: 'com.google.firebase', module: 'firebase-analytics'
        exclude group: 'com.google.firebase', module: 'firebase-measurement-connector'
    }

    // OSS License, gplay flavor only
    gplayImplementation 'com.google.android.gms:play-services-oss-licenses:17.0.0'

    implementation "androidx.emoji:emoji-appcompat:1.1.0"

    implementation 'com.github.BillCarsonFr:JsonViewer:0.6'

    // WebRTC
    // org.webrtc:google-webrtc is for development purposes only
    // implementation 'org.webrtc:google-webrtc:1.0.+'
    implementation('com.facebook.react:react-native-webrtc:1.87.3-jitsi-6624067@aar')

    // Jitsi
    implementation('org.jitsi.react:jitsi-meet-sdk:3.1.0') {
       exclude group: 'com.google.firebase'
       exclude group: 'com.google.android.gms'
       exclude group: 'com.android.installreferrer'
    }

    // QR-code
    // Stick to 3.3.3 because of https://github.com/zxing/zxing/issues/1170
    implementation 'com.google.zxing:core:3.4.1'
    implementation 'me.dm7.barcodescanner:zxing:1.9.13'

    // Emoji Keyboard
    implementation 'com.vanniktech:emoji-material:0.7.0'
    implementation 'com.vanniktech:emoji-google:0.7.0'

    implementation 'im.dlg:android-dialer:1.2.5'

    // TESTS
    testImplementation 'junit:junit:4.13.2'
    testImplementation "org.amshove.kluent:kluent-android:$kluent_version"
    // Plant Timber tree for test
    testImplementation 'net.lachlanmckee:timber-junit-rule:1.0.1'

    // Activate when you want to check for leaks, from time to time.
    //debugImplementation 'com.squareup.leakcanary:leakcanary-android:2.3'

    androidTestImplementation "androidx.test:core:$androidxTest_version"
    androidTestImplementation "androidx.test:runner:$androidxTest_version"
    androidTestImplementation "androidx.test:rules:$androidxTest_version"
    androidTestImplementation 'androidx.test.ext:junit:1.1.2'
    androidTestImplementation "androidx.test.espresso:espresso-core:$espresso_version"
    androidTestImplementation "androidx.test.espresso:espresso-contrib:$espresso_version"
    androidTestImplementation "androidx.test.espresso:espresso-intents:$espresso_version"
    androidTestImplementation "org.amshove.kluent:kluent-android:$kluent_version"
    androidTestImplementation "androidx.arch.core:core-testing:$arch_version"
    // Plant Timber tree for test
    androidTestImplementation 'net.lachlanmckee:timber-junit-rule:1.0.1'
    // "The one who serves a great Espresso"
    androidTestImplementation('com.schibsted.spain:barista:3.9.0') {
        exclude group: 'org.jetbrains.kotlin'
    }
}

if (getGradle().getStartParameter().getTaskRequests().toString().contains("Gplay")) {
    apply plugin: 'com.google.gms.google-services'
}<|MERGE_RESOLUTION|>--- conflicted
+++ resolved
@@ -68,11 +68,7 @@
 
 // For Google Play build, build on any other branch than main will have a "-dev" suffix
 static def getGplayVersionSuffix() {
-<<<<<<< HEAD
-    if (gitBranchName() == "master" || true) {
-=======
-    if (gitBranchName() == "main") {
->>>>>>> 8edbd323
+    if (gitBranchName() == "main" || true) {
         return ""
     } else {
         return "-dev"
@@ -125,13 +121,8 @@
         renderscriptSupportModeEnabled true
 
         // `develop` branch will have version code from timestamp, to ensure each build from CI has a incremented versionCode.
-<<<<<<< HEAD
-        // Other branches (master, features, etc.) will have version code based on application version.
+        // Other branches (main, features, etc.) will have version code based on application version.
         versionCode 40100450
-=======
-        // Other branches (main, features, etc.) will have version code based on application version.
-        versionCode project.getVersionCode()
->>>>>>> 8edbd323
 
         // Required for sonar analysis
         versionName "1.1.6.sc31"
