<?xml version="1.0" encoding="UTF-8"?>
<lint>
    <!-- Modify some severity -->

    <!-- Resource -->
    <issue id="MissingTranslation" severity="ignore" />
    <issue id="TypographyEllipsis" severity="error" />
    <issue id="ImpliedQuantity" severity="warning" />
    <issue id="UnusedQuantity" severity="error" />
    <issue id="IconXmlAndPng" severity="error" />
    <issue id="IconDipSize" severity="error" />
    <issue id="IconDuplicatesConfig" severity="error" />
    <issue id="IconDuplicates" severity="error" />
    <issue id="IconExpectedSize" severity="error" />
    <issue id="LocaleFolder" severity="error" />

    <!-- UX -->
    <issue id="ButtonOrder" severity="error" />
    <issue id="TextFields" severity="error" />

    <!-- Accessibility -->
    <issue id="LabelFor" severity="error" />
    <issue id="ContentDescription" severity="error" />

    <!-- Layout -->
    <issue id="UnknownIdInLayout" severity="error" />
    <issue id="StringFormatCount" severity="error" />
    <issue id="HardcodedText" severity="error" />
    <issue id="SpUsage" severity="error" />
    <issue id="ObsoleteLayoutParam" severity="error" />
    <issue id="InefficientWeight" severity="error" />
    <issue id="DisableBaselineAlignment" severity="error" />
    <issue id="ScrollViewSize" severity="error" />
    <issue id="NegativeMargin" severity="error" />
    <issue id="UseCompatTextViewDrawableXml" severity="error" />

    <!-- RTL -->
    <issue id="RtlEnabled" severity="error" />
    <issue id="RtlHardcoded" severity="error" />
    <issue id="RtlSymmetry" severity="error" />

    <!-- Code -->
    <issue id="SetTextI18n" severity="error" />
    <issue id="ViewConstructor" severity="error" />
    <issue id="UseValueOf" severity="error" />
    <issue id="ObsoleteSdkInt" severity="error" />
    <issue id="Recycle" severity="error" />
    <issue id="KotlinPropertyAccess" severity="error" />
    <issue id="DefaultLocale" severity="error" />

    <issue id="InvalidPackage">
        <!-- Ignore error from HtmlCompressor lib -->
        <ignore path="**/htmlcompressor-1.4.jar" />
        <!-- Ignore error from dropbox-core-sdk-3.0.8 lib, which comes with Jitsi library -->
        <ignore path="**/dropbox-core-sdk-3.0.8.jar" />
    </issue>

    <!-- Manifest -->
    <issue id="PermissionImpliesUnsupportedChromeOsHardware" severity="error" />

    <!-- Dependencies -->
    <issue id="KtxExtensionAvailable" severity="error" />

    <!-- Timber -->
    <!--    This rule is failing on CI because it's marked as unknwown rule id :/-->
    <!--    <issue id="BinaryOperationInTimber" severity="error" />-->

    <!-- Wording -->
    <issue id="Typos" severity="error" />

    <!-- Ignore lint issue in generated resource file from templates.
     https://github.com/LikeTheSalad/android-string-reference generates string from the default language
     if the translation is missing, and it can lead to typos. Lint should only check the string from the
     original file, so with id starting by `template_`. -->
    <issue id="all">
        <ignore path="**/generated/resolved/**/resolved.xml" />
    </issue>
<<<<<<< HEAD
=======

    <!-- Bug in lint agp 4.1 incorrectly thinks kotlin forEach is using java 8 API's. -->
    <!-- FIXME this workaround should be removed in a near future -->
    <issue id="NewApi" severity="warning" />
>>>>>>> 7f96749d
</lint><|MERGE_RESOLUTION|>--- conflicted
+++ resolved
@@ -75,11 +75,8 @@
     <issue id="all">
         <ignore path="**/generated/resolved/**/resolved.xml" />
     </issue>
-<<<<<<< HEAD
-=======
 
     <!-- Bug in lint agp 4.1 incorrectly thinks kotlin forEach is using java 8 API's. -->
     <!-- FIXME this workaround should be removed in a near future -->
     <issue id="NewApi" severity="warning" />
->>>>>>> 7f96749d
 </lint>