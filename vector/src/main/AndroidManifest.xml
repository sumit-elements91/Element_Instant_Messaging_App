--- conflicted
+++ resolved
@@ -434,7 +434,6 @@
                 android:resource="@xml/sdk_provider_paths" />
         </provider>
 
-<<<<<<< HEAD
         <receiver android:exported="true"  android:enabled="true"  android:name=".core.pushers.VectorMessagingReceiver">
             <intent-filter>
                 <action android:name="org.unifiedpush.android.connector.MESSAGE"/>
@@ -446,7 +445,9 @@
         </receiver>
 
         <!-- For the fallback with sync loop if the user don't have FCM or a UnifiedPush Distributor -->
-        <receiver android:name=".core.receiver.OnApplicationUpgradeOrRebootReceiver">
+        <receiver
+            android:name=".core.receiver.OnApplicationUpgradeOrRebootReceiver"
+            android:exported="false">
             <intent-filter>
                 <action android:name="android.intent.action.MY_PACKAGE_REPLACED" />
                 <action android:name="android.intent.action.BOOT_COMPLETED" />
@@ -458,7 +459,6 @@
             android:enabled="true"
             android:exported="false" />
 
-=======
         <!-- Temporary fix for Android 12. android:exported has to be explicitly set when targeting Android 12
         Do it for services coming from dependencies - BEGIN -->
         <service
@@ -474,7 +474,6 @@
             android:exported="false"
             tools:node="merge" />
         <!-- Temporary fix for Android 12 change - END -->
->>>>>>> 879e6ef5
     </application>
 
 </manifest>