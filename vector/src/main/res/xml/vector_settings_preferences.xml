--- conflicted
+++ resolved
@@ -12,13 +12,8 @@
             android:title="@string/settings_interface_language"
             app:fragment="im.vector.riotx.features.settings.locale.LocalePickerFragment" />
 
-<<<<<<< HEAD
-        <im.vector.riotx.core.preference.VectorListPreference
+        <im.vector.app.core.preference.VectorListPreference
             android:defaultValue="sc_light"
-=======
-        <im.vector.app.core.preference.VectorListPreference
-            android:defaultValue="light"
->>>>>>> a1f90abc
             android:entries="@array/theme_entries"
             android:entryValues="@array/theme_values"
             android:key="APPLICATION_THEME_KEY"
@@ -26,8 +21,7 @@
             android:title="@string/settings_theme"
             app:iconSpaceReserved="false" />
 
-<<<<<<< HEAD
-        <im.vector.riotx.core.preference.VectorListPreference
+        <im.vector.app.core.preference.VectorListPreference
             android:defaultValue="sc_dark"
             android:entries="@array/theme_entries"
             android:entryValues="@array/theme_values"
@@ -36,7 +30,7 @@
             android:title="@string/settings_dark_theme"
             app:iconSpaceReserved="false" />
 
-        <im.vector.riotx.core.preference.VectorListPreference
+        <im.vector.app.core.preference.VectorListPreference
             android:defaultValue="both"
             android:entries="@array/bubble_style_entries"
             android:entryValues="@array/bubble_style_values"
@@ -45,16 +39,13 @@
             android:title="@string/bubble_style"
             app:iconSpaceReserved="false" />
 
-        <im.vector.riotx.core.preference.VectorSwitchPreference
+        <im.vector.app.core.preference.VectorSwitchPreference
             android:defaultValue="true"
             android:key="SETTINGS_SINGLE_OVERVIEW"
             android:summary="@string/settings_single_overview_summary"
             android:title="@string/settings_single_overview" />
 
-        <im.vector.riotx.core.preference.VectorPreference
-=======
         <im.vector.app.core.preference.VectorPreference
->>>>>>> a1f90abc
             android:dialogTitle="@string/font_size"
             android:key="SETTINGS_INTERFACE_TEXT_SIZE_KEY"
             android:persistent="false"
