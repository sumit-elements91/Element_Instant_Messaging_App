--- conflicted
+++ resolved
@@ -20,11 +20,7 @@
             app:iconSpaceReserved="false" />
 
         <im.vector.app.core.preference.VectorListPreference
-<<<<<<< HEAD
             android:defaultValue="sc_light"
-=======
-            android:defaultValue="system"
->>>>>>> 7c013de7
             android:entries="@array/theme_entries"
             android:entryValues="@array/theme_values"
             android:key="APPLICATION_THEME_KEY"
