<?xml version="1.0" encoding="utf-8"?>
<androidx.preference.PreferenceScreen xmlns:android="http://schemas.android.com/apk/res/android"
    xmlns:app="http://schemas.android.com/apk/res-auto"
    xmlns:tools="http://schemas.android.com/tools">

    <im.vector.app.core.preference.VectorPreferenceCategory
        android:key="SETTINGS_USER_SETTINGS_PREFERENCE_KEY"
        android:title="@string/settings_user_settings">

        <im.vector.app.core.preference.UserAvatarPreference
            android:key="SETTINGS_PROFILE_PICTURE_PREFERENCE_KEY"
            android:title="@string/settings_profile_picture" />

        <im.vector.app.core.preference.VectorEditTextPreference
            android:key="SETTINGS_DISPLAY_NAME_PREFERENCE_KEY"
            android:persistent="false"
            android:title="@string/settings_display_name" />

        <im.vector.app.core.preference.VectorPreference
            android:key="SETTINGS_CHANGE_PASSWORD_PREFERENCE_KEY"
            android:summary="@string/change_password_summary"
            android:title="@string/settings_password" />

<<<<<<< HEAD
        <!-- Email will be added here -->

        <!-- Note: inputType does not work, it is set also in code, as well as iconTint -->
        <im.vector.app.core.preference.VectorEditTextPreference
            android:icon="@drawable/ic_material_add"
            android:inputType="textEmailAddress"
            android:key="ADD_EMAIL_PREFERENCE_KEY"
            android:order="100"
            android:title="@string/settings_add_email_address"
            app:iconTint="?colorAccent" />

        <!-- Phone will be added here -->

        <!-- Note: iconTint does not work, it is also done in code -->
        <im.vector.app.core.preference.VectorPreference
            android:icon="@drawable/ic_material_add"
            android:key="ADD_PHONE_NUMBER_PREFERENCE_KEY"
            android:order="200"
            android:title="@string/settings_add_phone_number"
            app:iconTint="?colorAccent" />
=======
        <im.vector.app.core.preference.VectorPreference
            android:key="SETTINGS_EMAILS_AND_PHONE_NUMBERS_PREFERENCE_KEY"
            android:summary="@string/settings_emails_and_phone_numbers_summary"
            android:title="@string/settings_emails_and_phone_numbers_title"
            app:fragment="im.vector.app.features.settings.threepids.ThreePidsSettingsFragment" />
>>>>>>> 0da106ba

        <im.vector.app.core.preference.VectorPreference
            android:persistent="false"
            android:summary="@string/settings_discovery_manage"
            android:title="@string/settings_discovery_category"
            app:fragment="im.vector.app.features.discovery.DiscoverySettingsFragment" />

    </im.vector.app.core.preference.VectorPreferenceCategory>

    <im.vector.app.core.preference.VectorPreferenceCategory
        android:key="SETTINGS_CONTACT_PREFERENCE_KEYS"
        android:title="@string/settings_contact"
        app:isPreferenceVisible="@bool/false_not_implemented">

        <im.vector.app.core.preference.VectorSwitchPreference
            android:key="CONTACT_BOOK_ACCESS_KEY"
            android:title="@string/settings_contacts_app_permission" />

        <im.vector.app.core.preference.VectorPreference
            android:dialogTitle="@string/settings_select_country"
            android:key="SETTINGS_CONTACTS_PHONEBOOK_COUNTRY_PREFERENCE_KEY"
            android:title="@string/settings_contacts_phonebook_country" />

    </im.vector.app.core.preference.VectorPreferenceCategory>

    <im.vector.app.core.preference.VectorPreferenceCategory android:title="@string/settings_integrations">

        <im.vector.app.core.preference.VectorPreference
            android:focusable="false"
            android:persistent="false"
            android:summary="@string/settings_integrations_summary" />

        <im.vector.app.core.preference.VectorSwitchPreference
            android:key="SETTINGS_ALLOW_INTEGRATIONS_KEY"
            android:persistent="false"
            android:title="@string/settings_integration_allow" />

        <im.vector.app.core.preference.VectorPreference
            android:dependency="SETTINGS_ALLOW_INTEGRATIONS_KEY"
            android:key="SETTINGS_INTEGRATION_MANAGER_UI_URL_KEY"
            android:persistent="false"
            android:title="@string/settings_integration_manager" />

    </im.vector.app.core.preference.VectorPreferenceCategory>

    <im.vector.app.core.preference.VectorPreferenceCategory android:title="@string/settings_advanced">

        <im.vector.app.core.preference.VectorPreference
            android:key="SETTINGS_LOGGED_IN_PREFERENCE_KEY"
            android:title="@string/settings_logged_in"
            tools:summary="\@user:matrix.org" />

        <im.vector.app.core.preference.VectorPreference
            android:key="SETTINGS_HOME_SERVER_PREFERENCE_KEY"
            android:title="@string/settings_home_server"
            tools:summary="https://homeserver.org" />

        <im.vector.app.core.preference.VectorPreference
            android:key="SETTINGS_IDENTITY_SERVER_PREFERENCE_KEY"
            android:title="@string/settings_identity_server"
            app:fragment="im.vector.app.features.discovery.DiscoverySettingsFragment"
            tools:summary="https://identity.server.url" />

        <im.vector.app.core.preference.VectorPreference
            android:key="SETTINGS_CLEAR_MEDIA_CACHE_PREFERENCE_KEY"
            android:title="@string/settings_clear_media_cache" />

        <im.vector.app.core.preference.VectorPreference
            android:key="SETTINGS_CLEAR_CACHE_PREFERENCE_KEY"
            android:title="@string/settings_clear_cache" />

    </im.vector.app.core.preference.VectorPreferenceCategory>

    <im.vector.app.core.preference.VectorPreferenceCategory android:title="@string/action_sign_out">

        <im.vector.app.core.preference.VectorPreference
            android:key="SETTINGS_SIGN_OUT_KEY"
            android:title="@string/action_sign_out" />

    </im.vector.app.core.preference.VectorPreferenceCategory>

    <im.vector.app.core.preference.VectorPreferenceCategory android:title="@string/settings_deactivate_account_section">

        <im.vector.app.core.preference.VectorPreference
            android:key="SETTINGS_DEACTIVATE_ACCOUNT_KEY"
            android:persistent="false"
            android:title="@string/settings_deactivate_my_account"
            app:fragment="im.vector.app.features.settings.account.deactivation.DeactivateAccountFragment" />

    </im.vector.app.core.preference.VectorPreferenceCategory>

</androidx.preference.PreferenceScreen><|MERGE_RESOLUTION|>--- conflicted
+++ resolved
@@ -21,34 +21,11 @@
             android:summary="@string/change_password_summary"
             android:title="@string/settings_password" />
 
-<<<<<<< HEAD
-        <!-- Email will be added here -->
-
-        <!-- Note: inputType does not work, it is set also in code, as well as iconTint -->
-        <im.vector.app.core.preference.VectorEditTextPreference
-            android:icon="@drawable/ic_material_add"
-            android:inputType="textEmailAddress"
-            android:key="ADD_EMAIL_PREFERENCE_KEY"
-            android:order="100"
-            android:title="@string/settings_add_email_address"
-            app:iconTint="?colorAccent" />
-
-        <!-- Phone will be added here -->
-
-        <!-- Note: iconTint does not work, it is also done in code -->
-        <im.vector.app.core.preference.VectorPreference
-            android:icon="@drawable/ic_material_add"
-            android:key="ADD_PHONE_NUMBER_PREFERENCE_KEY"
-            android:order="200"
-            android:title="@string/settings_add_phone_number"
-            app:iconTint="?colorAccent" />
-=======
         <im.vector.app.core.preference.VectorPreference
             android:key="SETTINGS_EMAILS_AND_PHONE_NUMBERS_PREFERENCE_KEY"
             android:summary="@string/settings_emails_and_phone_numbers_summary"
             android:title="@string/settings_emails_and_phone_numbers_title"
             app:fragment="im.vector.app.features.settings.threepids.ThreePidsSettingsFragment" />
->>>>>>> 0da106ba
 
         <im.vector.app.core.preference.VectorPreference
             android:persistent="false"
