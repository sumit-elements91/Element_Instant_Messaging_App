--- conflicted
+++ resolved
@@ -10,11 +10,7 @@
     <im.vector.app.core.preference.VectorPreference
         android:icon="@drawable/ic_settings_root_flair"
         android:title="@string/settings_flair"
-<<<<<<< HEAD
-        app:fragment="im.vector.riotx.features.settings.VectorSettingsFlairFragment"
-=======
         app:fragment="im.vector.app.features.settings.VectorSettingsFlairFragment"
->>>>>>> 0127339e
         app:isPreferenceVisible="@bool/false_not_implemented" />
 
     <im.vector.app.core.preference.VectorPreference
