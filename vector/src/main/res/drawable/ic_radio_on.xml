<vector xmlns:android="http://schemas.android.com/apk/res/android"
    android:width="24dp"
    android:height="24dp"
    android:viewportWidth="24"
    android:viewportHeight="24"
    android:tint="?android:attr/colorAccent">
  <group>
    <clip-path
        android:pathData="M12,7C9.2,7 7,9.2 7,12C7,14.8 9.2,17 12,17C14.8,17 17,14.8 17,12C17,9.2 14.8,7 12,7V7ZM12,2C6.5,2 2,6.5 2,12C2,17.5 6.5,22 12,22C17.5,22 22,17.5 22,12C22,6.5 17.5,2 12,2V2ZM12,20C7.6,20 4,16.4 4,12C4,7.6 7.6,4 12,4C16.4,4 20,7.6 20,12C20,16.4 16.4,20 12,20V20Z"
        android:fillType="evenOdd"/>
    <path
        android:pathData="M2,2h20v20h-20z"
<<<<<<< HEAD
        android:fillColor="#808080" />
=======
        android:fillColor="#FF0000"/>
>>>>>>> 8937a0f5
  </group>
</vector><|MERGE_RESOLUTION|>--- conflicted
+++ resolved
@@ -10,10 +10,6 @@
         android:fillType="evenOdd"/>
     <path
         android:pathData="M2,2h20v20h-20z"
-<<<<<<< HEAD
-        android:fillColor="#808080" />
-=======
         android:fillColor="#FF0000"/>
->>>>>>> 8937a0f5
   </group>
 </vector>