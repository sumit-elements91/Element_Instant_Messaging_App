--- conflicted
+++ resolved
@@ -19,11 +19,7 @@
         app:layout_constraintEnd_toEndOf="parent"
         app:layout_constraintStart_toStartOf="parent"
         app:layout_constraintTop_toTopOf="parent"
-<<<<<<< HEAD
-        app:tint="?colorAccent"
-=======
         app:tint="?colorPrimary"
->>>>>>> 0f4e546e
         tools:ignore="MissingPrefix" />
 
     <TextView
