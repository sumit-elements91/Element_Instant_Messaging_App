<?xml version="1.0" encoding="utf-8"?>

<androidx.constraintlayout.widget.ConstraintLayout xmlns:android="http://schemas.android.com/apk/res/android"
    xmlns:app="http://schemas.android.com/apk/res-auto"
    xmlns:tools="http://schemas.android.com/tools"
    android:layout_width="match_parent"
    android:layout_height="match_parent">

    <androidx.appcompat.widget.Toolbar
        android:id="@+id/groupToolbar"
        style="@style/VectorToolbarStyle"
        android:layout_width="match_parent"
        android:layout_height="?attr/actionBarSize"
        android:elevation="4dp"
        app:layout_constraintEnd_toEndOf="parent"
        app:layout_constraintTop_toTopOf="parent">

        <LinearLayout
            android:layout_width="match_parent"
            android:layout_height="match_parent"
            android:baselineAligned="false"
            android:gravity="center_vertical"
            android:orientation="horizontal">

            <RelativeLayout
                android:id="@+id/groupToolbarAvatarImageView"
                android:layout_width="40dp"
                android:layout_height="40dp"
                android:layout_marginTop="8dp"
                android:layout_marginBottom="8dp"
                android:contentDescription="@string/a11y_open_drawer"
                app:layout_constraintBottom_toBottomOf="parent"
                app:layout_constraintStart_toStartOf="parent"
                app:layout_constraintTop_toTopOf="parent">

                <ImageView
<<<<<<< HEAD
                    android:id="@+id/toolbarAvatarImageView"
                    android:layout_width="28dp"
                    android:layout_height="28dp"
                    android:layout_centerVertical="true"
                    android:contentDescription="@string/avatar"
                    android:importantForAccessibility="no"
                    android:transitionName="profile"
                    tools:src="@tools:sample/avatars" />
=======
                    android:layout_width="28dp"
                    android:layout_height="28dp"
                    android:layout_centerVertical="true"
                    android:layout_marginStart="4dp"
                    android:importantForAccessibility="no"
                    android:src="@drawable/ic_space_icons"
                    app:tint="?riotx_text_secondary" />
>>>>>>> 7f96749d

                <im.vector.app.features.home.room.list.UnreadCounterBadgeView
                    android:id="@+id/drawerUnreadCounterBadgeView"
                    android:layout_width="wrap_content"
                    android:layout_height="wrap_content"
                    android:layout_alignParentTop="true"
                    android:layout_alignParentEnd="true"
                    android:layout_marginEnd="0dp"
                    android:gravity="center"
                    android:minWidth="16dp"
                    android:minHeight="16dp"
                    android:paddingStart="4dp"
                    android:paddingEnd="4dp"
                    android:textColor="@android:color/white"
                    android:textSize="10sp"
                    android:visibility="gone"
                    tools:background="@drawable/bg_unread_highlight"
                    tools:text="4"
                    tools:visibility="visible" />
            </RelativeLayout>

<<<<<<< HEAD
            <androidx.appcompat.widget.SearchView
                android:id="@+id/homeSearchView"
                style="@style/TchapSearchView.Toolbar"
                android:layout_width="0dp"
                android:layout_height="34dp"
                android:layout_marginEnd="4dp"
                android:layout_weight="1"
                android:visibility="gone"
                tools:visibility="visible" />

=======
>>>>>>> 7f96749d
            <LinearLayout
                android:id="@+id/homeToolbarContent"
                android:layout_width="0dp"
                android:layout_height="wrap_content"
                android:layout_weight="1"
                android:gravity="start"
                android:orientation="vertical"
                android:paddingStart="8dp"
                android:paddingEnd="8dp">

                <TextView
                    android:id="@+id/groupToolbarTitleView"
                    android:layout_width="match_parent"
                    android:layout_height="wrap_content"
                    android:ellipsize="end"
                    android:gravity="start"
                    android:maxLines="1"
<<<<<<< HEAD
                    android:textColor="?bar_title_color"
=======
                    android:textColor="?riotx_text_primary"
>>>>>>> 7f96749d
                    android:textSize="20sp"
                    android:textStyle="bold"
                    tools:text="@tools:sample/lorem/random" />

                <TextView
                    android:id="@+id/groupToolbarSpaceTitleView"
                    android:layout_width="wrap_content"
                    android:layout_height="wrap_content"
                    android:ellipsize="end"
                    android:gravity="start"
                    android:maxLines="1"
<<<<<<< HEAD
                    android:textColor="?bar_title_color"
=======
                    android:textColor="?riotx_text_primary"
>>>>>>> 7f96749d
                    android:textSize="14sp"
                    android:visibility="gone"
                    tools:text="@tools:sample/lorem/random"
                    tools:visibility="visible" />

            </LinearLayout>


        </LinearLayout>

    </androidx.appcompat.widget.Toolbar>

    <im.vector.app.features.sync.widget.SyncStateView
        android:id="@+id/syncStateView"
        android:layout_width="match_parent"
        android:layout_height="wrap_content"
        app:layout_constraintEnd_toEndOf="parent"
        app:layout_constraintStart_toStartOf="parent"
        app:layout_constraintTop_toBottomOf="@id/groupToolbar" />

    <im.vector.app.core.ui.views.KeysBackupBanner
        android:id="@+id/homeKeysBackupBanner"
        android:layout_width="0dp"
        android:layout_height="wrap_content"
        android:background="?riotx_keys_backup_banner_accent_color"
        android:minHeight="67dp"
        android:visibility="gone"
        app:layout_constraintEnd_toEndOf="parent"
        app:layout_constraintStart_toStartOf="parent"
        app:layout_constraintTop_toBottomOf="@id/syncStateView"
        tools:visibility="visible" />

    <im.vector.app.core.ui.views.CurrentCallsView
        android:id="@+id/activeCallView"
        android:layout_width="match_parent"
        android:layout_height="wrap_content"
        android:visibility="gone"
        app:layout_constraintTop_toBottomOf="@id/homeKeysBackupBanner"
        tools:visibility="visible" />

    <androidx.fragment.app.FragmentContainerView
        android:id="@+id/roomListContainer"
        android:layout_width="match_parent"
        android:layout_height="0dp"
        android:background="?riotx_header_panel_background"
        app:layout_constraintBottom_toTopOf="@+id/bottomNavigationView"
        app:layout_constraintTop_toBottomOf="@+id/activeCallView" />

    <androidx.cardview.widget.CardView
        android:id="@+id/activeCallPiPWrap"
        android:layout_width="wrap_content"
        android:layout_height="wrap_content"
        android:layout_marginTop="8dp"
        android:layout_marginEnd="8dp"
        android:clickable="true"
        android:focusable="true"
        app:cardCornerRadius="16dp"
        app:layout_constraintEnd_toEndOf="parent"
        app:layout_constraintTop_toBottomOf="@id/activeCallView">

        <org.webrtc.SurfaceViewRenderer
            android:id="@+id/activeCallPiP"
            android:layout_width="120dp"
            android:layout_height="120dp"
            android:visibility="gone"
            tools:visibility="visible" />

    </androidx.cardview.widget.CardView>

    <com.google.android.material.bottomnavigation.BottomNavigationView
        android:id="@+id/bottomNavigationView"
        android:layout_width="0dp"
        android:layout_height="wrap_content"
        android:background="?riotx_background"
        app:itemIconSize="28dp"
        app:itemIconTint="@color/bottom_navigation_icon_tint_selector"
        app:labelVisibilityMode="labeled"
        app:layout_constraintBottom_toBottomOf="parent"
        app:layout_constraintEnd_toEndOf="parent"
        app:layout_constraintStart_toStartOf="parent"
        app:menu="@menu/home_bottom_navigation" />

</androidx.constraintlayout.widget.ConstraintLayout><|MERGE_RESOLUTION|>--- conflicted
+++ resolved
@@ -34,24 +34,17 @@
                 app:layout_constraintTop_toTopOf="parent">
 
                 <ImageView
-<<<<<<< HEAD
                     android:id="@+id/toolbarAvatarImageView"
                     android:layout_width="28dp"
                     android:layout_height="28dp"
                     android:layout_centerVertical="true"
+                    android:layout_marginStart="4dp"
                     android:contentDescription="@string/avatar"
                     android:importantForAccessibility="no"
+                    android:src="@drawable/ic_space_icons"
                     android:transitionName="profile"
+                    app:tint="?riotx_text_secondary"
                     tools:src="@tools:sample/avatars" />
-=======
-                    android:layout_width="28dp"
-                    android:layout_height="28dp"
-                    android:layout_centerVertical="true"
-                    android:layout_marginStart="4dp"
-                    android:importantForAccessibility="no"
-                    android:src="@drawable/ic_space_icons"
-                    app:tint="?riotx_text_secondary" />
->>>>>>> 7f96749d
 
                 <im.vector.app.features.home.room.list.UnreadCounterBadgeView
                     android:id="@+id/drawerUnreadCounterBadgeView"
@@ -73,7 +66,6 @@
                     tools:visibility="visible" />
             </RelativeLayout>
 
-<<<<<<< HEAD
             <androidx.appcompat.widget.SearchView
                 android:id="@+id/homeSearchView"
                 style="@style/TchapSearchView.Toolbar"
@@ -84,8 +76,6 @@
                 android:visibility="gone"
                 tools:visibility="visible" />
 
-=======
->>>>>>> 7f96749d
             <LinearLayout
                 android:id="@+id/homeToolbarContent"
                 android:layout_width="0dp"
@@ -103,11 +93,7 @@
                     android:ellipsize="end"
                     android:gravity="start"
                     android:maxLines="1"
-<<<<<<< HEAD
                     android:textColor="?bar_title_color"
-=======
-                    android:textColor="?riotx_text_primary"
->>>>>>> 7f96749d
                     android:textSize="20sp"
                     android:textStyle="bold"
                     tools:text="@tools:sample/lorem/random" />
@@ -119,11 +105,7 @@
                     android:ellipsize="end"
                     android:gravity="start"
                     android:maxLines="1"
-<<<<<<< HEAD
                     android:textColor="?bar_title_color"
-=======
-                    android:textColor="?riotx_text_primary"
->>>>>>> 7f96749d
                     android:textSize="14sp"
                     android:visibility="gone"
                     tools:text="@tools:sample/lorem/random"
