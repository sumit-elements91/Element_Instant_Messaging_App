<?xml version="1.0" encoding="utf-8"?>
<androidx.constraintlayout.widget.ConstraintLayout xmlns:android="http://schemas.android.com/apk/res/android"
    xmlns:app="http://schemas.android.com/apk/res-auto"
    xmlns:tools="http://schemas.android.com/tools"
    android:id="@+id/composerLayout"
    android:layout_width="match_parent"
    android:layout_height="wrap_content"
    app:layout_constraintBottom_toBottomOf="parent"
    app:layout_constraintEnd_toEndOf="parent"
    app:layout_constraintStart_toStartOf="parent">

    <View
        android:id="@+id/related_message_background"
        android:layout_width="0dp"
        android:layout_height="0dp"
        android:background="?colorSurface"
        app:layout_constraintBottom_toTopOf="parent"
        app:layout_constraintEnd_toEndOf="parent"
        app:layout_constraintStart_toStartOf="parent"
        tools:layout_height="40dp" />

    <View
        android:id="@+id/related_message_background_top_separator"
        android:layout_width="0dp"
        android:layout_height="0dp"
        android:background="?vctr_list_separator"
        app:layout_constraintBottom_toTopOf="parent"
        app:layout_constraintEnd_toEndOf="parent"
        app:layout_constraintStart_toStartOf="parent" />

    <View
        android:id="@+id/related_message_background_bottom_separator"
        android:layout_width="0dp"
        android:layout_height="1dp"
        android:background="?vctr_list_separator"
        app:layout_constraintEnd_toEndOf="parent"
        app:layout_constraintStart_toStartOf="parent"
        app:layout_constraintTop_toTopOf="parent" />

    <ImageView
        android:id="@+id/composerRelatedMessageAvatar"
        android:layout_width="40dp"
        android:layout_height="40dp"
        android:importantForAccessibility="no"
        android:visibility="invisible"
        app:layout_constraintBottom_toTopOf="parent"
        app:layout_constraintEnd_toStartOf="parent" />

    <TextView
        android:id="@+id/composerRelatedMessageTitle"
        android:layout_width="0dp"
        android:layout_height="wrap_content"
        android:textStyle="bold"
        android:visibility="invisible"
        app:layout_constraintBottom_toTopOf="@id/composerRelatedMessageContent"
        app:layout_constraintEnd_toEndOf="parent"
        app:layout_constraintStart_toStartOf="parent"
        tools:text="@tools:sample/first_names" />

    <TextView
        android:id="@+id/composerRelatedMessageContent"
        android:layout_width="0dp"
        android:layout_height="wrap_content"
        android:visibility="invisible"
        app:layout_constraintBottom_toTopOf="parent"
        app:layout_constraintEnd_toEndOf="parent"
        app:layout_constraintStart_toStartOf="parent"
        tools:text="@tools:sample/lorem/random" />

    <ImageView
        android:id="@+id/composerRelatedMessageActionIcon"
        android:layout_width="20dp"
        android:layout_height="20dp"
        android:layout_marginTop="8dp"
        android:layout_marginBottom="38dp"
        android:alpha="0"
        android:importantForAccessibility="no"
        app:layout_constraintEnd_toStartOf="parent"
        app:layout_constraintTop_toBottomOf="parent"
        app:tint="?vctr_content_primary"
        tools:ignore="MissingConstraints,MissingPrefix"
        tools:src="@drawable/ic_edit" />

    <ImageView
        android:id="@+id/composerRelatedMessageImage"
        android:layout_width="0dp"
        android:layout_height="0dp"
        android:importantForAccessibility="no"
        app:layout_constraintBottom_toTopOf="parent"
        app:layout_constraintStart_toEndOf="parent"
        tools:ignore="MissingPrefix"
        tools:src="@tools:sample/backgrounds/scenic" />

    <ImageButton
        android:id="@+id/composerRelatedMessageCloseButton"
        android:layout_width="22dp"
        android:layout_height="22dp"
        android:background="?android:attr/selectableItemBackground"
        android:contentDescription="@string/cancel"
        android:src="@drawable/ic_close_round"
        android:visibility="invisible"
        app:layout_constraintBottom_toTopOf="parent"
        app:layout_constraintStart_toEndOf="parent"
        app:tint="?colorError"
        tools:ignore="MissingPrefix"
        tools:visibility="visible" />

    <androidx.constraintlayout.widget.Barrier
        android:id="@+id/composer_preview_barrier"
        android:layout_width="0dp"
        android:layout_height="0dp"
        app:barrierDirection="bottom"
        app:barrierMargin="8dp"
        app:constraint_referenced_ids="composerRelatedMessageContent,composerRelatedMessageActionIcon"
        app:layout_constraintEnd_toEndOf="parent"
        app:layout_constraintStart_toStartOf="parent" />

    <ImageButton
        android:id="@+id/attachmentButton"
        android:layout_width="42dp"
        android:layout_height="48dp"
        android:layout_margin="1dp"
        android:background="?android:attr/selectableItemBackground"
        android:contentDescription="@string/option_send_files"
        android:src="@drawable/ic_attachment"
        app:tint="?android:textColorHint"
        app:layout_constraintBottom_toBottomOf="@id/sendButton"
<<<<<<< HEAD
        app:layout_constraintEnd_toStartOf="@+id/sendButton"
        app:layout_constraintStart_toEndOf="@id/composerEditText"
=======
        app:layout_constraintEnd_toStartOf="@id/composerEditTextOuterBorder"
        app:layout_constraintStart_toStartOf="parent"
>>>>>>> 1695fde1
        app:layout_constraintTop_toTopOf="@id/sendButton"
        app:layout_goneMarginBottom="57dp"
        tools:ignore="MissingPrefix" />

    <FrameLayout
        android:id="@+id/composerEditTextOuterBorder"
        android:layout_width="0dp"
        android:layout_height="0dp"
        android:layout_marginStart="4dp"
        android:layout_marginTop="4dp"
        android:layout_marginBottom="4dp"
        android:visibility="gone"
        app:layout_constraintBottom_toBottomOf="parent"
        app:layout_constraintStart_toEndOf="@id/composerEmojiButton"
        app:layout_constraintEnd_toStartOf="@id/attachmentButton"
        app:layout_constraintTop_toTopOf="parent"
        app:layout_goneMarginEnd="12dp" />

    <im.vector.app.features.home.room.detail.composer.ComposerEditText
        android:id="@+id/composerEditText"
        style="@style/Widget.Vector.EditText.Composer"
        android:layout_width="0dp"
        android:layout_height="wrap_content"
        android:hint="@string/room_message_placeholder_not_encrypted"
        android:nextFocusLeft="@id/composerEditText"
        android:nextFocusUp="@id/composerEditText"
        app:layout_constraintBottom_toBottomOf="parent"
<<<<<<< HEAD
        app:layout_constraintEnd_toStartOf="@+id/attachmentButton"
        app:layout_constraintStart_toEndOf="@+id/composerEmojiButton"
=======
        app:layout_constraintEnd_toStartOf="@id/composerEmojiButton"
        app:layout_constraintStart_toStartOf="@id/composerEditTextOuterBorder"
>>>>>>> 1695fde1
        app:layout_constraintTop_toTopOf="parent"
        app:layout_goneMarginStart="8dp"
        tools:text="@tools:sample/lorem/random" />

    <ImageButton
        android:id="@+id/composerEmojiButton"
        android:layout_width="42dp"
        android:layout_height="48dp"
        android:layout_margin="1dp"
        android:background="?android:attr/selectableItemBackground"
        android:contentDescription="@string/a11y_open_emoji_picker"
        android:src="@drawable/ic_insert_emoji"
<<<<<<< HEAD
        app:tint="?android:textColorHint"
        app:layout_constraintBottom_toBottomOf="@id/sendButton"
        app:layout_constraintEnd_toStartOf="@+id/composerEditText"
        app:layout_constraintStart_toStartOf="parent"
        app:layout_constraintTop_toTopOf="@id/sendButton"
=======
        app:layout_constraintBottom_toBottomOf="@id/attachmentButton"
        app:layout_constraintEnd_toEndOf="@id/composerEditTextOuterBorder"
        app:layout_constraintStart_toEndOf="@id/composerEditText"
        app:layout_constraintTop_toTopOf="@id/attachmentButton"
        app:layout_goneMarginEnd="8dp"
        app:tint="?vctr_content_quaternary"
>>>>>>> 1695fde1
        tools:ignore="MissingPrefix" />

    <ImageButton
        android:id="@+id/sendButton"
        android:layout_width="48dp"
        android:layout_height="48dp"
        android:layout_marginEnd="2dp"
        android:contentDescription="@string/send"
        android:scaleType="center"
        android:src="@drawable/ic_send"
        app:layout_constraintBottom_toBottomOf="parent"
        app:layout_constraintEnd_toEndOf="parent"
        app:layout_constraintStart_toEndOf="@id/attachmentButton"
        tools:ignore="MissingPrefix"
        tools:visibility="visible" />

    <!--
    <ImageButton
        android:id="@+id/voiceMessageMicButton"
        android:layout_width="32dp"
        android:layout_height="32dp"
        android:layout_marginEnd="12dp"
        android:layout_marginBottom="12dp"
        android:background="?android:attr/selectableItemBackground"
        android:contentDescription="@string/a11y_start_voice_message"
        android:src="@drawable/ic_voice_mic"
        app:layout_constraintBottom_toBottomOf="parent"
        app:layout_constraintEnd_toEndOf="parent" />
    -->

</androidx.constraintlayout.widget.ConstraintLayout><|MERGE_RESOLUTION|>--- conflicted
+++ resolved
@@ -125,13 +125,8 @@
         android:src="@drawable/ic_attachment"
         app:tint="?android:textColorHint"
         app:layout_constraintBottom_toBottomOf="@id/sendButton"
-<<<<<<< HEAD
-        app:layout_constraintEnd_toStartOf="@+id/sendButton"
+        app:layout_constraintEnd_toStartOf="@id/sendButton"
         app:layout_constraintStart_toEndOf="@id/composerEditText"
-=======
-        app:layout_constraintEnd_toStartOf="@id/composerEditTextOuterBorder"
-        app:layout_constraintStart_toStartOf="parent"
->>>>>>> 1695fde1
         app:layout_constraintTop_toTopOf="@id/sendButton"
         app:layout_goneMarginBottom="57dp"
         tools:ignore="MissingPrefix" />
@@ -159,13 +154,8 @@
         android:nextFocusLeft="@id/composerEditText"
         android:nextFocusUp="@id/composerEditText"
         app:layout_constraintBottom_toBottomOf="parent"
-<<<<<<< HEAD
-        app:layout_constraintEnd_toStartOf="@+id/attachmentButton"
-        app:layout_constraintStart_toEndOf="@+id/composerEmojiButton"
-=======
-        app:layout_constraintEnd_toStartOf="@id/composerEmojiButton"
-        app:layout_constraintStart_toStartOf="@id/composerEditTextOuterBorder"
->>>>>>> 1695fde1
+        app:layout_constraintEnd_toStartOf="@id/attachmentButton"
+        app:layout_constraintStart_toEndOf="@id/composerEmojiButton"
         app:layout_constraintTop_toTopOf="parent"
         app:layout_goneMarginStart="8dp"
         tools:text="@tools:sample/lorem/random" />
@@ -178,20 +168,11 @@
         android:background="?android:attr/selectableItemBackground"
         android:contentDescription="@string/a11y_open_emoji_picker"
         android:src="@drawable/ic_insert_emoji"
-<<<<<<< HEAD
         app:tint="?android:textColorHint"
         app:layout_constraintBottom_toBottomOf="@id/sendButton"
         app:layout_constraintEnd_toStartOf="@+id/composerEditText"
         app:layout_constraintStart_toStartOf="parent"
         app:layout_constraintTop_toTopOf="@id/sendButton"
-=======
-        app:layout_constraintBottom_toBottomOf="@id/attachmentButton"
-        app:layout_constraintEnd_toEndOf="@id/composerEditTextOuterBorder"
-        app:layout_constraintStart_toEndOf="@id/composerEditText"
-        app:layout_constraintTop_toTopOf="@id/attachmentButton"
-        app:layout_goneMarginEnd="8dp"
-        app:tint="?vctr_content_quaternary"
->>>>>>> 1695fde1
         tools:ignore="MissingPrefix" />
 
     <ImageButton
