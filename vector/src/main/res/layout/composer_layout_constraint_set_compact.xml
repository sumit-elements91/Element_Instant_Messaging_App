--- conflicted
+++ resolved
@@ -116,29 +116,12 @@
         android:src="@drawable/ic_attachment"
         android:tint="?android:textColorHint"
         app:layout_constraintBottom_toBottomOf="@id/sendButton"
-<<<<<<< HEAD
         app:layout_constraintEnd_toStartOf="@+id/sendButton"
         app:layout_constraintStart_toEndOf="@id/composerEditText"
-=======
-        app:layout_constraintEnd_toStartOf="@+id/composerEditTextOuterBorder"
-        app:layout_constraintStart_toStartOf="parent"
->>>>>>> c7fc3f0b
         app:layout_constraintTop_toTopOf="@id/sendButton"
         app:layout_goneMarginBottom="57dp"
         tools:ignore="MissingPrefix" />
 
-<<<<<<< HEAD
-    <im.vector.app.core.ui.views.ShieldImageView
-        android:id="@+id/composerShieldImageView"
-        android:layout_width="16dp"
-        android:layout_height="16dp"
-        app:layout_constraintBottom_toBottomOf="@id/sendButton"
-        app:layout_constraintEnd_toStartOf="@+id/composerEditText"
-        app:layout_constraintStart_toEndOf="@+id/composerEmojiButton"
-        app:layout_constraintTop_toTopOf="@id/sendButton"
-        app:layout_goneMarginStart="12dp"
-        tools:visibility="visible" />
-=======
     <FrameLayout
         android:id="@+id/composerEditTextOuterBorder"
         android:layout_width="0dp"
@@ -150,7 +133,6 @@
         app:layout_constraintStart_toEndOf="@id/attachmentButton"
         app:layout_constraintTop_toTopOf="parent"
         app:layout_goneMarginEnd="12dp" />
->>>>>>> c7fc3f0b
 
     <im.vector.app.features.home.room.detail.composer.ComposerEditText
         android:id="@+id/composerEditText"
@@ -161,45 +143,26 @@
         android:nextFocusLeft="@id/composerEditText"
         android:nextFocusUp="@id/composerEditText"
         app:layout_constraintBottom_toBottomOf="parent"
-<<<<<<< HEAD
         app:layout_constraintEnd_toStartOf="@+id/attachmentButton"
-        app:layout_constraintStart_toEndOf="@+id/composerShieldImageView"
-=======
-        app:layout_constraintEnd_toStartOf="@+id/composerEmojiButton"
-        app:layout_constraintStart_toStartOf="@+id/composerEditTextOuterBorder"
->>>>>>> c7fc3f0b
+        app:layout_constraintStart_toEndOf="@+id/composerEmojiButton"
         app:layout_constraintTop_toTopOf="parent"
         app:layout_goneMarginStart="8dp"
         tools:text="@tools:sample/lorem/random" />
 
     <ImageButton
         android:id="@+id/composerEmojiButton"
-<<<<<<< HEAD
         android:layout_width="42dp"
         android:layout_height="48dp"
-=======
-        android:layout_width="30dp"
-        android:layout_height="30dp"
->>>>>>> c7fc3f0b
         android:layout_margin="1dp"
         android:background="?android:attr/selectableItemBackground"
         android:contentDescription="@string/a11y_open_emoji_picker"
         android:src="@drawable/ic_insert_emoji"
-<<<<<<< HEAD
-        android:tint="?android:textColorHint"
+        android:tint="?vctr_content_quaternary"
         app:layout_constraintBottom_toBottomOf="@id/sendButton"
-        app:layout_constraintEnd_toStartOf="@+id/composerShieldImageView"
+        app:layout_constraintEnd_toStartOf="@+id/composerEditText"
         app:layout_constraintStart_toStartOf="parent"
-        app:layout_constraintTop_toTopOf="@id/sendButton" />
-=======
-        app:layout_constraintBottom_toBottomOf="@id/attachmentButton"
-        app:layout_constraintEnd_toEndOf="@+id/composerEditTextOuterBorder"
-        app:layout_constraintStart_toEndOf="@id/composerEditText"
-        app:layout_constraintTop_toTopOf="@id/attachmentButton"
-        app:layout_goneMarginEnd="8dp"
-        app:tint="?vctr_content_quaternary"
+        app:layout_constraintTop_toTopOf="@id/sendButton"
         tools:ignore="MissingPrefix" />
->>>>>>> c7fc3f0b
 
     <ImageButton
         android:id="@+id/sendButton"
@@ -212,12 +175,8 @@
         android:visibility="gone"
         app:layout_constraintBottom_toBottomOf="parent"
         app:layout_constraintEnd_toEndOf="parent"
-<<<<<<< HEAD
         app:layout_constraintStart_toEndOf="@id/attachmentButton"
-        tools:ignore="MissingPrefix" />
-=======
         tools:ignore="MissingPrefix"
         tools:visibility="visible" />
->>>>>>> c7fc3f0b
 
 </androidx.constraintlayout.widget.ConstraintLayout>