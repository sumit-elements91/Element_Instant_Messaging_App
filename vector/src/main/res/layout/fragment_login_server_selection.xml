--- conflicted
+++ resolved
@@ -44,7 +44,6 @@
                 app:layout_constraintTop_toBottomOf="@+id/loginServerTitle" />
 
             <!-- Use a CheckableConstraintLayout to keep the pressed state when retrieving login flow -->
-<<<<<<< HEAD
             <androidx.constraintlayout.widget.ConstraintLayout
                 android:id="@+id/loginServerIKnowMyIdSubmit"
                 android:layout_width="match_parent"
@@ -131,10 +130,7 @@
 
             </androidx.constraintlayout.widget.ConstraintLayout>
 
-            <im.vector.riotx.core.platform.CheckableConstraintLayout
-=======
             <im.vector.app.core.platform.CheckableConstraintLayout
->>>>>>> a1f90abc
                 android:id="@+id/loginServerChoiceMatrixOrg"
                 android:layout_width="match_parent"
                 android:layout_height="wrap_content"
