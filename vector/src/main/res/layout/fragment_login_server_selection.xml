<?xml version="1.0" encoding="utf-8"?>
<androidx.constraintlayout.widget.ConstraintLayout xmlns:android="http://schemas.android.com/apk/res/android"
    xmlns:app="http://schemas.android.com/apk/res-auto"
    xmlns:tools="http://schemas.android.com/tools"
    android:layout_width="match_parent"
    android:layout_height="match_parent"
    android:background="?riotx_background">

    <!-- Missing attributes are in the style -->
    <ImageView
        style="@style/LoginLogo"
        tools:ignore="ContentDescription,MissingConstraints,UnusedAttribute" />

    <!-- Missing attributes are in the style -->
    <androidx.core.widget.NestedScrollView
        style="@style/LoginFormScrollView"
        tools:ignore="MissingConstraints">

        <androidx.constraintlayout.widget.ConstraintLayout
            style="@style/LoginFormContainer"
            android:paddingBottom="@dimen/layout_vertical_margin">

            <TextView
                android:id="@+id/loginServerTitle"
                android:layout_width="0dp"
                android:layout_height="wrap_content"
                android:text="@string/login_server_title"
                android:textAppearance="@style/TextAppearance.Vector.Login.Title"
                android:transitionName="loginTitleTransition"
                app:layout_constraintEnd_toEndOf="parent"
                app:layout_constraintStart_toStartOf="parent"
                app:layout_constraintTop_toTopOf="parent" />

            <TextView
                android:id="@+id/loginServerText"
                android:layout_width="0dp"
                android:layout_height="wrap_content"
                android:layout_marginTop="@dimen/layout_vertical_margin"
                android:gravity="start"
                android:text="@string/login_server_text"
                android:textAppearance="@style/TextAppearance.Vector.Login.Text"
                app:layout_constraintEnd_toEndOf="parent"
                app:layout_constraintStart_toStartOf="parent"
                app:layout_constraintTop_toBottomOf="@+id/loginServerTitle" />

            <!-- Use a CheckableConstraintLayout to keep the pressed state when retrieving login flow -->
            <androidx.constraintlayout.widget.ConstraintLayout
                android:id="@+id/loginServerIKnowMyIdSubmit"
                android:layout_width="match_parent"
                android:layout_height="wrap_content"
                android:layout_marginTop="24dp"
                android:background="@drawable/bg_login_server_selector"
                android:contentDescription="@string/login_a11y_connect_using_matrix_id_sc"
                android:minHeight="80dp"
                android:paddingStart="@dimen/layout_horizontal_margin"
                android:paddingEnd="@dimen/layout_horizontal_margin"
                app:layout_constraintEnd_toEndOf="parent"
                app:layout_constraintStart_toStartOf="parent"
                app:layout_constraintTop_toBottomOf="@+id/loginServerText">

                <TextView
                    android:id="@+id/loginServerIKnowMyIdSubmitTitle"
                    android:layout_width="wrap_content"
                    android:layout_height="wrap_content"
                    android:gravity="start"
                    android:text="@string/login_connect_using_matrix_id_title_sc"
                    android:textAppearance="@style/TextAppearance.Vector.Login.Text"
                    android:textColor="?riotx_text_primary"
                    android:textSize="16sp"
                    app:layout_constraintBottom_toTopOf="@+id/loginServerIKnowMyIdSubmitText"
                    app:layout_constraintStart_toStartOf="parent"
                    app:layout_constraintTop_toTopOf="parent"
                    app:layout_constraintVertical_chainStyle="packed" />

                <TextView
                    android:id="@+id/loginServerIKnowMyIdSubmitText"
                    android:layout_width="0dp"
                    android:layout_height="wrap_content"
                    android:layout_marginTop="4dp"
                    android:gravity="start"
                    android:text="@string/login_connect_using_matrix_id_text_sc"
                    android:textAppearance="@style/TextAppearance.Vector.Login.Text.Small"
                    app:layout_constraintBottom_toBottomOf="parent"
                    app:layout_constraintEnd_toEndOf="parent"
                    app:layout_constraintStart_toStartOf="parent"
                    app:layout_constraintTop_toBottomOf="@+id/loginServerIKnowMyIdSubmitTitle" />

            </androidx.constraintlayout.widget.ConstraintLayout>

            <androidx.constraintlayout.widget.ConstraintLayout
                android:id="@+id/loginServerChoiceOther"
                android:layout_width="match_parent"
                android:layout_height="wrap_content"
                android:layout_marginTop="@dimen/layout_vertical_margin"
                android:background="@drawable/bg_login_server_selector"
                android:contentDescription="@string/login_a11y_choose_other_sc"
                android:minHeight="80dp"
                android:paddingStart="@dimen/layout_horizontal_margin"
                android:paddingEnd="@dimen/layout_horizontal_margin"
                app:layout_constraintEnd_toEndOf="parent"
                app:layout_constraintStart_toStartOf="parent"
                app:layout_constraintTop_toBottomOf="@+id/loginServerIKnowMyIdSubmit">

                <TextView
                    android:id="@+id/loginServerChoiceOtherTitle"
                    android:layout_width="wrap_content"
                    android:layout_height="wrap_content"
                    android:gravity="start"
                    android:text="@string/login_server_other_title_sc"
                    android:textAppearance="@style/TextAppearance.Vector.Login.Text"
                    android:textColor="?riotx_text_primary"
                    android:textSize="16sp"
                    app:layout_constraintBottom_toTopOf="@+id/loginServerChoiceOtherText"
                    app:layout_constraintStart_toStartOf="parent"
                    app:layout_constraintTop_toTopOf="parent"
                    app:layout_constraintVertical_chainStyle="packed" />

                <TextView
                    android:id="@+id/loginServerChoiceOtherText"
                    android:layout_width="0dp"
                    android:layout_height="wrap_content"
                    android:layout_marginTop="4dp"
                    android:gravity="start"
                    android:text="@string/login_server_other_text_sc"
                    android:textAppearance="@style/TextAppearance.Vector.Login.Text.Small"
                    app:layout_constraintBottom_toBottomOf="parent"
                    app:layout_constraintEnd_toEndOf="parent"
                    app:layout_constraintStart_toStartOf="parent"
                    app:layout_constraintTop_toBottomOf="@+id/loginServerChoiceOtherTitle" />

            </androidx.constraintlayout.widget.ConstraintLayout>

            <im.vector.riotx.core.platform.CheckableConstraintLayout
                android:id="@+id/loginServerChoiceMatrixOrg"
                android:layout_width="match_parent"
                android:layout_height="wrap_content"
                android:layout_marginTop="@dimen/layout_vertical_margin"
                android:background="@drawable/bg_login_server_selector"
                android:contentDescription="@string/login_a11y_choose_matrix_org"
                android:minHeight="80dp"
                android:paddingStart="@dimen/layout_horizontal_margin"
                android:paddingEnd="@dimen/layout_horizontal_margin"
                app:layout_constraintEnd_toEndOf="parent"
                app:layout_constraintStart_toStartOf="parent"
                app:layout_constraintTop_toBottomOf="@+id/loginServerChoiceOther">

                <ImageView
                    android:id="@+id/loginServerChoiceMatrixOrgIcon"
                    android:layout_width="wrap_content"
                    android:layout_height="wrap_content"
                    android:importantForAccessibility="no"
                    android:src="@drawable/ic_logo_matrix_org"
                    android:tint="?riotx_text_primary"
                    app:layout_constraintBottom_toTopOf="@+id/loginServerChoiceMatrixOrgText"
                    app:layout_constraintStart_toStartOf="parent"
                    app:layout_constraintTop_toTopOf="parent"
                    app:layout_constraintVertical_chainStyle="packed" />

                <TextView
                    android:id="@+id/loginServerChoiceMatrixOrgText"
                    android:layout_width="0dp"
                    android:layout_height="wrap_content"
                    android:layout_marginTop="5dp"
                    android:gravity="start"
                    android:text="@string/login_server_matrix_org_text"
                    android:textAppearance="@style/TextAppearance.Vector.Login.Text.Small"
                    app:layout_constraintBottom_toBottomOf="parent"
                    app:layout_constraintEnd_toEndOf="parent"
                    app:layout_constraintStart_toStartOf="parent"
                    app:layout_constraintTop_toBottomOf="@+id/loginServerChoiceMatrixOrgIcon" />

            </im.vector.riotx.core.platform.CheckableConstraintLayout>

            <androidx.constraintlayout.widget.ConstraintLayout
                android:id="@+id/loginServerChoiceEms"
                android:layout_width="match_parent"
                android:layout_height="wrap_content"
                android:layout_marginTop="@dimen/layout_vertical_margin"
                android:background="@drawable/bg_login_server_selector"
                android:contentDescription="@string/login_a11y_choose_modular"
                android:minHeight="80dp"
                android:paddingStart="@dimen/layout_horizontal_margin"
                android:paddingEnd="0dp"
                android:visibility="gone"
                app:layout_constraintEnd_toEndOf="parent"
                app:layout_constraintStart_toStartOf="parent"
                app:layout_constraintTop_toBottomOf="@+id/loginServerChoiceMatrixOrg">

                <ImageView
                    android:id="@+id/loginServerChoiceEmsIcon"
                    android:layout_width="wrap_content"
                    android:layout_height="wrap_content"
                    android:importantForAccessibility="no"
                    android:src="@drawable/ic_logo_element_matrix_services"
                    android:tint="?riotx_text_primary"
                    app:layout_constraintBottom_toTopOf="@+id/loginServerChoiceEmsText"
                    app:layout_constraintStart_toStartOf="parent"
                    app:layout_constraintTop_toTopOf="parent"
                    app:layout_constraintVertical_chainStyle="packed" />

                <TextView
                    android:id="@+id/loginServerChoiceEmsText"
                    android:layout_width="0dp"
                    android:layout_height="wrap_content"
                    android:layout_marginTop="7dp"
                    android:gravity="start"
                    android:text="@string/login_server_modular_text"
                    android:textAppearance="@style/TextAppearance.Vector.Login.Text.Small"
                    app:layout_constraintBottom_toBottomOf="parent"
                    app:layout_constraintEnd_toStartOf="@+id/loginServerChoiceEmsLearnMore"
                    app:layout_constraintStart_toStartOf="parent"
                    app:layout_constraintTop_toBottomOf="@+id/loginServerChoiceEmsIcon" />

                <TextView
                    android:id="@+id/loginServerChoiceEmsLearnMore"
                    android:layout_width="0dp"
                    android:layout_height="wrap_content"
                    android:padding="16dp"
                    android:text="@string/login_server_modular_learn_more"
                    android:textAppearance="@style/TextAppearance.Vector.Login.Text.Small"
<<<<<<< HEAD
                    android:textColor="?colorAccent"
                    app:layout_constraintBottom_toBottomOf="@+id/loginServerChoiceEMSText"
=======
                    android:textColor="@color/riotx_accent"
                    app:layout_constraintBottom_toBottomOf="@+id/loginServerChoiceEmsText"
>>>>>>> 67fc2fea
                    app:layout_constraintEnd_toEndOf="parent"
                    app:layout_constraintTop_toTopOf="@+id/loginServerChoiceEmsText" />

            </androidx.constraintlayout.widget.ConstraintLayout>

<<<<<<< HEAD
            <!--
=======
            <androidx.constraintlayout.widget.ConstraintLayout
                android:id="@+id/loginServerChoiceOther"
                android:layout_width="match_parent"
                android:layout_height="wrap_content"
                android:layout_marginTop="@dimen/layout_vertical_margin"
                android:background="@drawable/bg_login_server_selector"
                android:contentDescription="@string/login_a11y_choose_other"
                android:minHeight="80dp"
                android:paddingStart="@dimen/layout_horizontal_margin"
                android:paddingEnd="@dimen/layout_horizontal_margin"
                app:layout_constraintEnd_toEndOf="parent"
                app:layout_constraintStart_toStartOf="parent"
                app:layout_constraintTop_toBottomOf="@+id/loginServerChoiceEms">

                <TextView
                    android:id="@+id/loginServerChoiceOtherTitle"
                    android:layout_width="wrap_content"
                    android:layout_height="wrap_content"
                    android:gravity="start"
                    android:text="@string/login_server_other_title"
                    android:textAppearance="@style/TextAppearance.Vector.Login.Text"
                    android:textColor="?riotx_text_primary"
                    android:textSize="16sp"
                    app:layout_constraintBottom_toTopOf="@+id/loginServerChoiceOtherText"
                    app:layout_constraintStart_toStartOf="parent"
                    app:layout_constraintTop_toTopOf="parent"
                    app:layout_constraintVertical_chainStyle="packed" />

                <TextView
                    android:id="@+id/loginServerChoiceOtherText"
                    android:layout_width="0dp"
                    android:layout_height="wrap_content"
                    android:layout_marginTop="4dp"
                    android:gravity="start"
                    android:text="@string/login_server_other_text"
                    android:textAppearance="@style/TextAppearance.Vector.Login.Text.Small"
                    app:layout_constraintBottom_toBottomOf="parent"
                    app:layout_constraintEnd_toEndOf="parent"
                    app:layout_constraintStart_toStartOf="parent"
                    app:layout_constraintTop_toBottomOf="@+id/loginServerChoiceOtherTitle" />

            </androidx.constraintlayout.widget.ConstraintLayout>

>>>>>>> 67fc2fea
            <com.google.android.material.button.MaterialButton
                android:id="@+id/loginServerIKnowMyIdSubmit"
                style="@style/Style.Vector.Login.Button.Text"
                android:layout_width="0dp"
                android:layout_height="wrap_content"
                android:layout_marginTop="32dp"
                android:layout_marginBottom="32dp"
                android:text="@string/login_connect_using_matrix_id_submit"
                app:layout_constraintBottom_toBottomOf="parent"
                app:layout_constraintEnd_toEndOf="parent"
                app:layout_constraintStart_toStartOf="parent"
                app:layout_constraintTop_toBottomOf="@+id/loginServerChoiceOther" />
                -->

        </androidx.constraintlayout.widget.ConstraintLayout>

    </androidx.core.widget.NestedScrollView>

</androidx.constraintlayout.widget.ConstraintLayout>
<|MERGE_RESOLUTION|>--- conflicted
+++ resolved
@@ -218,21 +218,14 @@
                     android:padding="16dp"
                     android:text="@string/login_server_modular_learn_more"
                     android:textAppearance="@style/TextAppearance.Vector.Login.Text.Small"
-<<<<<<< HEAD
                     android:textColor="?colorAccent"
-                    app:layout_constraintBottom_toBottomOf="@+id/loginServerChoiceEMSText"
-=======
-                    android:textColor="@color/riotx_accent"
                     app:layout_constraintBottom_toBottomOf="@+id/loginServerChoiceEmsText"
->>>>>>> 67fc2fea
                     app:layout_constraintEnd_toEndOf="parent"
                     app:layout_constraintTop_toTopOf="@+id/loginServerChoiceEmsText" />
 
             </androidx.constraintlayout.widget.ConstraintLayout>
 
-<<<<<<< HEAD
             <!--
-=======
             <androidx.constraintlayout.widget.ConstraintLayout
                 android:id="@+id/loginServerChoiceOther"
                 android:layout_width="match_parent"
@@ -276,7 +269,6 @@
 
             </androidx.constraintlayout.widget.ConstraintLayout>
 
->>>>>>> 67fc2fea
             <com.google.android.material.button.MaterialButton
                 android:id="@+id/loginServerIKnowMyIdSubmit"
                 style="@style/Style.Vector.Login.Button.Text"
