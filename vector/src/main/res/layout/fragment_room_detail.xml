--- conflicted
+++ resolved
@@ -224,27 +224,15 @@
         android:layout_height="wrap_content"
         android:layout_margin="16dp"
         android:contentDescription="@string/a11y_jump_to_bottom"
-<<<<<<< HEAD
-        android:src="@drawable/chevron_down"
+        android:src="@drawable/ic_expand_more"
         app:backgroundTint="?android:colorAccent"
         app:badgeBackgroundColor="?colorAccent"
         app:badgeTextColor="@color/white"
-=======
-        android:src="@drawable/ic_expand_more"
-        app:backgroundTint="#FFFFFF"
-        app:badgeBackgroundColor="?colorPrimary"
-        app:badgeTextColor="?colorOnPrimary"
->>>>>>> 0f4e546e
         app:badgeTextPadding="2dp"
         app:badgeTextSize="10sp"
         app:layout_constraintBottom_toTopOf="@id/badgeBarrier"
         app:layout_constraintEnd_toEndOf="parent"
-<<<<<<< HEAD
-        app:maxImageSize="16dp"
-        app:tint="@color/white" />
-=======
-        app:tint="@android:color/black" />
->>>>>>> 0f4e546e
+        app:tint="@android:color/white" />
 
     <nl.dionsegijn.konfetti.KonfettiView
         android:id="@+id/viewKonfetti"
