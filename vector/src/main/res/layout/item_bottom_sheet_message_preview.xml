<?xml version="1.0" encoding="utf-8"?>
<androidx.constraintlayout.widget.ConstraintLayout xmlns:android="http://schemas.android.com/apk/res/android"
    xmlns:app="http://schemas.android.com/apk/res-auto"
    xmlns:tools="http://schemas.android.com/tools"
    android:id="@+id/bottom_sheet_message_preview"
    android:layout_width="match_parent"
    android:layout_height="wrap_content"
    tools:background="#1FF00FF0">

    <ImageView
        android:id="@+id/bottom_sheet_message_preview_avatar"
        android:layout_width="40dp"
        android:layout_height="40dp"
        android:layout_margin="@dimen/layout_horizontal_margin"
        android:adjustViewBounds="true"
        android:background="@drawable/circle"
        android:importantForAccessibility="no"
        android:scaleType="centerCrop"
        app:layout_constraintBottom_toBottomOf="parent"
        app:layout_constraintStart_toStartOf="parent"
        app:layout_constraintTop_toTopOf="parent"
        app:layout_constraintVertical_bias="0"
        tools:src="@sample/user_round_avatars" />

    <TextView
        android:id="@+id/bottom_sheet_message_preview_sender"
        android:layout_width="0dp"
        android:layout_height="wrap_content"
        android:layout_marginStart="8dp"
        android:layout_marginEnd="@dimen/layout_horizontal_margin"
        android:ellipsize="end"
        android:fontFamily="sans-serif-bold"
        android:singleLine="true"
<<<<<<< HEAD
        android:textColor="?colorAccent"
=======
        android:textColor="?vctr_content_primary"
>>>>>>> 0f4e546e
        android:textSize="14sp"
        android:textStyle="bold"
        android:textIsSelectable="true"
        app:layout_constraintEnd_toStartOf="@+id/bottom_sheet_message_preview_timestamp"
        app:layout_constraintStart_toEndOf="@id/bottom_sheet_message_preview_avatar"
        app:layout_constraintTop_toTopOf="@id/bottom_sheet_message_preview_avatar"
        tools:fontFamily="sans-serif"
        tools:text="@sample/users.json/data/displayName" />

    <TextView
        android:id="@+id/bottom_sheet_message_preview_timestamp"
        android:layout_width="wrap_content"
        android:layout_height="wrap_content"
        android:layout_marginEnd="@dimen/layout_horizontal_margin"
        android:textColor="?vctr_content_secondary"
        android:textSize="12sp"
        android:textIsSelectable="true"
        app:layout_constraintBottom_toBottomOf="@id/bottom_sheet_message_preview_sender"
        app:layout_constraintEnd_toEndOf="parent"
        tools:text="Friday 8pm" />

    <ImageView
        android:id="@+id/bottom_sheet_message_preview_image"
        android:layout_width="100dp"
        android:layout_height="66dp"
        android:layout_marginTop="6dp"
        android:importantForAccessibility="no"
        android:scaleType="centerCrop"
        android:visibility="gone"
        app:layout_constraintStart_toStartOf="@+id/bottom_sheet_message_preview_sender"
        app:layout_constraintTop_toBottomOf="@id/bottom_sheet_message_preview_sender"
        tools:ignore="MissingPrefix"
        tools:src="@tools:sample/backgrounds/scenic"
        tools:visibility="visible" />

    <TextView
        android:id="@+id/bottom_sheet_message_preview_body"
        android:layout_width="0dp"
        android:layout_height="wrap_content"
        android:layout_marginStart="8dp"
        android:layout_marginEnd="@dimen/layout_horizontal_margin"
        android:layout_marginBottom="4dp"
        android:ellipsize="end"
        android:maxLines="3"
<<<<<<< HEAD
        android:textColor="?riotx_text_secondary"
        android:textIsSelectable="true"
=======
        android:textColor="?vctr_content_secondary"
        android:textIsSelectable="false"
>>>>>>> 0f4e546e
        android:textSize="14sp"
        app:layout_constraintBottom_toTopOf="@+id/bottom_sheet_message_preview_body_details"
        app:layout_constraintEnd_toEndOf="parent"
        app:layout_constraintStart_toEndOf="@id/bottom_sheet_message_preview_avatar"
        app:layout_constraintTop_toBottomOf="@id/bottom_sheet_message_preview_image"
        app:layout_goneMarginBottom="4dp"
        tools:text="Quis harum id autem cumque consequatur laboriosam aliquam sed. Sint accusamus dignissimos nobis ullam earum debitis aspernatur. Sint accusamus dignissimos nobis ullam earum debitis aspernatur." />

    <TextView
        android:id="@+id/bottom_sheet_message_preview_body_details"
        android:layout_width="0dp"
        android:layout_height="wrap_content"
        android:layout_marginBottom="4dp"
        android:ellipsize="end"
        android:maxLines="1"
        android:textColor="?vctr_content_tertiary"
        android:textIsSelectable="false"
        android:textSize="12sp"
        android:visibility="gone"
        app:layout_constraintBottom_toBottomOf="parent"
        app:layout_constraintEnd_toEndOf="@id/bottom_sheet_message_preview_body"
        app:layout_constraintStart_toStartOf="@id/bottom_sheet_message_preview_body"
        app:layout_constraintTop_toBottomOf="@id/bottom_sheet_message_preview_body"
        tools:text="1080 x 1024 - 43s - 12kB"
        tools:visibility="visible" />

</androidx.constraintlayout.widget.ConstraintLayout><|MERGE_RESOLUTION|>--- conflicted
+++ resolved
@@ -31,11 +31,7 @@
         android:ellipsize="end"
         android:fontFamily="sans-serif-bold"
         android:singleLine="true"
-<<<<<<< HEAD
-        android:textColor="?colorAccent"
-=======
         android:textColor="?vctr_content_primary"
->>>>>>> 0f4e546e
         android:textSize="14sp"
         android:textStyle="bold"
         android:textIsSelectable="true"
@@ -80,13 +76,8 @@
         android:layout_marginBottom="4dp"
         android:ellipsize="end"
         android:maxLines="3"
-<<<<<<< HEAD
-        android:textColor="?riotx_text_secondary"
+        android:textColor="?vctr_content_secondary"
         android:textIsSelectable="true"
-=======
-        android:textColor="?vctr_content_secondary"
-        android:textIsSelectable="false"
->>>>>>> 0f4e546e
         android:textSize="14sp"
         app:layout_constraintBottom_toTopOf="@+id/bottom_sheet_message_preview_body_details"
         app:layout_constraintEnd_toEndOf="parent"
