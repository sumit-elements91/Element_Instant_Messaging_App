--- conflicted
+++ resolved
@@ -73,19 +73,11 @@
 
     <ImageView
         android:id="@+id/roomAvatarPublicDecorationImageView"
-<<<<<<< HEAD
-        android:layout_width="wrap_content"
-        android:layout_height="wrap_content"
-        android:background="@drawable/background_circle"
-        android:contentDescription="@string/a11y_public_room"
-        android:padding="0.5dp"
-=======
         android:layout_width="20dp"
         android:layout_height="20dp"
         android:background="@drawable/background_circle"
         android:contentDescription="@string/a11y_public_room"
         android:padding="2dp"
->>>>>>> 7f96749d
         android:src="@drawable/ic_public_room"
         android:visibility="gone"
         app:layout_constraintCircle="@id/roomAvatarContainer"
