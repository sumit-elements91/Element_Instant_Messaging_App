<?xml version="1.0" encoding="utf-8"?>
<ScrollView xmlns:android="http://schemas.android.com/apk/res/android"
    xmlns:app="http://schemas.android.com/apk/res-auto"
    xmlns:tools="http://schemas.android.com/tools"
    android:id="@+id/keys_backup_root"
    android:layout_width="match_parent"
    android:layout_height="match_parent"
    android:background="?android:colorBackground">

    <androidx.constraintlayout.widget.ConstraintLayout
        android:layout_width="match_parent"
        android:layout_height="wrap_content">

        <ImageView
            android:id="@+id/keys_backup_shield"
            android:layout_width="wrap_content"
            android:layout_height="wrap_content"
            android:layout_marginTop="36dp"
            android:importantForAccessibility="no"
            android:src="@drawable/key_big"
            app:layout_constraintEnd_toEndOf="parent"
            app:layout_constraintStart_toStartOf="parent"
            app:layout_constraintTop_toTopOf="parent"
            app:tint="?vctr_content_primary"
            tools:ignore="MissingPrefix" />

        <TextView
            android:id="@+id/keys_restore_with_key"
            android:layout_width="0dp"
            android:layout_height="wrap_content"
            android:layout_margin="16dp"
            android:text="@string/keys_backup_restore_with_recovery_key"
            android:textAlignment="center"
            android:textColor="?vctr_content_primary"
            android:textSize="16sp"
            android:textStyle="bold"
            app:layout_constraintEnd_toEndOf="parent"
            app:layout_constraintStart_toStartOf="parent"
            app:layout_constraintTop_toBottomOf="@+id/keys_backup_shield" />

        <com.google.android.material.textfield.TextInputLayout
            android:id="@+id/key_input_layout"
            android:layout_width="0dp"
            android:layout_height="wrap_content"
            android:layout_marginStart="16dp"
            android:layout_marginTop="16dp"
            app:errorEnabled="true"
            app:layout_constraintEnd_toStartOf="@+id/keys_backup_import"
            app:layout_constraintStart_toStartOf="parent"
            app:layout_constraintTop_toBottomOf="@+id/keys_restore_with_key">

            <com.google.android.material.textfield.TextInputEditText
                android:id="@+id/key_text_edit"
                android:layout_width="match_parent"
                android:layout_height="wrap_content"
                android:hint="@string/keys_backup_restore_key_enter_hint"
                android:imeOptions="actionDone"
                android:inputType="textNoSuggestions|textMultiLine"
                android:maxLines="3"
                tools:text="EsTy 7CiZ Zqpj eqFq Wjz1 kzfS 59DE uZyA wt7b rhBE viyt kb1p" />

        </com.google.android.material.textfield.TextInputLayout>

        <ImageView
            android:id="@+id/keys_backup_import"
            android:layout_width="48dp"
            android:layout_height="48dp"
            android:background="?attr/selectableItemBackground"
            android:contentDescription="@string/a11y_import_key_from_file"
            android:scaleType="center"
            android:src="@drawable/ic_import_black"
            app:layout_constraintEnd_toEndOf="parent"
            app:layout_constraintStart_toEndOf="@id/key_input_layout"
            app:layout_constraintTop_toTopOf="@id/key_input_layout"
            app:tint="?colorSecondary"
            tools:ignore="MissingPrefix" />

        <TextView
            android:id="@+id/keys_restore_key_help_with_link"
            android:layout_width="0dp"
            android:layout_height="wrap_content"
            android:layout_margin="16dp"
            android:text="@string/keys_backup_restore_with_key_helper"
            android:textAlignment="center"
            android:textColor="?vctr_content_secondary"
            app:layout_constraintEnd_toEndOf="parent"
            app:layout_constraintStart_toStartOf="parent"
            app:layout_constraintTop_toBottomOf="@+id/key_input_layout" />

        <Button
            android:id="@+id/keys_restore_button"
<<<<<<< HEAD
            style="?materialButtonStyle"
=======
            android:layout_width="wrap_content"
            android:layout_height="wrap_content"
>>>>>>> 0f4e546e
            android:layout_marginTop="@dimen/layout_vertical_margin_big"
            android:layout_marginEnd="@dimen/layout_horizontal_margin"
            android:minWidth="200dp"
            android:text="@string/keys_backup_unlock_button"
            app:layout_constraintEnd_toEndOf="parent"
            app:layout_constraintTop_toBottomOf="@+id/keys_restore_key_help_with_link"
            app:layout_constraintVertical_bias="0" />

    </androidx.constraintlayout.widget.ConstraintLayout>
</ScrollView><|MERGE_RESOLUTION|>--- conflicted
+++ resolved
@@ -89,12 +89,8 @@
 
         <Button
             android:id="@+id/keys_restore_button"
-<<<<<<< HEAD
-            style="?materialButtonStyle"
-=======
             android:layout_width="wrap_content"
             android:layout_height="wrap_content"
->>>>>>> 0f4e546e
             android:layout_marginTop="@dimen/layout_vertical_margin_big"
             android:layout_marginEnd="@dimen/layout_horizontal_margin"
             android:minWidth="200dp"
