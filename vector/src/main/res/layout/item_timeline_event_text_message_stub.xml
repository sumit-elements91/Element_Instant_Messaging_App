--- conflicted
+++ resolved
@@ -15,21 +15,13 @@
     -->
     <im.vector.app.core.ui.views.FooteredTextView
         android:id="@+id/messageTextView"
-<<<<<<< HEAD
+        style="@style/Widget.Vector.TextView.Body"
         android:layout_width="wrap_content"
         android:layout_height="wrap_content"
         android:textColor="?vctr_content_primary"
-        android:textSize="14sp"
         android:layout_gravity="left"
         tools:text="@sample/messages.json/data/message"
         tools:ignore="RtlHardcoded" />
-=======
-        style="@style/Widget.Vector.TextView.Body"
-        android:layout_width="match_parent"
-        android:layout_height="wrap_content"
-        android:textColor="?vctr_content_primary"
-        tools:text="@sample/messages.json/data/message" />
->>>>>>> c7fc3f0b
 
     <im.vector.app.features.home.room.detail.timeline.url.PreviewUrlView
         android:id="@+id/messageUrlPreview"
