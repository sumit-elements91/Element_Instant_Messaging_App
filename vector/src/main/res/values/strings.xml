<?xml version="1.0" encoding="utf-8"?>
<resources>
    <string name="summary_message">%1$s: %2$s</string>
    <string name="summary_user_sent_image">%1$s sent an image.</string>
    <string name="summary_you_sent_image">You sent an image.</string>
    <string name="summary_user_sent_sticker">%1$s sent a sticker.</string>
    <string name="summary_you_sent_sticker">You sent a sticker.</string>

    <string name="notice_room_invite_no_invitee">%s\'s invitation</string>
    <string name="notice_room_invite_no_invitee_by_you">Your invitation</string>
    <string name="notice_room_created">%1$s created the room</string>
    <string name="notice_room_created_by_you">You created the room</string>
    <string name="notice_direct_room_created">%1$s created the discussion</string>
    <string name="notice_direct_room_created_by_you">You created the discussion</string>
    <string name="notice_room_invite">%1$s invited %2$s</string>
    <string name="notice_room_invite_by_you">You invited %1$s</string>
    <string name="notice_room_invite_you">%1$s invited you</string>
    <string name="notice_room_join">%1$s joined the room</string>
    <string name="notice_room_join_by_you">You joined the room</string>
    <string name="notice_direct_room_join">%1$s joined</string>
    <string name="notice_direct_room_join_by_you">You joined</string>
    <string name="notice_room_leave">%1$s left the room</string>
    <string name="notice_room_leave_by_you">You left the room</string>
    <string name="notice_direct_room_leave">%1$s left the room</string>
    <string name="notice_direct_room_leave_by_you">You left the room</string>
    <string name="notice_room_reject">%1$s rejected the invitation</string>
    <string name="notice_room_reject_by_you">You rejected the invitation</string>
    <string name="notice_room_kick">%1$s kicked %2$s</string>
    <string name="notice_room_kick_by_you">You kicked %1$s</string>
    <string name="notice_room_unban">%1$s unbanned %2$s</string>
    <string name="notice_room_unban_by_you">You unbanned %1$s</string>
    <string name="notice_room_ban">%1$s banned %2$s</string>
    <string name="notice_room_ban_by_you">You banned %1$s</string>
    <string name="notice_room_withdraw">%1$s withdrew %2$s\'s invitation</string>
    <string name="notice_room_withdraw_by_you">You withdrew %1$s\'s invitation</string>
    <string name="notice_avatar_url_changed">%1$s changed their avatar</string>
    <string name="notice_avatar_url_changed_by_you">You changed your avatar</string>
    <string name="notice_display_name_set">%1$s set their display name to %2$s</string>
    <string name="notice_display_name_set_by_you">You set your display name to %1$s</string>
    <string name="notice_display_name_changed_from">%1$s changed their display name from %2$s to %3$s</string>
    <string name="notice_display_name_changed_from_by_you">You changed your display name from %1$s to %2$s</string>
    <string name="notice_display_name_removed">%1$s removed their display name (it was %2$s)</string>
    <string name="notice_display_name_removed_by_you">You removed your display name (it was %1$s)</string>
    <string name="notice_room_topic_changed">%1$s changed the topic to: %2$s</string>
    <string name="notice_room_topic_changed_by_you">You changed the topic to: %1$s</string>
    <string name="notice_room_avatar_changed">%1$s changed the room avatar</string>
    <string name="notice_room_avatar_changed_by_you">You changed the room avatar</string>
    <string name="notice_room_name_changed">%1$s changed the room name to: %2$s</string>
    <string name="notice_room_name_changed_by_you">You changed the room name to: %1$s</string>
    <string name="notice_placed_video_call">%s placed a video call.</string>
    <string name="notice_placed_video_call_by_you">You placed a video call.</string>
    <string name="notice_placed_voice_call">%s placed a voice call.</string>
    <string name="notice_placed_voice_call_by_you">You placed a voice call.</string>
    <string name="notice_call_candidates">%s sent data to setup the call.</string>
    <string name="notice_call_candidates_by_you">You sent data to setup the call.</string>
    <string name="notice_answered_call">%s answered the call.</string>
    <string name="notice_answered_call_by_you">You answered the call.</string>
    <string name="notice_ended_call">%s ended the call.</string>
    <string name="notice_ended_call_by_you">You ended the call.</string>
    <string name="notice_made_future_room_visibility">%1$s made future room history visible to %2$s</string>
    <string name="notice_made_future_room_visibility_by_you">You made future room history visible to %1$s</string>
    <string name="notice_made_future_direct_room_visibility">%1$s made future messages visible to %2$s</string>
    <string name="notice_made_future_direct_room_visibility_by_you">You made future messages visible to %1$s</string>
    <string name="notice_room_visibility_invited">all room members, from the point they are invited.</string>
    <string name="notice_room_visibility_joined">all room members, from the point they joined.</string>
    <string name="notice_room_visibility_shared">all room members.</string>
    <string name="notice_room_visibility_world_readable">anyone.</string>
    <string name="notice_room_visibility_unknown">unknown (%s).</string>
    <string name="notice_end_to_end">%1$s turned on end-to-end encryption (%2$s)</string>
    <string name="notice_end_to_end_by_you">You turned on end-to-end encryption (%1$s)</string>
    <string name="notice_room_update">%s upgraded this room.</string>
    <string name="notice_room_update_by_you">You upgraded this room.</string>
    <string name="notice_direct_room_update">%s upgraded here.</string>
    <string name="notice_direct_room_update_by_you">You upgraded here.</string>
    <string name="notice_room_server_acl_set_title">%s set the server ACLs for this room.</string>
    <string name="notice_room_server_acl_set_title_by_you">You set the server ACLs for this room.</string>
    <string name="notice_room_server_acl_set_banned">• Servers matching %s are banned.</string>
    <string name="notice_room_server_acl_set_allowed">• Servers matching %s are allowed.</string>
    <string name="notice_room_server_acl_set_ip_literals_allowed">• Servers matching IP literals are allowed.</string>
    <string name="notice_room_server_acl_set_ip_literals_not_allowed">• Servers matching IP literals are banned.</string>

    <string name="notice_room_server_acl_updated_title">%s changed the server ACLs for this room.</string>
    <string name="notice_room_server_acl_updated_title_by_you">You changed the server ACLs for this room.</string>
    <string name="notice_room_server_acl_updated_banned">• Servers matching %s are now banned.</string>
    <string name="notice_room_server_acl_updated_was_banned">• Servers matching %s were removed from the ban list.</string>
    <string name="notice_room_server_acl_updated_allowed">• Servers matching %s are now allowed.</string>
    <string name="notice_room_server_acl_updated_was_allowed">• Servers matching %s were removed from the allowed list.</string>
    <string name="notice_room_server_acl_updated_ip_literals_allowed">• Servers matching IP literals are now allowed.</string>
    <string name="notice_room_server_acl_updated_ip_literals_not_allowed">• Servers matching IP literals are now banned.</string>
    <string name="notice_room_server_acl_updated_no_change">No change.</string>
    <string name="notice_room_server_acl_allow_is_empty">🎉 All servers are banned from participating! This room can no longer be used.</string>

    <string name="notice_requested_voip_conference">%1$s requested a VoIP conference</string>
    <string name="notice_requested_voip_conference_by_you">You requested a VoIP conference</string>
    <string name="notice_voip_started">VoIP conference started</string>
    <string name="notice_voip_finished">VoIP conference finished</string>

    <string name="notice_avatar_changed_too">(avatar was changed too)</string>
    <string name="notice_room_name_removed">%1$s removed the room name</string>
    <string name="notice_room_name_removed_by_you">You removed the room name</string>
    <string name="notice_room_topic_removed">%1$s removed the room topic</string>
    <string name="notice_room_topic_removed_by_you">You removed the room topic</string>
    <string name="notice_room_avatar_removed">%1$s removed the room avatar</string>
    <string name="notice_room_avatar_removed_by_you">You removed the room avatar</string>
    <string name="notice_event_redacted">Message removed</string>
    <string name="notice_event_redacted_by">Message removed by %1$s</string>
    <string name="notice_event_redacted_with_reason">Message removed [reason: %1$s]</string>
    <string name="notice_event_redacted_by_with_reason">Message removed by %1$s [reason: %2$s]</string>
    <string name="notice_profile_change_redacted">%1$s updated their profile %2$s</string>
    <string name="notice_profile_change_redacted_by_you">You updated your profile %1$s</string>
    <string name="notice_room_third_party_invite">%1$s sent an invitation to %2$s to join the room</string>
    <string name="notice_room_third_party_invite_by_you">You sent an invitation to %1$s to join the room</string>
    <string name="notice_direct_room_third_party_invite">%1$s invited %2$s</string>
    <string name="notice_direct_room_third_party_invite_by_you">You invited %1$s</string>
    <string name="notice_room_third_party_revoked_invite">%1$s revoked the invitation for %2$s to join the room</string>
    <string name="notice_room_third_party_revoked_invite_by_you">You revoked the invitation for %1$s to join the room</string>
    <string name="notice_direct_room_third_party_revoked_invite">%1$s revoked the invitation for %2$s</string>
    <string name="notice_direct_room_third_party_revoked_invite_by_you">You revoked the invitation for %1$s</string>
    <string name="notice_room_third_party_registered_invite">%1$s accepted the invitation for %2$s</string>
    <string name="notice_room_third_party_registered_invite_by_you">You accepted the invitation for %1$s</string>

    <string name="notice_widget_added">%1$s added %2$s widget</string>
    <string name="notice_widget_added_by_you">You added %1$s widget</string>
    <string name="notice_widget_removed">%1$s removed %2$s widget</string>
    <string name="notice_widget_removed_by_you">You removed %1$s widget</string>
    <string name="notice_widget_modified">%1$s modified %2$s widget</string>
    <string name="notice_widget_modified_by_you">You modified %1$s widget</string>

    <string name="notice_widget_jitsi_added">Video conference started by %1$s</string>
    <string name="notice_widget_jitsi_added_by_you">You started video conference</string>
    <string name="notice_widget_jitsi_removed">Video conference ended by %1$s</string>
    <string name="notice_widget_jitsi_removed_by_you">You ended video conference</string>
    <string name="notice_widget_jitsi_modified">Video conference modified by %1$s</string>
    <string name="notice_widget_jitsi_modified_by_you">You modified video conference</string>

    <string name="power_level_admin">Admin</string>
    <string name="power_level_moderator">Moderator</string>
    <string name="power_level_default">Default</string>
    <string name="power_level_custom">Custom (%1$d)</string>
    <string name="power_level_custom_no_value">Custom</string>

    <!-- parameter will be a comma separated list of values of notice_power_level_diff -->
    <string name="notice_power_level_changed_by_you">You changed the power level of %1$s.</string>
    <!-- First parameter will be a userId or display name, second one will be a comma separated list of values of notice_power_level_diff -->
    <string name="notice_power_level_changed">%1$s changed the power level of %2$s.</string>
    <!-- First parameter will be a userId or display name, the two last ones will be value of power_level_* -->
    <string name="notice_power_level_diff">%1$s from %2$s to %3$s</string>

    <string name="notice_crypto_unable_to_decrypt">** Unable to decrypt: %s **</string>
    <string name="notice_crypto_error_unknown_inbound_session_id">The sender\'s device has not sent us the keys for this message.</string>

    <!-- Messages -->

    <!-- Room Screen -->
    <string name="could_not_redact">Could not redact</string>
    <string name="unable_to_send_message">Unable to send message</string>

    <string name="message_failed_to_upload">Failed to upload image</string>

    <!-- general errors -->
    <string name="network_error">Network error</string>
    <string name="matrix_error">Matrix error</string>

    <!-- Home Screen -->

    <!-- Last seen time -->

    <!-- call events -->

    <!-- room error messages -->
    <string name="room_error_join_failed_empty_room">It is not currently possible to re-join an empty room.</string>
    <string name="room_error_access_unauthorized">You are not allowed to join this room</string>

    <!-- medium friendly name -->
    <string name="medium_email">Email address</string>
    <string name="medium_phone_number">Phone number</string>

    <!-- Room display name -->
    <string name="room_displayname_invite_from">Invite from %s</string>
    <string name="room_displayname_room_invite">Room Invite</string>

    <!-- The 2 parameters will be members' name -->
    <string name="room_displayname_two_members">%1$s and %2$s</string>
    <!-- The 3 parameters will be members' name -->
    <string name="room_displayname_3_members">%1$s, %2$s and %3$s</string>
    <!-- The 4 parameters will be members' name -->
    <string name="room_displayname_4_members">%1$s, %2$s, %3$s and %4$s</string>
    <!-- The 3 first parameters will be members' name -->
    <plurals name="room_displayname_four_and_more_members">
        <item quantity="one">%1$s, %2$s, %3$s and %4$d other</item>
        <item quantity="other">%1$s, %2$s, %3$s and %4$d others</item>
    </plurals>
    <plurals name="room_displayname_three_and_more_members">
        <item quantity="one">%1$s and 1 other</item>
        <item quantity="other">%1$s and %2$d others</item>
    </plurals>

    <string name="room_displayname_empty_room">Empty room</string>
    <string name="room_displayname_empty_room_was">Empty room (was %s)</string>

    <string name="initial_sync_start_server_computing">Initial sync:\nWaiting for server response…</string>
    <string name="initial_sync_start_downloading">Initial sync:\nDownloading data…</string>
    <string name="initial_sync_start_importing_account">Initial sync:\nImporting account…</string>
    <string name="initial_sync_start_importing_account_crypto">Initial sync:\nImporting crypto</string>
    <string name="initial_sync_start_importing_account_rooms">Initial sync:\nImporting rooms</string>
    <string name="initial_sync_start_importing_account_joined_rooms">Initial sync:\nLoading your conversations\nIf you\'ve joined lots of rooms, this might take a while</string>
    <string name="initial_sync_start_importing_account_invited_rooms">Initial sync:\nImporting invited rooms</string>
    <string name="initial_sync_start_importing_account_left_rooms">Initial sync:\nImporting left rooms</string>
    <string name="initial_sync_start_importing_account_groups">Initial sync:\nImporting communities</string>
    <string name="initial_sync_start_importing_account_data">Initial sync:\nImporting account data</string>


    <string name="event_status_sent_message">Message sent</string>
    <string name="event_status_sending_message">Sending message…</string>
    <string name="clear_timeline_send_queue">Clear sending queue</string>

    <string name="notice_room_invite_no_invitee_with_reason">%1$s\'s invitation. Reason: %2$s</string>
    <string name="notice_room_invite_no_invitee_with_reason_by_you">Your invitation. Reason: %1$s</string>
    <string name="notice_room_invite_with_reason">%1$s invited %2$s. Reason: %3$s</string>
    <string name="notice_room_invite_with_reason_by_you">You invited %1$s. Reason: %2$s</string>
    <string name="notice_room_invite_you_with_reason">%1$s invited you. Reason: %2$s</string>
    <string name="notice_room_join_with_reason">%1$s joined the room. Reason: %2$s</string>
    <string name="notice_room_join_with_reason_by_you">You joined the room. Reason: %1$s</string>
    <string name="notice_direct_room_join_with_reason">%1$s joined. Reason: %2$s</string>
    <string name="notice_direct_room_join_with_reason_by_you">You joined. Reason: %1$s</string>
    <string name="notice_room_leave_with_reason">%1$s left the room. Reason: %2$s</string>
    <string name="notice_room_leave_with_reason_by_you">You left the room. Reason: %1$s</string>
    <string name="notice_direct_room_leave_with_reason">%1$s left. Reason: %2$s</string>
    <string name="notice_direct_room_leave_with_reason_by_you">You left. Reason: %1$s</string>
    <string name="notice_room_reject_with_reason">%1$s rejected the invitation. Reason: %2$s</string>
    <string name="notice_room_reject_with_reason_by_you">You rejected the invitation. Reason: %1$s</string>
    <string name="notice_room_kick_with_reason">%1$s kicked %2$s. Reason: %3$s</string>
    <string name="notice_room_kick_with_reason_by_you">You kicked %1$s. Reason: %2$s</string>
    <string name="notice_room_unban_with_reason">%1$s unbanned %2$s. Reason: %3$s</string>
    <string name="notice_room_unban_with_reason_by_you">You unbanned %1$s. Reason: %2$s</string>
    <string name="notice_room_ban_with_reason">%1$s banned %2$s. Reason: %3$s</string>
    <string name="notice_room_ban_with_reason_by_you">You banned %1$s. Reason: %2$s</string>
    <string name="notice_room_third_party_invite_with_reason">%1$s sent an invitation to %2$s to join the room. Reason: %3$s</string>
    <string name="notice_room_third_party_invite_with_reason_by_you">You sent an invitation to %1$s to join the room. Reason: %2$s</string>
    <string name="notice_room_third_party_revoked_invite_with_reason">%1$s revoked the invitation for %2$s to join the room. Reason: %3$s</string>
    <string name="notice_room_third_party_revoked_invite_with_reason_by_you">You revoked the invitation for %1$s to join the room. Reason: %2$s</string>
    <string name="notice_room_third_party_registered_invite_with_reason">%1$s accepted the invitation for %2$s. Reason: %3$s</string>
    <string name="notice_room_third_party_registered_invite_with_reason_by_you">You accepted the invitation for %1$s. Reason: %2$s</string>
    <string name="notice_room_withdraw_with_reason">%1$s withdrew %2$s\'s invitation. Reason: %3$s</string>
    <string name="notice_room_withdraw_with_reason_by_you">You withdrew %1$s\'s invitation. Reason: %2$s</string>

    <plurals name="notice_room_aliases_added">
        <item quantity="one">%1$s added %2$s as an address for this room.</item>
        <item quantity="other">%1$s added %2$s as addresses for this room.</item>
    </plurals>

    <plurals name="notice_room_aliases_added_by_you">
        <item quantity="one">You added %1$s as an address for this room.</item>
        <item quantity="other">You added %1$s as addresses for this room.</item>
    </plurals>

    <plurals name="notice_room_aliases_removed">
        <item quantity="one">%1$s removed %2$s as an address for this room.</item>
        <item quantity="other">%1$s removed %2$s as addresses for this room.</item>
    </plurals>

    <plurals name="notice_room_aliases_removed_by_you">
        <item quantity="one">You removed %1$s as an address for this room.</item>
        <item quantity="other">You removed %1$s as addresses for this room.</item>
    </plurals>

    <string name="notice_room_aliases_added_and_removed">%1$s added %2$s and removed %3$s as addresses for this room.</string>
    <string name="notice_room_aliases_added_and_removed_by_you">You added %1$s and removed %2$s as addresses for this room.</string>

    <string name="notice_room_canonical_alias_set">"%1$s set the main address for this room to %2$s."</string>
    <string name="notice_room_canonical_alias_set_by_you">"You set the main address for this room to %1$s."</string>
    <string name="notice_room_canonical_alias_unset">"%1$s removed the main address for this room."</string>
    <string name="notice_room_canonical_alias_unset_by_you">"You removed the main address for this room."</string>

    <plurals name="notice_room_canonical_alias_alternative_added">
        <item quantity="one">%1$s added the alternative address %2$s for this room.</item>
        <item quantity="other">%1$s added the alternative addresses %2$s for this room.</item>
    </plurals>

    <plurals name="notice_room_canonical_alias_alternative_added_by_you">
        <item quantity="one">You added the alternative address %1$s for this room.</item>
        <item quantity="other">You added the alternative addresses %1$s for this room.</item>
    </plurals>

    <plurals name="notice_room_canonical_alias_alternative_removed">
        <item quantity="one">%1$s removed the alternative address %2$s for this room.</item>
        <item quantity="other">%1$s removed the alternative addresses %2$s for this room.</item>
    </plurals>

    <plurals name="notice_room_canonical_alias_alternative_removed_by_you">
        <item quantity="one">You removed the alternative address %1$s for this room.</item>
        <item quantity="other">You removed the alternative addresses %1$s for this room.</item>
    </plurals>

    <string name="notice_room_canonical_alias_alternative_changed">%1$s changed the alternative addresses for this room.</string>
    <string name="notice_room_canonical_alias_alternative_changed_by_you">You changed the alternative addresses for this room.</string>
    <string name="notice_room_canonical_alias_main_and_alternative_changed">%1$s changed the main and alternative addresses for this room.</string>
    <string name="notice_room_canonical_alias_main_and_alternative_changed_by_you">You changed the main and alternative addresses for this room.</string>
    <string name="notice_room_canonical_alias_no_change">%1$s changed the addresses for this room.</string>
    <string name="notice_room_canonical_alias_no_change_by_you">You changed the addresses for this room.</string>

    <string name="notice_room_guest_access_can_join">"%1$s has allowed guests to join the room."</string>
    <string name="notice_room_guest_access_can_join_by_you">"You have allowed guests to join the room."</string>
    <string name="notice_direct_room_guest_access_can_join">"%1$s has allowed guests to join here."</string>
    <string name="notice_direct_room_guest_access_can_join_by_you">"You have allowed guests to join here."</string>
    <string name="notice_room_guest_access_forbidden">"%1$s has prevented guests from joining the room."</string>
    <string name="notice_room_guest_access_forbidden_by_you">"You have prevented guests from joining the room."</string>
    <string name="notice_direct_room_guest_access_forbidden">"%1$s has prevented guests from joining the room."</string>
    <string name="notice_direct_room_guest_access_forbidden_by_you">"You have prevented guests from joining the room."</string>

    <string name="notice_end_to_end_ok">%1$s turned on end-to-end encryption.</string>
    <string name="notice_end_to_end_ok_by_you">You turned on end-to-end encryption.</string>
    <string name="notice_end_to_end_unknown_algorithm">%1$s turned on end-to-end encryption (unrecognised algorithm %2$s).</string>
    <string name="notice_end_to_end_unknown_algorithm_by_you">You turned on end-to-end encryption (unrecognised algorithm %1$s).</string>

    <!-- theme -->
    <string name="system_theme">System Default</string>
    <string name="light_theme">Light Theme</string>
    <string name="dark_theme">Dark Theme</string>
    <string name="black_theme">Black Theme</string>

    <!-- permanent notification subtitle -->
    <string name="notification_sync_init">Initializing service</string>
    <string name="notification_sync_in_progress">Synchronising…</string>
    <string name="notification_listening_for_events">Listening for events</string>
    <string name="notification_listening_for_notifications">Listening for notifications</string>
    <string name="notification_noisy_notifications">Noisy notifications</string>
    <string name="notification_silent_notifications">Silent notifications</string>

    <!-- titles -->
    <string name="title_activity_home">Messages</string>
    <string name="title_activity_room">Room</string>
    <string name="title_activity_settings">Settings</string>
    <string name="title_activity_member_details">Member Details</string>
    <string name="title_activity_historical">Historical</string>
    <string name="title_activity_bug_report">Bug report</string>
    <string name="title_activity_group_details">Community details</string>
    <string name="title_activity_choose_sticker">Send a sticker</string>
    <string name="title_activity_keys_backup_setup">Key Backup</string>
    <string name="title_activity_keys_backup_restore">Use Key Backup</string>
    <string name="title_activity_verify_device">Verify session</string>

    <!-- Signing out screen -->
    <string name="keys_backup_is_not_finished_please_wait">Keys backup is not finished, please wait…</string>
    <string name="sign_out_bottom_sheet_warning_no_backup">You’ll lose your encrypted messages if you sign out now</string>
    <string name="sign_out_bottom_sheet_warning_backing_up">Key backup in progress. If you sign out now you’ll lose access to your encrypted messages.</string>
    <string name="sign_out_bottom_sheet_warning_backup_not_active">Secure Key Backup should be active on all of your sessions to avoid losing access to your encrypted messages.</string>
    <string name="sign_out_bottom_sheet_dont_want_secure_messages">I don’t want my encrypted messages</string>
    <string name="sign_out_bottom_sheet_backing_up_keys">Backing up keys…</string>
    <string name="keys_backup_activate">Use Key Backup</string>
    <string name="are_you_sure">Are you sure?</string>
    <string name="backup">Back up</string>
    <string name="sign_out_bottom_sheet_will_lose_secure_messages">You’ll lose access to your encrypted messages unless you back up your keys before signing out.</string>
    <string name="dialog_title_third_party_licences">Third party licences</string>

    <!-- splash screen accessibility -->
    <string name="loading">Loading…</string>

    <!-- button names -->
    <string name="ok">OK</string>
    <string name="later">Later</string>
    <string name="permalink">Permalink</string>
    <string name="view_source">View Source</string>
    <string name="view_decrypted_source">View Decrypted Source</string>
    <string name="none">None</string>
    <string name="report_content">Report Content</string>
    <string name="active_call">Active call</string>
    <string name="start_chatting">Start Chatting</string>
    <string name="learn_more">Learn More</string>
    <string name="spaces">Spaces</string>

    <!-- Permissions denied forever -->
    <string name="denied_permission_generic">Some permissions are missing to perform this action, please grant the permissions from the system settings.</string>
    <string name="denied_permission_camera">To perform this action, please grant the Camera permission from the system settings.</string>
    <string name="denied_permission_voice_message">To send voice messages, please grant the Microphone permission.</string>

    <!-- First param will be replace by the value of ongoing_conference_call_voice, and second one by the value of ongoing_conference_call_video -->
    <string name="ongoing_conference_call">Ongoing conference call.\nJoin as %1$s or %2$s</string>
    <string name="ongoing_conference_call_voice">Voice</string>
    <string name="ongoing_conference_call_video">Video</string>
    <string name="cannot_start_call">Cannot start the call, please try later</string>
    <string name="missing_permissions_title">Missing permissions</string>
    <string name="missing_permissions_warning">"Due to missing permissions, some features may be missing…</string>
    <string name="missing_permissions_error">"Due to missing permissions, this action is not possible.</string>
    <string name="missing_permissions_to_start_conf_call">You need permission to invite to start a conference in this room</string>
    <string name="no_permissions_to_start_conf_call">You do not have permission to start a conference call in this room</string>
    <string name="no_permissions_to_start_conf_call_in_direct_room">You do not have permission to start a conference call</string>
    <string name="no_permissions_to_start_webrtc_call">You do not have permission to start a call in this room</string>
    <string name="no_permissions_to_start_webrtc_call_in_direct_room">You do not have permission to start a call</string>
    <string name="conference_call_in_progress">A conference is already in progress!</string>
    <string name="video_meeting">Start video meeting</string>
    <string name="audio_meeting">Start audio meeting</string>
    <string name="audio_video_meeting_description">Meetings use Jitsi security and permission policies. All people currently in the room will see an invite to join while your meeting is happening.</string>
    <string name="missing_permissions_title_to_start_conf_call">Cannot start call</string>
    <string name="cannot_call_yourself">You cannot place a call with yourself</string>
    <string name="cannot_call_yourself_with_invite">You cannot place a call with yourself, wait for participants to accept invitation</string>
    <string name="device_information">Session information</string>
    <string name="failed_to_add_widget">Failed to add widget</string>
    <string name="failed_to_remove_widget">Failed to remove widget</string>
    <string name="room_no_conference_call_in_encrypted_rooms">Conference calls are not supported in encrypted rooms</string>
    <string name="call_anyway">Call Anyway</string>
    <string name="send_anyway">Send Anyway</string>
    <string name="or">or</string>
    <string name="offline">Offline</string>
    <string name="done">Done</string>

    <string name="call_notification_answer">Accept</string>
    <string name="call_notification_reject">Decline</string>
    <string name="call_notification_hangup">Hang Up</string>

    <!-- actions -->
    <string name="actions">Actions</string>
    <string name="action_exit">Exit</string>
    <string name="action_sign_out">Sign out</string>
    <string name="action_sign_out_confirmation_simple">Are you sure you want to sign out?</string>
    <string name="action_voice_call">Voice Call</string>
    <string name="action_video_call">Video Call</string>
    <string name="action_global_search">Global search</string>
    <string name="action_mark_all_as_read">Mark all as read</string>
    <string name="action_historical">Historical</string>
    <string name="action_quick_reply">Quick reply</string>
    <string name="action_mark_room_read">Mark as read</string>
    <string name="action_open">Open</string>
    <string name="action_close">Close</string>
    <string name="action_copy">Copy</string>
    <string name="action_add">Add</string>
    <string name="action_switch">Switch</string>
    <string name="action_unpublish">Unpublish</string>
    <string name="action_return">Return</string>
    <string name="action_enable">Enable</string>
    <string name="action_not_now">Not now</string>
    <string name="action_agree">Agree</string>
    <string name="action_like">Like</string>
    <string name="action_change">"Change"</string>
    <string name="action_remove">Remove</string>
    <string name="action_join">Join</string>
    <string name="action_preview">Preview</string>
    <string name="action_reject">Reject</string>
    <string name="action_disable">Disable</string>
    <string name="action_accept">Accept</string>
    <string name="action_skip">Skip</string>
    <string name="action_abort">Abort</string>
    <string name="action_ignore">Ignore</string>
    <string name="action_review">Review</string>
    <string name="action_decline">Decline</string>
    <string name="action_invite">Invite</string>
    <string name="action_cancel">Cancel</string>
    <string name="action_save">Save</string>
    <string name="action_leave">Leave</string>
    <string name="action_stay">Stay</string>
    <string name="action_send">Send</string>
    <string name="action_resend">Resend</string>
    <string name="action_redact">Remove</string>
    <string name="action_quote">Quote</string>
    <string name="action_download">Download</string>
    <string name="action_share">Share</string>
    <string name="action_speak">Speak</string>
    <string name="action_clear">Clear</string>
    <string name="action_forward">Forward</string>
    <string name="action_delete">Delete</string>
    <string name="action_rename">Rename</string>
    <string name="action_revoke">Revoke</string>
    <string name="action_disconnect">Disconnect</string>
    <string name="action_play">Play</string>
    <string name="action_pause">Pause</string>
    <string name="action_dismiss">Dismiss</string>
    <string name="action_reset">Reset</string>

    <string name="copied_to_clipboard">Copied to clipboard</string>

    <!-- dialog titles -->
    <string name="dialog_title_confirmation">Confirmation</string>
    <string name="dialog_title_warning">Warning</string>
    <string name="dialog_title_error">Error</string>
    <string name="dialog_title_success">Success</string>

    <string name="dialog_edit_hint">New value</string>

    <!-- Bottom navigation buttons -->
    <string name="bottom_action_home">Home</string>
    <string name="bottom_action_notification">Notifications</string>
    <string name="bottom_action_favourites">Favourites</string>
    <string name="bottom_action_people">People</string>
    <string name="bottom_action_rooms">Rooms</string>
    <string name="bottom_action_groups">Communities</string>

    <!-- Home screen -->
    <string name="home_filter_placeholder_home">Filter room names</string>
    <string name="home_filter_placeholder_favorites">Filter favourites</string>
    <string name="home_filter_placeholder_people">Filter people</string>
    <string name="home_filter_placeholder_rooms">Filter room names</string>
    <string name="home_filter_placeholder_groups">Filter community names</string>

    <!-- Home fragment -->
    <string name="invitations_header">Invites</string>
    <string name="low_priority_header">Low priority</string>
    <string name="system_alerts_header">"System Alerts"</string>
    <string name="suggested_header">Suggested Rooms</string>

    <!-- People fragment -->
    <string name="direct_chats_header">Conversations</string>
    <string name="local_address_book_header">Local address book</string>
    <string name="user_directory_header">User directory</string>
    <string name="matrix_only_filter">Matrix contacts only</string>
    <string name="no_conversation_placeholder">No conversations</string>
    <!-- Note to translators: the translation MUST contain the string "${app_name}", which will be replaced by the application name -->
    <string name="template_no_contact_access_placeholder">You didn’t allow ${app_name} to access your local contacts</string>
    <string name="no_result_placeholder">No results</string>
    <string name="no_more_results">No more results</string>
    <string name="people_no_identity_server">No identity server configured.</string>

    <!-- Rooms fragment -->
    <string name="rooms_header">Rooms</string>
    <string name="rooms_directory_header">Room directory</string>
    <string name="no_room_placeholder">No rooms</string>
    <string name="no_public_room_placeholder">No public rooms available</string>
    <plurals name="public_room_nb_users">
        <item quantity="one">%d user</item>
        <item quantity="other">%d users</item>
    </plurals>

    <string name="settings_category_room_directory">Room directory</string>
    <string name="settings_room_directory_show_all_rooms">Show rooms with explicit content</string>
    <string name="settings_room_directory_show_all_rooms_summary">Show all rooms in the room directory, including rooms with explicit content.</string>

    <!-- Groups fragment -->
    <string name="groups_invite_header">Invite</string>
    <string name="groups_header">Communities</string>
    <string name="no_group_placeholder">No groups</string>

    <string name="spaces_invited_header">Invites</string>
    <string name="spaces_header">Spaces</string>

    <string name="send_bug_report_include_logs">Send logs</string>
    <string name="send_bug_report_include_crash_logs">Send crash logs</string>
    <string name="send_bug_report_include_key_share_history">Send key share requests history</string>
    <string name="send_bug_report_include_screenshot">Send screenshot</string>
    <string name="send_bug_report">Report bug</string>
    <string name="send_bug_report_description">Please describe the bug. What did you do? What did you expect to happen? What actually happened?</string>
    <string name="send_bug_report_description_in_english">If possible, please write the description in English.</string>
    <string name="send_bug_report_placeholder">Describe your problem here</string>
    <string name="send_bug_report_logs_description">In order to diagnose problems, logs from this client will be sent with this bug report. This bug report, including the logs and the screenshot, will not be publicly visible. If you would prefer to only send the text above, please untick:</string>
    <string name="send_bug_report_alert_message">You seem to be shaking the phone in frustration. Would you like to open the bug report screen?</string>
    <string name="send_bug_report_app_crashed">The application has crashed last time. Would you like to open the crash report screen?</string>
    <string name="send_bug_report_rage_shake">Rage shake to report bug</string>

    <string name="send_bug_report_sent">The bug report has been successfully sent</string>
    <string name="send_bug_report_failed">The bug report failed to be sent (%s)</string>
    <string name="send_bug_report_progress">Progress (%s%%)</string>

    <string name="send_files_in">Send into</string>
    <string name="read_receipt">Read</string>

    <string name="join_room">Join Room</string>
    <string name="username">Username</string>
    <string name="create_account">Create Account</string>
    <string name="login">Log in</string>
    <string name="logout">Sign out</string>
    <string name="hs_url">Homeserver URL</string>
    <string name="hs_client_url">Homeserver API URL</string>
    <string name="identity_url">Identity server URL</string>
    <string name="search">Search</string>

    <string name="start_new_chat">Start New Chat</string>
    <string name="start_voice_call">Start Voice Call</string>
    <string name="start_video_call">Start Video Call</string>

    <string name="option_send_voice">Send voice</string>

    <string name="start_new_chat_prompt_msg">Are you sure that you want to start a new chat with %s?</string>
    <string name="start_voice_call_prompt_msg">Are you sure that you want to start a voice call?</string>
    <string name="start_video_call_prompt_msg">Are you sure that you want to start a video call?</string>
    <string name="call_failed_no_ice_title">Call failed due to misconfigured server</string>
    <string name="call_failed_no_ice_description">Please ask the administrator of your homeserver (%1$s) to configure a TURN server in order for calls to work reliably.\n\nAlternatively, you can try to use the public server at %2$s, but this will not be as reliable, and it will share your IP address with that server. You can also manage this in Settings."</string>
    <string name="call_failed_no_ice_use_alt">Try using %s</string>
    <string name="call_failed_dont_ask_again">Do not ask me again</string>

    <!-- Note to translators: the translation MUST contain the string "${app_name}", which will be replaced by the application name -->
    <string name="template_call_failed_no_connection">${app_name} Call Failed</string>
    <string name="call_failed_no_connection_description">Failed to establish real time connection.\nPlease ask the administrator of your homeserver to configure a TURN server in order for calls to work reliably.</string>

    <string name="call_select_sound_device">Select Sound Device</string>
    <string name="sound_device_phone">Phone</string>
    <string name="sound_device_speaker">Speaker</string>
    <string name="sound_device_headset">Headset</string>
    <string name="sound_device_wireless_headset">Wireless Headset</string>
    <string name="call_switch_camera">Switch Camera</string>
    <string name="call_camera_front">Front</string>
    <string name="call_camera_back">Back</string>
    <string name="call_format_turn_hd_off">Turn HD off</string>
    <string name="call_format_turn_hd_on">Turn HD on</string>

    <string name="option_send_files">Send files</string>
    <string name="option_send_sticker">Send sticker</string>
    <string name="option_take_photo_video">Take photo or video</string>
    <string name="option_take_photo">Take photo</string>
    <string name="option_take_video">Take video</string>
    <string name="option_always_ask">Always ask</string>

    <string name="use_as_default_and_do_not_ask_again">Use as default and do not ask again</string>

    <!-- No sticker application dialog -->
    <string name="no_sticker_application_dialog_content">You don’t currently have any stickerpacks enabled.\n\nAdd some now?</string>

    <!-- External application -->
    <string name="go_on_with">go on with…</string>
    <string name="error_no_external_application_found">Sorry, no external application has been found to complete this action.</string>

    <!-- Authentication -->
    <string name="auth_login">Log in</string>
    <string name="auth_login_sso">Sign in with single sign-on</string>
    <string name="auth_register">Create Account</string>
    <string name="auth_submit">Submit</string>
    <string name="auth_skip">Skip</string>
    <string name="auth_send_reset_email">Send Reset Email</string>
    <string name="auth_return_to_login">Return to login screen</string>
    <string name="auth_user_id_placeholder">Email or user name</string>
    <string name="auth_password_placeholder">Password</string>
    <string name="auth_new_password_placeholder">New password</string>
    <string name="auth_user_name_placeholder">User name</string>
    <string name="auth_add_email_message_2">"Set an email for account recovery, and later to be optionally discoverable by people who know you."</string>
    <string name="auth_add_phone_message_2">"Set a phone, and later to be optionally discoverable by people who know you."</string>
    <string name="auth_add_email_phone_message_2">"Set an email for account recovery. Use later email or phone to be optionally discoverable by people who know you."</string>
    <string name="auth_add_email_and_phone_message_2">"Set an email for account recovery. Use later email or phone to be optionally discoverable by people who know you."</string>
    <string name="auth_email_placeholder">Email address</string>
    <string name="auth_opt_email_placeholder">Email address (optional)</string>
    <string name="auth_phone_number_placeholder">Phone number</string>
    <string name="auth_opt_phone_number_placeholder">Phone number (optional)</string>
    <string name="auth_repeat_password_placeholder">Repeat password</string>
    <string name="auth_repeat_new_password_placeholder">Confirm your new password</string>
    <string name="auth_invalid_login_param">Incorrect username and/or password</string>
    <string name="auth_invalid_user_name">User names may only contain letters, numbers, dots, hyphens and underscores</string>
    <string name="auth_invalid_password">Password too short (min 6)</string>
    <string name="auth_missing_password">Missing password</string>
    <string name="auth_invalid_email">"This doesn’t look like a valid email address"</string>
    <string name="auth_invalid_phone">"This doesn’t look like a valid phone number"</string>
    <string name="auth_email_already_defined">This email address is already defined.</string>
    <string name="auth_msisdn_already_defined">This phone number is already defined.</string>
    <string name="auth_missing_email">Missing email address</string>
    <string name="auth_missing_phone">Missing phone number</string>
    <string name="auth_missing_email_or_phone">Missing email address or phone number</string>
    <string name="auth_invalid_token">Invalid token</string>
    <string name="auth_password_dont_match">Passwords don’t match</string>
    <string name="auth_forgot_password">Forgot password?</string>
    <string name="auth_use_server_options">Use custom server options (advanced)</string>
    <string name="auth_email_validation_message">Please check your email to continue registration</string>
    <string name="auth_threepid_warning_message">Registration with email and phone number at once is not supported yet until the api exists. Only the phone number will be taken into account.\n\nYou may add your email to your profile in settings.</string>
    <string name="auth_recaptcha_message">This homeserver would like to make sure you are not a robot</string>
    <string name="auth_username_in_use">Username in use</string>
    <string name="auth_home_server">Homeserver:</string>
    <string name="auth_identity_server">Identity server:</string>
    <string name="auth_reset_password_next_step_button">I have verified my email address</string>
    <string name="auth_reset_password_message">To reset your password, enter the email address linked to your account:</string>
    <string name="auth_reset_password_missing_email">The email address linked to your account must be entered.</string>
    <string name="auth_reset_password_missing_password">A new password must be entered.</string>
    <string name="auth_reset_password_email_validation_message">An email has been sent to %s. Once you’ve followed the link it contains, click below.</string>
    <string name="auth_reset_password_error_unauthorized">Failed to verify email address: make sure you clicked the link in the email</string>
    <string name="auth_reset_password_success_message">Your password has been reset.\n\nYou have been logged out of all sessions and will no longer receive push notifications. To re-enable notifications, re-log in on each device.</string>
    <string name="auth_accept_policies">"Please review and accept the policies of this homeserver:"</string>

    <!-- Login Screen -->
    <string name="login_error_must_start_http">URL must start with http[s]://</string>
    <string name="login_error_network_error">Unable to login: Network error</string>
    <string name="login_error_unable_login">Unable to login</string>
    <string name="login_error_registration_network_error">Unable to register: Network error</string>
    <string name="login_error_unable_register">Unable to register</string>
    <string name="login_error_unable_register_mail_ownership">Unable to register : email ownership failure</string>
    <string name="login_error_invalid_home_server">Please enter a valid URL</string>
    <string name="login_error_unknown_host">This URL is not reachable, please check it</string>
    <string name="login_error_no_homeserver_found">This is not a valid Matrix server address</string>
    <string name="login_error_homeserver_not_found">Cannot reach a homeserver at this URL, please check it</string>
    <string name="login_error_homeserver_from_url_not_found">Cannot reach a homeserver at the URL %s. Please check your link or choose a homeserver manually.</string>
    <string name="login_error_homeserver_from_url_not_found_enter_manual">Choose homeserver</string>
    <string name="login_error_ssl_peer_unverified">"SSL Error: the peer's identity has not been verified."</string>
    <string name="login_error_ssl_other">"SSL Error."</string>
    <string name="login_error_ssl_handshake">Your device is using an outdated TLS security protocol, vulnerable to attack, for your security you will not be able to connect</string>

    <string name="login_error_forbidden">Invalid username/password</string>
    <string name="error_unauthorized">Unauthorized, missing valid authentication credentials</string>
    <string name="login_error_unknown_token">The access token specified was not recognised</string>
    <string name="login_error_bad_json">Malformed JSON</string>
    <string name="login_error_not_json">Did not contain valid JSON</string>
    <string name="login_error_limit_exceeded">Too many requests have been sent</string>
    <string name="login_error_user_in_use">This user name is already used</string>
    <string name="login_error_login_email_not_yet">The email link which has not been clicked yet</string>

    <!-- request again e2e key -->
    <string name="e2e_re_request_encryption_key">Re-request encryption keys from your other sessions.</string>

    <string name="e2e_re_request_encryption_key_sent">Key request sent.</string>

    <string name="e2e_re_request_encryption_key_dialog_title">Request sent</string>
    <!-- Note to translators: the translation MUST contain the string "${app_name}", which will be replaced by the application name -->
    <string name="template_e2e_re_request_encryption_key_dialog_content">Please launch ${app_name} on another device that can decrypt the message so it can send the keys to this session.</string>

    <!-- read receipts list Screen -->
    <string name="read_receipts_list">Read Receipts List</string>

    <!-- flairs list Screen -->
    <string name="groups_list">Groups List</string>

    <!-- Mels -->
    <plurals name="membership_changes">
        <item quantity="one">%d membership change</item>
        <item quantity="other">%d membership changes</item>
    </plurals>

    <!-- accounts list Screen -->

    <!-- image size selection -->
    <string name="compression_options">Send as </string>
    <string name="compression_opt_list_original">Original</string>
    <string name="compression_opt_list_large">Large</string>
    <string name="compression_opt_list_medium">Medium</string>
    <string name="compression_opt_list_small">Small</string>

    <!-- media upload / download messages -->
    <string name="attachment_cancel_download">"Cancel the download?</string>
    <string name="attachment_cancel_upload">Cancel the upload?</string>
    <string name="attachment_remaining_time_seconds">%d s</string>
    <string name="attachment_remaining_time_minutes">%1$dm %2$ds</string>

    <!-- room creation dialog Screen -->
    <string name="yesterday">Yesterday</string>
    <string name="today">Today</string>

    <!-- room info dialog Screen -->
    <string name="room_info_room_name">Room name</string>
    <string name="room_info_room_topic">Room topic</string>

    <!-- Call settings screen -->
    <string name="settings_call_category">Calls</string>
    <string name="settings_call_show_confirmation_dialog_title">Prevent accidental call</string>
    <string name="settings_call_show_confirmation_dialog_summary">Ask for confirmation before starting a call</string>
    <!-- Note to translators: the translation MUST contain the string "${app_name}", which will be replaced by the application name -->
    <string name="template_settings_call_ringtone_use_app_ringtone">Use default ${app_name} ringtone for incoming calls</string>
    <string name="settings_call_ringtone_use_default_stun">Allow fallback call assist server</string>
    <string name="settings_call_ringtone_use_default_stun_sum">Will use "%s" as assist when your homeserver does not offer one (your IP address will be shared during a call)</string>
    <string name="settings_call_ringtone_title">Incoming call ringtone</string>
    <string name="settings_call_ringtone_dialog_title">Select ringtone for calls:</string>

    <!-- call string -->
    <string name="call">Call</string>
    <string name="call_connected">Call connected</string>
    <string name="call_connecting">Call connecting…</string>
    <string name="call_ringing">Call ringing…</string>
    <string name="call_ended">Call ended</string>
    <plurals name="missed_audio_call">
        <item quantity="one">Missed audio call</item>
        <item quantity="other">%d missed audio calls</item>
    </plurals>
    <plurals name="missed_video_call">
        <item quantity="one">Missed video call</item>
        <item quantity="other">%d missed video calls</item>
    </plurals>
    <string name="call_ring">Calling…</string>
    <string name="incoming_call">Incoming Call</string>
    <string name="incoming_video_call">Incoming Video Call</string>
    <string name="incoming_voice_call">Incoming Voice Call</string>
    <string name="call_in_progress">Call In Progress…</string>
    <string name="video_call_in_progress">Video Call In Progress…</string>
    <string name="video_call_with_participant">Video call with %s</string>
    <string name="audio_call_with_participant">Audio call with %s</string>
    <string name="active_call_with_duration">Active Call (%s)</string>
    <string name="return_to_call">Return to call</string>
    <string name="call_resume_action">Resume</string>
    <string name="call_hold_action">Hold</string>
    <string name="call_held_by_user">%s held the call</string>
    <string name="call_held_by_you">You held the call</string>

    <string name="call_ended_user_busy_title">User busy</string>
    <string name="call_ended_user_busy_description">The user you called is busy."</string>
    <string name="call_ended_invite_timeout_title">No answer</string>
    <string name="call_error_user_not_responding">The remote side failed to pick up.</string>
    <string name="call_error_ice_failed">Media Connection Failed</string>
    <string name="call_error_camera_init_failed">Cannot initialize the camera</string>
    <string name="call_error_answered_elsewhere">call answered elsewhere</string>

    <string name="call_remove_jitsi_widget_progress">Ending call…</string>

    <!-- medias picker string -->
    <string name="media_picker_both_capture_title">Take a picture or a video"</string>
    <string name="media_picker_cannot_record_video">Cannot record video"</string>

    <!-- permissions Android M -->
    <string name="permissions_rationale_popup_title">Information</string>
    <!-- Note to translators: the translation MUST contain the string "${app_name}", which will be replaced by the application name -->
    <string name="template_permissions_rationale_msg_storage">${app_name} needs permission to access your photo and video library to send and save attachments.\n\nPlease allow access on the next pop-up to be able to send files from your phone.</string>
    <!-- Note to translators: the translation MUST contain the string "${app_name}", which will be replaced by the application name -->
    <string name="template_permissions_rationale_msg_camera">${app_name} needs permission to access your camera to take pictures and video calls.</string>
    <string name="permissions_rationale_msg_camera_explanation">\n\nPlease allow access on the next pop-up to be able to make the call.</string>
    <!-- Note to translators: the translation MUST contain the string "${app_name}", which will be replaced by the application name -->
    <string name="template_permissions_rationale_msg_record_audio">${app_name} needs permission to access your microphone to perform audio calls.</string>
    <string name="permissions_rationale_msg_record_audio_explanation">\n\nPlease allow access on the next pop-up to be able to make the call.</string>
    <!-- Note to translators: the translation MUST contain the string "${app_name}", which will be replaced by the application name -->
    <string name="template_permissions_rationale_msg_camera_and_audio">${app_name} needs permission to access your camera and your microphone to perform video calls.\n\nPlease allow access on the next pop-ups to be able to make the call.</string>
    <!-- Note to translators: the translation MUST contain the string "${app_name}", which will be replaced by the application name -->
    <string name="template_permissions_rationale_msg_contacts">${app_name} can check your address book to find other Matrix users based on their email and phone numbers. If you agree to share your address book for this purpose, please allow access on the next pop-up.</string>
    <!-- Note to translators: the translation MUST contain the string "${app_name}", which will be replaced by the application name -->
    <string name="template_permissions_msg_contacts_warning_other_androids">${app_name} can check your address book to find other Matrix users based on their email and phone numbers.\n\nDo you agree to share your address book for this purpose?</string>

    <string name="permissions_action_not_performed_missing_permissions">Sorry. Action not performed, due to missing permissions</string>
    <string name="permissions_denied_qr_code">To scan a QR code, you need to allow camera access.</string>
    <string name="permissions_denied_add_contact">Allow permission to access your contacts.</string>

    <!-- medias slider string -->
    <string name="media_slider_saved">Saved</string>
    <string name="media_slider_saved_message">Save to downloads?</string>
    <string name="yes">YES</string>
    <string name="no">NO</string>
    <string name="_continue">Continue</string>
    <string name="continue_anyway">Continue Anyway</string>

    <!-- Room -->
    <string name="list_members">List members</string>
    <string name="open_chat_header">Open header</string>
    <string name="room_sync_in_progress">Syncing…</string>
    <string name="room_jump_to_first_unread">Jump to unread</string>

    <!-- Room Preview -->
    <string name="room_preview_invitation_format">You have been invited to join this room by %s</string>
    <string name="room_preview_unlinked_email_warning">This invitation was sent to %s, which is not associated with this account.\nYou may wish to login with a different account, or add this email to your account.</string>
    <string name="room_preview_try_join_an_unknown_room">You are trying to access %s. Would you like to join in order to participate in the discussion?</string>
    <string name="room_preview_try_join_an_unknown_room_default">a room</string>
    <string name="room_preview_room_interactions_disabled">This is a preview of this room. Room interactions have been disabled.</string>
    <string name="invite_no_identity_server_error">Add an identity server in your settings to perform this action.</string>
    <!-- Chat creation -->
    <string name="room_creation_title">New Chat</string>
    <string name="room_creation_add_member">Add member</string>
    <plurals name="room_header_active_members_count">
        <item quantity="one">%d active members</item>
        <item quantity="other">%d active members</item>
    </plurals>
    <plurals name="room_title_members">
        <item quantity="one">%d member</item>
        <item quantity="other">%d members</item>
    </plurals>
    <string name="room_title_one_member">1 member</string>

    <!--  Time -->
    <plurals name="format_time_s">
        <item quantity="one">%ds</item>
        <item quantity="other">%ds</item>
    </plurals>
    <plurals name="format_time_m">
        <item quantity="one">%dm</item>
        <item quantity="other">%dm</item>
    </plurals>
    <plurals name="format_time_h">
        <item quantity="one">%dh</item>
        <item quantity="other">%dh</item>
    </plurals>
    <plurals name="format_time_d">
        <item quantity="one">%dd</item>
        <item quantity="other">%dd</item>
    </plurals>

    <!--  Chat participants -->
    <string name="room_participants_leave_prompt_title">Leave room</string>
    <string name="room_participants_leave_prompt_msg">Are you sure you want to leave the room?</string>
    <string name="room_participants_leave_private_warning">This room is not public. You will not be able to rejoin without an invite.</string>
    <string name="room_participants_remove_prompt_msg">Are you sure you want to remove %s from this chat?</string>
    <string name="room_participants_create">Create</string>

    <string name="room_participants_online">Online</string>
    <string name="room_participants_offline">Offline</string>
    <string name="room_participants_idle">Idle</string>
    <!--The variable is one of "Online", "Offline" or "Idle" states above.-->
    <string name="room_participants_now">%1$s now</string>
    <!--
    The first variable is one of "Online", "Offline" or "Idle" states (with or without " now" part).
    The second variable is the formatted datetime (5s, 5m, 5h, 5d) from format_time_s/m/h/d strings.
    -->
    <string name="room_participants_ago">%1$s %2$s ago</string>

    <string name="room_participants_header_admin_tools">ADMIN TOOLS</string>
    <string name="room_participants_header_call">CALL</string>
    <string name="room_participants_header_direct_chats">Direct Messages</string>
    <string name="room_participants_header_devices">SESSIONS</string>

    <string name="room_participants_action_invite">Invite</string>
    <string name="room_participants_action_cancel_invite">Cancel invite</string>
    <string name="room_participants_action_leave">Leave this room</string>
    <string name="room_participants_action_remove">Remove from this room</string>
    <string name="room_participants_action_ban">Ban</string>
    <string name="room_participants_action_unban">Unban</string>
    <string name="room_participants_action_kick">Kick</string>
    <string name="room_participants_action_set_default_power_level">Reset to normal user</string>
    <string name="room_participants_action_set_moderator">Make moderator</string>
    <string name="room_participants_action_set_admin">Make admin</string>
    <string name="room_participants_invite_search_another_user">User ID, Name or email</string>
    <string name="room_participants_action_mention">Mention</string>
    <string name="room_participants_action_devices_list">Show Session List</string>
    <string name="room_participants_power_level_prompt">You will not be able to undo this change as you are promoting the user to have the same power level as yourself.\nAre you sure?</string>

    <string name="room_participants_power_level_demote_warning_title">Demote yourself?</string>
    <string name="room_participants_power_level_demote_warning_prompt">"You will not be able to undo this change as you are demoting yourself, if you are the last privileged user in the room it will be impossible to regain privileges."</string>
    <string name="room_participants_power_level_demote">Demote</string>


    <string name="room_participants_action_ignore_title">Ignore user</string>
    <string name="room_participants_action_ignore_prompt_msg">Ignoring this user will remove their messages from rooms you share.\n\nYou can reverse this action at any time in the general settings.</string>
    <string name="room_participants_action_ignore">Ignore</string>

    <string name="room_participants_action_unignore_title">Unignore user</string>
    <string name="room_participants_action_unignore_prompt_msg">Unignoring this user will show all messages from them again.</string>
    <string name="room_participants_action_unignore">Unignore</string>

    <string name="room_participants_action_cancel_invite_title">Cancel invite</string>
    <string name="room_participants_action_cancel_invite_prompt_msg">Are you sure you want to cancel the invite for this user?</string>
    <string name="room_participants_kick_title">Kick user</string>
    <string name="room_participants_kick_reason">Reason to kick</string>
    <string name="room_participants_kick_prompt_msg">kicking user will remove them from this room.\n\nTo prevent them from joining again, you should ban them instead.</string>
    <string name="space_participants_kick_prompt_msg">kicking user will remove them from this space.\n\nTo prevent them from joining again, you should ban them instead.</string>
    <string name="room_participants_ban_title">Ban user</string>
    <string name="room_participants_ban_reason">Reason to ban</string>
    <string name="room_participants_unban_title">Unban user</string>
    <string name="room_participants_ban_prompt_msg">Banning user will kick them from this room and prevent them from joining again.</string>
    <string name="space_participants_ban_prompt_msg">Banning user will kick them from this space and prevent them from joining again.</string>
    <string name="room_participants_unban_prompt_msg">Unbanning user will allow them to join the room again.</string>
    <string name="space_participants_unban_prompt_msg">Unbanning user will allow them to join the space again.</string>

    <string name="reason_hint">Reason</string>

    <!--
    The variable can be a single name or a string of names
    ("Alice, "+"Bob, "+"Charlie and David" > "Alice, Bob, Charlie and David)
    -->
    <string name="room_participants_invite_prompt_msg">"Are you sure you want to invite %s to this chat?"</string>
    <!-- The building block of the first part of the string of names ("Alice, "/"Bob, ") -->
    <string name="room_participants_invite_join_names">"%1$s, "</string>
    <!-- The second part of the string of names ("Charlie and David") -->
    <string name="room_participants_invite_join_names_and">%1$s and %2$s</string>
    <!-- First variable is the first part, and second is the second part -->
    <string name="room_participants_invite_join_names_combined">%1$s %2$s</string>

    <!-- invitation -->
    <string name="people_search_invite_by_id"><u>Invite by ID</u></string>
    <string name="people_search_local_contacts">LOCAL CONTACTS (%d)</string>
    <string name="people_search_user_directory">USER DIRECTORY (%s)</string>
    <string name="people_search_filter_text">Matrix users only</string>

    <string name="people_search_invite_by_id_dialog_title">Invite user by ID</string>
    <string name="people_search_invite_by_id_dialog_description">Please enter one or more email address or Matrix ID</string>
    <string name="people_search_invite_by_id_dialog_hint">Email or Matrix ID</string>

    <!--  Chat -->
    <string name="room_menu_search">Search</string>
    <string name="room_one_user_is_typing">%s is typing…</string>
    <string name="room_two_users_are_typing">%1$s &#038; %2$s are typing…</string>
    <string name="room_many_users_are_typing">%1$s &#038; %2$s &#038; others are typing…</string>
    <string name="room_message_placeholder_encrypted">Send an encrypted message…</string>
    <string name="room_message_placeholder_not_encrypted">Send a message (unencrypted)…</string>
    <string name="room_message_placeholder_reply_to_encrypted">Send an encrypted reply…</string>
    <string name="room_message_placeholder_reply_to_not_encrypted">Send a reply (unencrypted)…</string>
    <string name="room_offline_notification">Connectivity to the server has been lost.</string>
    <string name="room_unsent_messages_notification">Messages not sent. %1$s or %2$s now?</string>
    <string name="room_unknown_devices_messages_notification">Messages not sent due to unknown sessions being present. %1$s or %2$s now?</string>
    <string name="room_prompt_resend">Resend all</string>
    <string name="room_prompt_cancel">Cancel all</string>
    <string name="room_resend_unsent_messages">Resend unsent messages</string>
    <string name="room_delete_unsent_messages">Delete unsent messages</string>
    <string name="room_message_file_not_found">File not found</string>
    <string name="room_do_not_have_permission_to_post">You do not have permission to post to this room.</string>
    <string name="room_unsupported_e2e_algorithm">Encryption has been misconfigured so you can\'t send messages. Please contact an admin to restore encryption to a valid state.</string>
    <string name="room_unsupported_e2e_algorithm_as_admin">Encryption has been misconfigured so you can\'t send messages. Click to open settings.</string>
    <plurals name="room_new_messages_notification">
        <item quantity="one">%d new message</item>
        <item quantity="other">%d new messages</item>
    </plurals>

    <!-- unrecognized SSL certificate -->
    <string name="ssl_trust">Trust</string>
    <string name="ssl_do_not_trust">Do not trust</string>
    <string name="ssl_logout_account">Logout</string>
    <string name="ssl_remain_offline">Ignore</string>
    <string name="ssl_fingerprint_hash">Fingerprint (%s):</string>
    <string name="ssl_could_not_verify">Could not verify identity of remote server.</string>
    <string name="ssl_cert_not_trust">This could mean that someone is maliciously intercepting your traffic, or that your phone does not trust the certificate provided by the remote server.</string>
    <string name="ssl_cert_new_account_expl">If the server administrator has said that this is expected, ensure that the fingerprint below matches the fingerprint provided by them.</string>
    <string name="ssl_unexpected_existing_expl">The certificate has changed from one that was trusted by your phone. This is HIGHLY UNUSUAL. It is recommended that you DO NOT ACCEPT this new certificate.</string>
    <string name="ssl_expected_existing_expl">The certificate has changed from a previously trusted one to one that is not trusted. The server may have renewed its certificate. Contact the server administrator for the expected fingerprint.</string>
    <string name="ssl_only_accept">Only accept the certificate if the server administrator has published a fingerprint that matches the one above.</string>

    <!-- Room Permissions -->
    <string name="room_settings_permissions_title">Room permissions</string>
    <string name="space_settings_permissions_title">Space permissions</string>
    <string name="room_settings_permissions_subtitle">View and update the roles required to change various parts of the room.</string>
    <string name="space_settings_permissions_subtitle">View and update the roles required to change various parts of the space.</string>

    <string name="room_permissions_title">"Permissions"</string>
    <string name="room_permissions_notice">"Select the roles required to change various parts of the room"</string>
    <string name="space_permissions_notice">"Select the roles required to change various parts of this space"</string>
    <string name="room_permissions_notice_read_only">"You don't have permission to update the roles required to change various parts of the room"</string>
    <string name="space_permissions_notice_read_only">"You don't have permission to update the roles required to change various parts of this space"</string>

    <string name="room_permissions_default_role">Default role</string>
    <string name="room_permissions_send_messages">Send messages</string>
    <string name="room_permissions_invite_users">Invite users</string>
    <string name="room_permissions_change_settings">Change settings</string>
    <string name="room_permissions_kick_users">Kick users</string>
    <string name="room_permissions_ban_users">Ban users</string>
    <string name="room_permissions_remove_messages_sent_by_others">Remove messages sent by others</string>
    <string name="room_permissions_notify_everyone">Notify everyone</string>
    <string name="room_permissions_modify_widgets">Modify widgets</string>
    <string name="room_permissions_change_room_avatar">Change room avatar</string>
    <string name="room_permissions_change_space_avatar">Change space avatar</string>
    <string name="room_permissions_change_main_address_for_the_room">Change main address for the room</string>
    <string name="room_permissions_change_main_address_for_the_space">Change main address for the space</string>
    <string name="room_permissions_enable_room_encryption">Enable room encryption</string>
    <string name="room_permissions_enable_space_encryption">Enable space encryption</string>
    <string name="room_permissions_change_history_visibility">Change history visibility</string>
    <string name="room_permissions_change_room_name">Change room name</string>
    <string name="room_permissions_change_space_name">Change space name</string>
    <string name="room_permissions_change_permissions">Change permissions</string>
    <string name="room_permissions_send_m_room_server_acl_events">Send m.room.server_acl events</string>
    <string name="room_permissions_upgrade_the_room">Upgrade the room</string>
    <string name="room_permissions_upgrade_the_space">Upgrade the space</string>
    <string name="room_permissions_change_topic">Change topic</string>

    <!-- Room Details -->
    <string name="room_details_title">Room Details</string>
    <string name="room_details_people">People</string>
    <string name="room_details_files">Files</string>
    <string name="room_details_settings">Settings</string>
    <plurals name="room_details_selected">
        <item quantity="one">%d selected</item>
        <item quantity="other">%d selected</item>
    </plurals>
    <string name="malformed_id">Malformed ID. Should be an email address or a Matrix ID like \'@localpart:domain\'</string>
    <string name="room_details_people_invited_group_name">INVITED</string>
    <string name="room_details_people_present_group_name">JOINED</string>

    <!-- Room events -->
    <string name="room_event_action_report_prompt_reason">Reason for reporting this content</string>
    <string name="room_event_action_report_prompt_ignore_user">Do you want to hide all messages from this user?\n\nNote that this action will restart the app and it may take some time.</string>
    <string name="room_event_action_cancel_upload">Cancel Upload</string>
    <string name="room_event_action_cancel_download">Cancel Download</string>

    <!-- Search -->
    <string name="search_hint">Search</string>
    <string name="search_members_hint">Filter room members</string>
    <string name="search_banned_user_hint">Filter banned users</string>
    <string name="search_no_results">No results</string>
    <string name="tab_title_search_rooms">ROOMS</string>
    <string name="tab_title_search_messages">MESSAGES</string>
    <string name="tab_title_search_people">PEOPLE</string>
    <string name="tab_title_search_files">FILES</string>
    <string name="search_is_not_supported_in_e2e_room">Searching in encrypted rooms is not supported yet.</string>

    <!-- Directory -->
    <string name="directory_search_results_title">Browse directory</string>
    <plurals name="directory_search_rooms">
        <item quantity="one">%d room</item>
        <item quantity="other">%d rooms</item>
    </plurals>
    <plurals name="directory_search_rooms_for">
        <item quantity="one">%1$s room found for %2$s</item>
        <item quantity="other">%1$s rooms found for %2$s</item>
    </plurals>
    <string name="directory_searching_title">Searching directory…</string>

    <!-- home room settings -->
    <string name="room_settings_all_messages_noisy">All messages (noisy)</string>
    <string name="room_settings_all_messages">All messages</string>
    <string name="room_settings_mention_only">Mentions only</string>
    <string name="room_settings_mute">Mute</string>
    <string name="room_settings_mention_and_keyword_only">Mentions &amp; Keywords only</string>
    <string name="room_settings_none">None</string>
    <string name="room_settings_favourite">Favourite</string>
    <string name="room_settings_de_prioritize">De-prioritize</string>
    <string name="room_settings_direct_chat">Direct Chat</string>
    <string name="room_settings_leave_conversation">Leave Conversation</string>
    <string name="room_settings_forget">Forget</string>
    <string name="room_settings_add_homescreen_shortcut">Add to Home screen</string>

    <string name="shortcut_disabled_reason_room_left">The room has been left!</string>
    <string name="shortcut_disabled_reason_sign_out">The session has been signed out!</string>

    <!-- home sliding menu -->
    <string name="room_sliding_menu_messages">Messages</string>
    <string name="room_sliding_menu_settings">Settings</string>
    <string name="room_sliding_menu_version">Version</string>
    <string name="room_sliding_menu_version_x">Version %s</string>
    <string name="room_sliding_menu_term_and_conditions">Terms &amp; conditions</string>
    <string name="room_sliding_menu_third_party_notices">Third party notices</string>
    <string name="room_sliding_menu_copyright">Copyright</string>
    <string name="room_sliding_menu_privacy_policy">Privacy policy</string>

    <!-- Vector Settings -->

    <string name="settings_profile_picture">Profile Picture</string>
    <string name="settings_display_name">Display Name</string>
    <string name="settings_email_address">Email</string>
    <string name="settings_add_email_address">Add email address</string>
    <string name="settings_phone_number">Phone</string>
    <string name="settings_phone_number_empty">No phone number has been added to your account</string>
    <string name="settings_add_phone_number">Add phone number</string>
    <string name="settings_app_info_link_title">Application info</string>
    <string name="settings_app_info_link_summary">Show the application info in the system settings.</string>
    <string name="settings_add_3pid_confirm_password_title">Confirm your password</string>
    <!-- Note to translators: the translation MUST contain the string "${app_name}", which will be replaced by the application name -->
    <string name="template_settings_add_3pid_flow_not_supported">You can\'t do this from ${app_name} mobile</string>
    <string name="settings_add_3pid_authentication_needed">Authentication is required</string>

    <string name="settings_emails">Email addresses</string>
    <string name="settings_emails_empty">No email has been added to your account</string>
    <string name="settings_phone_numbers">Phone numbers</string>
    <string name="settings_remove_three_pid_confirmation_content">Remove %s?</string>
    <string name="error_threepid_auth_failed">Ensure that you have clicked on the link in the email we have sent to you.</string>

    <string name="settings_notification_advanced">Advanced Notification Settings</string>
    <string name="settings_notification_by_event">Notification importance by event</string>

    <string name="settings_notification_emails_category">Email notification</string>
    <string name="settings_notification_emails_no_emails">To receive email with notification, please associate an email to your Matrix account</string>

    <!-- The variable is a single email address, eg Enable email notifications for example@matrix.org -->
    <string name="settings_notification_emails_enable_for_email">Enable email notifications for %s</string>

    <string name="settings_notification_default">Default Notifications</string>
    <string name="settings_notification_mentions_and_keywords">Mentions and Keywords</string>
    <string name="settings_notification_other">Other</string>

    <string name="settings_notification_notify_me_for">Notify me for</string>
    <string name="settings_notification_your_keywords">Your keywords</string>
    <string name="settings_notification_new_keyword">Add new keyword</string>
    <string name="settings_notification_keyword_contains_dot">Keywords cannot start with \'.\'</string>
    <string name="settings_notification_keyword_contains_invalid_character">Keywords cannot contain \'%s\'</string>

    <string name="settings_notification_privacy">Notification privacy</string>
    <string name="settings_notification_troubleshoot">Troubleshoot Notifications</string>
    <string name="settings_troubleshoot_diagnostic">Troubleshooting diagnostics</string>
    <string name="settings_troubleshoot_diagnostic_run_button_title">Run Tests</string>
    <string name="settings_troubleshoot_diagnostic_running_status">Running… (%1$d of %2$d)</string>
    <string name="settings_troubleshoot_diagnostic_success_status">Basic diagnostic is OK. If you still do not receive notifications, please submit a bug report to help us investigate.</string>
    <string name="settings_troubleshoot_diagnostic_failure_status_with_quickfix">One or more tests have failed, try suggested fix(es).</string>
    <string name="settings_troubleshoot_diagnostic_failure_status_no_quickfix">One or more tests have failed, please submit a bug report to help us investigate.</string>

    <string name="settings_troubleshoot_test_system_settings_title">System Settings.</string>
    <string name="settings_troubleshoot_test_system_settings_success">Notifications are enabled in the system settings.</string>
    <string name="settings_troubleshoot_test_system_settings_failed">Notifications are disabled in the system settings.\nPlease check system settings.</string>
    <string name="open_settings">Open Settings</string>

    <string name="settings_troubleshoot_test_account_settings_title">Account Settings.</string>
    <string name="settings_troubleshoot_test_account_settings_success">Notifications are enabled for your account.</string>
    <string name="settings_troubleshoot_test_account_settings_failed">Notifications are disabled for your account.\nPlease check account settings.</string>
    <string name="settings_troubleshoot_test_account_settings_quickfix">Enable</string>

    <string name="settings_troubleshoot_test_device_settings_title">Session Settings.</string>
    <string name="settings_troubleshoot_test_device_settings_success">Notifications are enabled for this session.</string>
    <!-- Note to translators: the translation MUST contain the string "${app_name}", which will be replaced by the application name -->
    <string name="template_settings_troubleshoot_test_device_settings_failed">Notifications are not enabled for this session.\nPlease check the ${app_name} settings.</string>
    <string name="settings_troubleshoot_test_device_settings_quickfix">Enable</string>

    <string name="settings_troubleshoot_test_bing_settings_title">Custom Settings.</string>
    <string name="settings_troubleshoot_test_bing_settings_success_with_warn">Notice that some messages type are set to be silent (will produce a notification with no sound).</string>
    <string name="settings_troubleshoot_test_bing_settings_failed">Some notifications are disabled in your custom settings.</string>
    <string name="settings_troubleshoot_test_bing_settings_failed_to_load_rules">Failed to load custom rules, please retry.</string>
    <string name="settings_troubleshoot_test_bing_settings_quickfix">Check Settings</string>

    <string name="settings_troubleshoot_test_play_services_title">Play Services Check</string>
    <string name="settings_troubleshoot_test_play_services_success">Google Play Services APK is available and up-to-date.</string>
    <!-- Note to translators: the translation MUST contain the string "${app_name}", which will be replaced by the application name -->
    <string name="template_settings_troubleshoot_test_play_services_failed">${app_name} uses Google Play Services to deliver push messages but it doesn’t seem to be configured correctly:\n%1$s</string>
    <string name="settings_troubleshoot_test_play_services_quickfix">Fix Play Services</string>

    <string name="settings_troubleshoot_test_fcm_title">Firebase Token</string>
    <string name="settings_troubleshoot_test_fcm_success">FCM token successfully retrieved:\n%1$s</string>
    <string name="settings_troubleshoot_test_fcm_failed">Failed to retrieved FCM token:\n%1$s</string>
    <!-- Note to translators: the translation MUST contain the string "${app_name}", which will be replaced by the application name -->
    <string name="template_settings_troubleshoot_test_fcm_failed_too_many_registration">[%1$s]\nThis error is out of control of ${app_name} and according to Google, this error indicates that the device has too many apps registered with FCM. The error only occurs in cases where there are extreme numbers of apps, so it should not affect the average user.</string>
    <!-- Note to translators: the translation MUST contain the string "${app_name}", which will be replaced by the application name -->
    <string name="template_settings_troubleshoot_test_fcm_failed_service_not_available">[%1$s]\nThis error is out of control of ${app_name}. It can occur for several reasons. Maybe it will work if you retry later, you can also check that Google Play Service is not restricted in data usage in the system settings, or that your device clock is correct, or it can happen on custom ROM.</string>
    <!-- Note to translators: the translation MUST contain the string "${app_name}", which will be replaced by the application name -->
    <string name="template_settings_troubleshoot_test_fcm_failed_account_missing">[%1$s]\nThis error is out of control of ${app_name}. There is no Google account on the phone. Please open the account manager and add a Google account.</string>
    <string name="settings_troubleshoot_test_fcm_failed_account_missing_quick_fix">Add Account</string>

    <string name="settings_troubleshoot_test_token_registration_title">Token Registration</string>
    <string name="settings_troubleshoot_test_token_registration_success">FCM token successfully registered to homeserver.</string>
    <string name="settings_troubleshoot_test_token_registration_failed">Failed to register FCM token to homeserver:\n%1$s</string>

    <string name="settings_troubleshoot_test_push_loop_title">Test Push</string>
    <string name="settings_troubleshoot_test_push_loop_waiting_for_push">The application is waiting for the PUSH</string>
    <string name="settings_troubleshoot_test_push_loop_success">The application is receiving PUSH</string>
    <string name="settings_troubleshoot_test_push_loop_failed">Failed to receive push. Solution could be to reinstall the application.</string>
    <string name="settings_troubleshoot_test_push_notification_content">You are viewing the notification! Click me!</string>
    <string name="settings_troubleshoot_test_notification_title">Notification Display</string>
    <string name="settings_troubleshoot_test_notification_notice">Please click on the notification. If you do not see the notification, please check the system settings.</string>
    <string name="settings_troubleshoot_test_notification_notification_clicked">The notification has been clicked!</string>

    <string name="settings_troubleshoot_test_foreground_service_started_title">Notifications Service</string>
    <string name="settings_troubleshoot_test_foreground_service_startedt_success">Notifications Service is running.</string>
    <string name="settings_troubleshoot_test_foreground_service_started_failed">Notifications Service is not running.\nTry to restart the application.</string>
    <string name="settings_troubleshoot_test_foreground_service_started_quickfix">Start Service</string>

    <string name="settings_troubleshoot_test_service_restart_title">Notifications Service Auto-Restart</string>
    <string name="settings_troubleshoot_test_service_restart_success">Service was killed and restarted automatically.</string>
    <string name="settings_troubleshoot_test_service_restart_failed">Service failed to restart</string>

    <string name="settings_troubleshoot_test_service_boot_title">Start on boot</string>
    <string name="settings_troubleshoot_test_service_boot_success">Service will start when the device is restarted.</string>
    <!-- Note to translators: the translation MUST contain the string "${app_name}", which will be replaced by the application name -->
    <string name="template_settings_troubleshoot_test_service_boot_failed">The service will not start when the device is restarted, you will not receive notifications until ${app_name} has been opened once.</string>
    <string name="settings_troubleshoot_test_service_boot_quickfix">Enable Start on boot</string>

    <string name="settings_troubleshoot_test_bg_restricted_title">Check background restrictions</string>
    <!-- Note to translators: the translation MUST contain the string "${app_name}", which will be replaced by the application name -->
    <string name="template_settings_troubleshoot_test_bg_restricted_success">Background restrictions are disabled for ${app_name}. This test should be run using mobile data (no WIFI).\n%1$s</string>
    <!-- Note to translators: the translation MUST contain the string "${app_name}", which will be replaced by the application name -->
    <string name="template_settings_troubleshoot_test_bg_restricted_failed">Background restrictions are enabled for ${app_name}.\nWork that the app tries to do will be aggressively restricted while it is in the background, and this could affect notifications.\n%1$s</string>
    <string name="settings_troubleshoot_test_bg_restricted_quickfix">Disable restrictions</string>

    <string name="settings_troubleshoot_test_battery_title">Battery Optimization</string>
    <!-- Note to translators: the translation MUST contain the string "${app_name}", which will be replaced by the application name -->
    <string name="template_settings_troubleshoot_test_battery_success">${app_name} is not affected by Battery Optimization.</string>
    <string name="settings_troubleshoot_test_battery_failed">If a user leaves a device unplugged and stationary for a period of time, with the screen off, the device enters Doze mode. This prevents apps from accessing the network and defers their jobs, syncs, and standard alarms. </string>
    <string name="settings_troubleshoot_test_battery_quickfix">Ignore Optimization</string>

    <string name="settings_notification_privacy_normal">Normal</string>
    <string name="settings_notification_privacy_reduced">Reduced privacy</string>
    <string name="settings_notification_privacy_need_permission">The app needs permission to run in the background</string>
    <string name="settings_notification_privacy_no_background_sync">The apps does <b>not</b> need to connect to the homeserver in the background, it should reduce battery usage</string>
    <string name="settings_notification_privacy_fcm">• Notifications are sent via Firebase Cloud Messaging</string>
    <string name="settings_notification_privacy_metadata">• Notifications only contain meta data</string>
    <string name="settings_notification_privacy_secure_message_content">• Message content of the notification is <b>located securely direct from the Matrix homeserver</b></string>
    <string name="settings_notification_privacy_nosecure_message_content">• Notifications contain <b>meta and message data</b></string>
    <string name="settings_notification_privacy_message_content_not_shown">• Notifications will <b>not show message content</b></string>

    <string name="settings_notification_ringtone">Notification sound</string>
    <string name="settings_enable_all_notif">Enable notifications for this account</string>
    <string name="settings_enable_this_device">Enable notifications for this session</string>
    <string name="settings_turn_screen_on">Turn the screen on for 3 seconds</string>
    <string name="settings_noisy_notifications_preferences">Configure Noisy Notifications</string>
    <string name="settings_call_notifications_preferences">Configure Call Notifications</string>
    <string name="settings_silent_notifications_preferences">Configure Silent Notifications</string>
    <string name="settings_system_preferences_summary">Choose LED color, vibration, sound…</string>

    <string name="settings_messages_in_e2e_one_to_one">Encrypted messages in one-to-one chats</string>
    <string name="settings_messages_in_e2e_group_chat">Encrypted messages in group chats</string>
    <string name="settings_when_rooms_are_upgraded">When rooms are upgraded</string>
    <string name="settings_containing_my_display_name">Msgs containing my display name</string>
    <string name="settings_containing_my_user_name">Msgs containing my user name</string>
    <string name="settings_messages_in_one_to_one">Msgs in one-to-one chats</string>
    <string name="settings_messages_in_group_chat">Msgs in group chats</string>
    <string name="settings_invited_to_room">When I’m invited to a room</string>
    <string name="settings_messages_sent_by_bot">Messages sent by bot</string>
    <string name="settings_messages_at_room">Messages containing @room</string>

    <string name="settings_messages_containing_display_name">My display name</string>
    <string name="settings_messages_containing_username">My username</string>
    <string name="settings_messages_direct_messages">Direct messages</string>
    <string name="settings_encrypted_direct_messages">Encrypted direct messages</string>
    <string name="settings_group_messages">Group messages</string>
    <string name="settings_encrypted_group_messages">Encrypted group messages</string>
    <string name="settings_mentions_at_room">\@room</string>
    <string name="settings_messages_containing_keywords">Keywords</string>
    <string name="settings_room_invitations">Room invitations</string>
    <string name="settings_call_invitations">Call invitations</string>
    <string name="settings_messages_by_bot">Messages by bot</string>
    <string name="settings_room_upgrades">Room upgrades</string>
    <string name="settings_mentions_and_keywords_encryption_notice">You won’t get notifications for mentions &amp; keywords in encrypted rooms on mobile.</string>

    <string name="settings_background_sync">Background synchronization</string>
    <string name="settings_background_fdroid_sync_mode">Background Sync Mode</string>
    <string name="settings_background_fdroid_sync_mode_battery">Optimized for battery</string>
    <!-- Note to translators: the translation MUST contain the string "${app_name}", which will be replaced by the application name -->
    <string name="template_settings_background_fdroid_sync_mode_battery_description">${app_name} will sync in background in way that preserves the device’s limited resources (battery).\nDepending on your device resource state, the sync may be deferred by the operating system.</string>
    <string name="settings_background_fdroid_sync_mode_real_time">Optimized for real time</string>
    <!-- Note to translators: the translation MUST contain the string "${app_name}", which will be replaced by the application name -->
    <string name="template_settings_background_fdroid_sync_mode_real_time_description">${app_name} will sync in background periodically at precise time (configurable).\nThis will impact radio and battery usage, there will be a permanent notification displayed stating that ${app_name} is listening for events.</string>
    <string name="settings_background_fdroid_sync_mode_disabled">No background sync</string>
    <string name="settings_background_fdroid_sync_mode_disabled_description">You will not be notified of incoming messages when the app is in background.</string>
    <string name="settings_background_sync_update_error">Failed to update settings.</string>


    <string name="settings_start_on_boot">Start on boot</string>
    <string name="settings_enable_background_sync">Enable background sync</string>
    <string name="settings_set_sync_timeout">Sync request timeout</string>
    <string name="settings_set_workmanager_delay">Preferred Sync Interval</string>
    <string name="settings_set_workmanager_delay_summary">%s\nThe sync might be deferred depending on the resources (battery) or state of the device (sleep).</string>
    <string name="settings_set_sync_delay">Delay between each Sync</string>
    <plurals name="seconds">
        <item quantity="one">%d second</item>
        <item quantity="other">%d seconds</item>
    </plurals>

    <string name="settings_version">Version</string>
    <string name="settings_olm_version">olm version</string>
    <string name="settings_app_term_conditions">Terms &amp; conditions</string>
    <string name="settings_third_party_notices">Third party notices</string>
    <string name="settings_copyright">Copyright</string>
    <string name="settings_privacy_policy">Privacy policy</string>
    <string name="settings_keep_media">Keep media</string>
    <string name="settings_clear_cache">Clear cache</string>
    <string name="settings_clear_media_cache">Clear media cache</string>

    <string name="settings_user_settings">User settings</string>
    <string name="settings_notifications">Notifications</string>
    <string name="settings_ignored_users">Ignored users</string>
    <string name="settings_other">Other</string>
    <string name="settings_advanced">Advanced</string>
    <string name="settings_integrations">Integrations</string>
    <string name="settings_integrations_summary">Use an integration manager to manage bots, bridges, widgets and sticker packs.\nIntegration managers receive configuration data, and can modify widgets, send room invites and set power levels on your behalf.</string>
    <string name="settings_cryptography">Cryptography</string>
    <string name="settings_cryptography_manage_keys">Cryptography Keys Management</string>
    <string name="settings_notifications_targets">Notification Targets</string>
    <string name="settings_contact">Local contacts</string>
    <string name="settings_contacts_app_permission">Contacts permission</string>
    <string name="settings_contacts_phonebook_country">Phonebook country</string>
    <string name="settings_home_display">Home display</string>
    <string name="settings_pin_missed_notifications">Pin rooms with missed notifications</string>
    <string name="settings_pin_unread_messages">Pin rooms with unread messages</string>
    <string name="settings_devices_list">Sessions</string>
    <string name="settings_inline_url_preview">Inline URL preview</string>
    <string name="settings_inline_url_preview_summary">Preview links within the chat when your homeserver supports this feature.</string>
    <string name="settings_send_typing_notifs">Send typing notifications</string>
    <string name="settings_send_typing_notifs_summary">Let other users know that you are typing.</string>
    <string name="settings_send_markdown">Markdown formatting</string>
    <string name="settings_send_markdown_summary">Format messages using markdown syntax before they are sent. This allows for advanced formatting such as using asterisks to display italic text.</string>
    <string name="settings_always_show_timestamps">Show timestamps for all messages</string>
    <string name="settings_12_24_timestamps">Show timestamps in 12-hour format</string>
    <string name="settings_show_read_receipts">Show read receipts</string>
    <string name="settings_show_read_receipts_summary">Click on the read receipts for a detailed list.</string>
    <string name="settings_show_room_member_state_events">Show room member state events</string>
    <string name="settings_chat_effects_title">Show chat effects</string>
    <string name="settings_chat_effects_description">Use /confetti command or send a message containing ❄️ or 🎉</string>
    <string name="settings_show_room_member_state_events_summary">Includes invite/join/left/kick/ban events and avatar/display name changes.</string>
    <string name="settings_show_join_leave_messages">Show join and leave events</string>
    <string name="settings_show_join_leave_messages_summary">Invites, kicks, and bans are unaffected.</string>
    <string name="settings_show_avatar_display_name_changes_messages">Show account events</string>
    <string name="settings_show_avatar_display_name_changes_messages_summary">Includes avatar and display name changes.</string>
    <string name="settings_vibrate_on_mention">Vibrate when mentioning a user</string>
    <string name="settings_preview_media_before_sending">Preview media before sending</string>
    <string name="settings_send_message_with_enter">Send message with enter</string>
    <string name="settings_send_message_with_enter_summary">Enter button of the soft keyboard will send message instead of adding a line break</string>
    <string name="settings_show_emoji_keyboard">Show emoji keyboard</string>
    <string name="settings_show_emoji_keyboard_summary">Add a button on message composer to open emoji keyboard</string>

    <string name="settings_secure_backup_section_title">Secure Backup</string>
    <string name="settings_secure_backup_manage">Manage</string>
    <string name="settings_secure_backup_setup">Set up Secure Backup</string>
    <string name="settings_secure_backup_reset">Reset Secure Backup</string>
    <string name="settings_secure_backup_enter_to_setup">Set up on this device</string>
    <string name="settings_secure_backup_section_info">Safeguard against losing access to encrypted messages &amp; data by backing up encryption keys on your server.</string>
    <string name="reset_secure_backup_title">Generate a new Security Key or set a new Security Phrase for your existing backup.</string>
    <string name="reset_secure_backup_warning">This will replace your current Key or Phrase.</string>

    <string name="settings_deactivate_account_section">Deactivate account</string>
    <string name="settings_deactivate_my_account">Deactivate my account</string>
    <string name="settings_discovery_category">Discovery</string>
    <string name="settings_discovery_manage">Manage your discovery settings.</string>
    <string name="startup_notification_privacy_title">Notification Privacy</string>
    <!-- Note to translators: the translation MUST contain the string "${app_name}", which will be replaced by the application name -->
    <string name="template_startup_notification_privacy_message">${app_name} can run in the background to manage your notifications securely and privately. This might affect battery usage.</string>
    <string name="startup_notification_privacy_button_grant">Grant permission</string>
    <string name="startup_notification_privacy_button_other">Choose another option</string>

    <string name="startup_notification_fdroid_battery_optim_title">Background Connection</string>
    <!-- Note to translators: the translation MUST contain the string "${app_name}", which will be replaced by the application name -->
    <string name="template_startup_notification_fdroid_battery_optim_message">${app_name} needs to keep a low impact background connection in order to have reliable notifications.\nOn the next screen you will be prompted to allow ${app_name} to always run in background, please accept.</string>
    <string name="startup_notification_fdroid_battery_optim_button_grant">Grant permission</string>

    <!-- analytics -->
    <string name="settings_analytics">Analytics</string>
    <string name="settings_opt_in_of_analytics">Send analytics data</string>
    <!-- Note to translators: the translation MUST contain the string "${app_name}", which will be replaced by the application name -->
    <string name="template_settings_opt_in_of_analytics_summary">${app_name} collects anonymous analytics to allow us to improve the application.</string>
    <!-- Note to translators: the translation MUST contain the string "${app_name}", which will be replaced by the application name -->
    <string name="template_settings_opt_in_of_analytics_prompt">Please enable analytics to help us improve ${app_name}.</string>
    <string name="settings_opt_in_of_analytics_ok">Yes, I want to help!</string>

    <!-- analytics v2 -->
    <string name="analytics_opt_in_title">Help improve Element</string>
    <!-- The template will be replaced by the value of the resource analytics_opt_in_content_link -->
    <string name="analytics_opt_in_content">Help us identify issues and improve Element by sharing anonymous usage data. To understand how people use multiple devices, we’ll generate a random identifier, shared by your devices.\n\nYou can read all our terms %s.</string>
    <string name="analytics_opt_in_content_link">here</string>
    <string name="analytics_opt_in_list_item_1">We <b>don\'t</b> record or profile any account data</string>
    <string name="analytics_opt_in_list_item_2">We <b>don\'t</b> share information with third parties</string>
    <string name="analytics_opt_in_list_item_3">You can turn this off anytime in settings</string>

    <string name="settings_data_save_mode">Data save mode</string>
    <string name="settings_data_save_mode_summary">Data save mode applies a specific filter so presence updates and typing notifications are filtered out.</string>

    <string name="devices_details_dialog_title">Session information</string>
    <string name="devices_details_id_title">ID</string>
    <string name="devices_details_name_title">Public Name</string>
    <string name="devices_details_device_name">Update Public Name</string>
    <string name="devices_details_last_seen_title">Last seen</string>
    <string name="devices_details_last_seen_format">%1$s @ %2$s</string>
    <string name="devices_delete_dialog_text">This operation requires additional authentication.\nTo continue, please enter your password.</string>
    <string name="devices_delete_dialog_title">Authentication</string>
    <string name="devices_delete_pswd">Password:</string>
    <string name="devices_delete_submit_button_label">Submit</string>

    <string name="settings_logged_in">Logged in as</string>
    <string name="settings_home_server">Homeserver</string>
    <string name="settings_identity_server">Identity server</string>
    <string name="settings_integration_allow">Allow integrations</string>
    <string name="settings_integration_manager">Integration manager</string>

    <string name="template_legals_application_title">${app_name} policy</string>
    <string name="legals_home_server_title">Your homeserver policy</string>
    <string name="legals_identity_server_title">Your identity server policy</string>
    <string name="legals_third_party_notices">Third party libraries</string>
    <string name="legals_no_policy_provided">This server does not provide any policy.</string>

    <string name="disabled_integration_dialog_title">Integrations are disabled</string>
    <string name="disabled_integration_dialog_content">"Enable 'Allow integrations' in Settings to do this."</string>

    <string name="settings_user_interface">User interface</string>
    <string name="settings_interface_language">Language</string>
    <string name="settings_select_language">Choose language</string>

    <string name="account_email_validation_title">Verification Pending</string>
    <string name="account_email_validation_message">Please check your email and click on the link it contains. Once this is done, click continue.</string>
    <string name="account_email_validation_error">Unable to verify email address. Please check your email and click on the link it contains. Once this is done, click continue.</string>
    <string name="account_email_already_used_error">This email address is already in use.</string>
    <string name="account_email_not_found_error">This email address was not found.</string>
    <string name="account_phone_number_already_used_error">This phone number is already in use.</string>
    <string name="account_email_error">An error occurred while verifying your email address.</string>

    <string name="settings_password">Password</string>
    <string name="settings_change_password">Change password</string>
    <string name="settings_old_password">Current password</string>
    <string name="settings_new_password">New password</string>
    <string name="settings_confirm_password">Confirm new password</string>
    <string name="settings_change_password_submit">Update Password</string>
    <string name="settings_fail_to_update_password">Failed to update password</string>
    <string name="settings_fail_to_update_password_invalid_current_password">The password is not valid</string>
    <string name="settings_password_updated">Your password has been updated</string>
    <string name="settings_unignore_user">Show all messages from %s?\n\nNote that this action will restart the app and it may take some time.</string>
    <string name="passwords_do_not_match">Passwords do not match</string>

    <string name="settings_emails_and_phone_numbers_title">Emails and phone numbers</string>
    <string name="settings_emails_and_phone_numbers_summary">Manage emails and phone numbers linked to your Matrix account</string>

    <string name="settings_delete_notification_targets_confirmation">Are you sure you want to remove this notification target?</string>

    <string name="settings_delete_threepid_confirmation">Are you sure you want to remove the %1$s %2$s?</string>

    <string name="settings_select_country">Choose a country</string>

    <string name="settings_phone_number_country_label">Country</string>
    <string name="settings_phone_number_country_error">Please choose a country</string>
    <string name="settings_phone_number_label">Phone number</string>
    <string name="settings_phone_number_error">Invalid phone number for the selected country</string>
    <string name="settings_phone_number_verification">Phone verification</string>
    <string name="settings_phone_number_verification_instruction">"We’ve sent an SMS with an activation code. Please enter this code below."</string>
    <string name="settings_phone_number_verification_error_empty_code">Enter an activation code</string>
    <string name="settings_phone_number_verification_error">Error while validating your phone number</string>
    <string name="settings_phone_number_code">Code</string>
    <string name="account_phone_number_error">An error occurred while verifying your phone number.</string>
    <string name="account_additional_info">Additional info: %s</string>

    <!-- Media settings -->
    <string name="settings_media">Media</string>
    <string name="settings_default_compression">Default compression</string>
    <string name="compression_opt_list_choose">Choose</string>
    <string name="settings_default_media_source">Default media source</string>
    <string name="media_source_choose">Choose</string>
    <string name="settings_play_shutter_sound">Play shutter sound</string>

    <string name="settings_flair">Flair</string>
    <string name="settings_without_flair">You are not currently a member of any communities.</string>

    <!-- medias saving settings -->
    <string name="media_saving_period_3_days">3 days</string>
    <string name="media_saving_period_1_week">1 week</string>
    <string name="media_saving_period_1_month">1 month</string>
    <string name="media_saving_period_forever">Forever</string>

    <!-- Room Settings -->

    <!-- room global settings-->
    <string name="room_settings_room_photo">Room Photo</string>
    <string name="room_settings_room_name">Room Name</string>
    <string name="room_settings_topic">Topic</string>
    <string name="room_settings_room_tag">Room Tag</string>
    <string name="room_settings_tag_pref_dialog_title">Tagged as:</string>

    <!-- Room settings: Room tag -->
    <string name="room_settings_tag_pref_entry_favourite">Favourite</string>
    <string name="room_settings_tag_pref_entry_low_priority">Low priority</string>
    <string name="room_settings_tag_pref_entry_none">None</string>

    <!-- room settings : access and visibility -->
    <string name="room_settings_category_access_visibility_title">Access and visibility</string>
    <string name="room_settings_directory_visibility">List this room in room directory</string>
    <string name="room_settings_room_notifications_title">Notifications</string>
    <string name="room_settings_room_notifications_notify_me">Notify me for</string>
    <string name="room_settings_room_notifications_encryption_notice">Please note that mentions &amp; keyword notifications are not available in encrypted rooms on mobile.</string>
    <string name="room_settings_room_notifications_manage_notifications">You can manage notifications in %1$s.</string>
    <string name="room_settings_room_notifications_account_settings">Account settings</string>
    <string name="room_settings_room_access_rules_pref_title">Room Access</string>
    <string name="room_settings_room_read_history_rules_pref_title">Room History Readability</string>
    <string name="room_settings_room_read_history_rules_pref_dialog_title">Who can read history?</string>
    <string name="room_settings_room_read_history_dialog_subtitle">Changes to who can read history will only apply to future messages in this room. The visibility of existing history will be unchanged.</string>
    <string name="room_settings_room_access_rules_pref_dialog_title">Who can access this room?</string>
    <string name="room_settings_access_rules_pref_dialog_title">Who can access?</string>
    <string name="room_settings_room_access_title">Room access</string>
    <string name="room_settings_space_access_title">Space access</string>
    <string name="room_settings_guest_access_title">Allow guests to join</string>

    <!-- room settings : alias -->
    <string name="room_settings_alias_title">Room addresses</string>
    <string name="room_settings_alias_subtitle">See and managed addresses of this room, and its visibility in the room directory.</string>
    <string name="space_settings_alias_title">Space addresses</string>
    <string name="space_settings_alias_subtitle">See and managed addresses of this space.</string>

    <string name="room_alias_title">Room Addresses</string>
    <string name="room_alias_published_alias_title">Published Addresses</string>
    <string name="room_alias_published_alias_subtitle">Published addresses can be used by anyone on any server to join your room. To publish an address, it needs to be set as a local address first.</string>
    <string name="room_alias_published_alias_main">This is the main address</string>
    <string name="room_alias_main_address_hint">Main address</string>
    <string name="room_alias_published_other">Other published addresses:</string>
    <string name="room_alias_published_alias_add_manually">Publish a new address manually</string>
    <string name="room_alias_published_alias_add_manually_submit">Publish</string>
    <string name="room_alias_unpublish_confirmation">Unpublish the address \"%1$s\"?</string>
    <string name="room_alias_delete_confirmation">Delete the address \"%1$s\"?</string>
    <!-- Parameter will be the url of the homeserver, ex: matrix.org -->
    <string name="room_alias_publish">Publish this room to the public in %1$s\'s room directory?</string>
    <string name="room_alias_address_empty_can_add">No other published addresses yet, add one below.</string>
    <string name="room_alias_address_empty">No other published addresses yet.</string>
    <string name="room_alias_address_hint">New published address (e.g. #alias:server)</string>

    <string name="room_alias_local_address_title">Local Addresses</string>
    <!-- Parameter will be the url of the homeserver, ex: matrix.org -->
    <string name="room_alias_local_address_subtitle">Set addresses for this room so users can find this room through your homeserver (%1$s)</string>
    <string name="room_alias_local_address_empty">This room has no local addresses</string>
    <string name="room_alias_local_address_add">Add a local address</string>

    <string name="room_alias_action_publish">Publish this address</string>
    <string name="room_alias_action_unpublish">Unpublish this address</string>

    <!-- Parameter will be the url of the homeserver, ex: matrix.org -->
    <string name="room_alias_publish_to_directory">Publish this room to the public in %1$s\'s room directory?</string>
    <!-- Parameter will be a technical error message -->
    <string name="room_alias_publish_to_directory_error">Unable to retrieve the current room directory visibility (%1$s).</string>

    <!-- Room settings, access and visibility : WHO CAN READ HISTORY? (read rule) -->
    <string name="room_settings_read_history_entry_anyone">Anyone</string>
    <string name="room_settings_read_history_entry_members_only_option_time_shared">Members only (since the point in time of selecting this option)</string>
    <string name="room_settings_read_history_entry_members_only_invited">Members only (since they were invited)</string>
    <string name="room_settings_read_history_entry_members_only_joined">Members only (since they joined)</string>

    <!-- Room settings: "Who can access this room?" (access rule) -->
    <string name="room_settings_room_access_warning">To link to a room it must have an address.</string>
    <string name="room_settings_room_access_entry_only_invited">Only people who have been invited</string>
    <string name="room_settings_room_access_entry_anyone_with_link_apart_guest">Anyone who knows the room’s link, apart from guests</string>
    <string name="room_settings_room_access_entry_anyone_with_link_including_guest">Anyone who knows the room’s link, including guests</string>
    <string name="room_settings_room_access_entry_knock">Anyone can knock on the room, members can then accept or reject</string>
    <string name="room_settings_room_access_entry_unknown">Unknown access setting (%s)</string>
    <string name="room_settings_room_access_private_title">Private</string>
    <string name="room_settings_room_access_private_invite_only_title">Private (Invite Only)</string>
    <string name="room_settings_room_access_private_description">Only people invited can find and join</string>
    <string name="room_settings_room_access_public_title">Public</string>
    <string name="room_settings_room_access_public_description">Anyone can find the room and join</string>
    <string name="room_settings_space_access_public_description">Anyone can find the space and join</string>
    <string name="room_settings_room_access_restricted_title">Space members only</string>
    <string name="room_settings_room_access_restricted_description">Anyone in a space with this room can find and join it. Only admins of this room can add it to a space.</string>
    <string name="room_create_member_of_space_name_can_join">Members of Space %s can find, preview and join.</string>
    <string name="allow_space_member_to_find_and_access">Allow space members to find and access.</string>
    <string name="spaces_which_can_access">Spaces which can access</string>
    <string name="decide_which_spaces_can_access">Decide which spaces can access this room. If a space is selected its members will be able to find and join Room name.</string>
    <string name="select_spaces">Select spaces</string>
    <string name="tap_to_edit_spaces">Tap to edit spaces</string>
    <string name="decide_who_can_find_and_join">Decide who can find and join this room.</string>
    <string name="space_you_know_that_contains_this_room">Space you know that contain this room</string>
    <string name="other_spaces_or_rooms_you_might_not_know">Other spaces or rooms you might not know</string>

    <!-- Room settings: banned users -->
    <string name="room_settings_banned_users_title">Banned users</string>
    <plurals name="room_settings_banned_users_count">
        <item quantity="one">%d banned user</item>
        <item quantity="other">%d banned users</item>
    </plurals>

    <!-- advanced -->
    <string name="room_settings_category_advanced_title">Advanced</string>
    <string name="room_settings_room_internal_id">This room’s internal ID</string>
    <string name="room_settings_room_version_title">Room version</string>
    <string name="room_settings_addresses_pref_title">Addresses</string>
    <string name="room_settings_labs_pref_title">Labs</string>
    <string name="room_settings_labs_warning_message">These are experimental features that may break in unexpected ways. Use with caution.</string>
    <string name="room_settings_labs_end_to_end">End-to-End Encryption</string>
    <string name="room_settings_labs_end_to_end_is_active">End-to-End Encryption is active</string>
    <string name="room_settings_labs_end_to_end_warnings">You need to logout to be able to enable the encryption.</string>
    <string name="room_settings_never_send_to_unverified_devices_title">Encrypt to verified sessions only</string>
    <string name="room_settings_never_send_to_unverified_devices_summary">Never send encrypted messages to unverified sessions in this room from this session.</string>

    <!-- Room settings: advanced addresses -->
    <string name="room_settings_addresses_no_local_addresses">This room has no local addresses</string>
    <string name="room_settings_addresses_add_new_address">New address (e.g #foo:matrix.org")</string>

    <string name="room_settings_no_flair">This room is not showing flair for any communities</string>
    <string name="room_settings_add_new_group">New community ID (e.g +foo:matrix.org")</string>
    <string name="room_settings_invalid_group_format_dialog_title">Invalid community ID</string>
    <string name="room_settings_invalid_group_format_dialog_body">\'%s\' is not a valid community ID</string>


    <string name="room_settings_addresses_invalid_format_dialog_title">Invalid alias format</string>
    <string name="room_settings_addresses_invalid_format_dialog_body">\'%s\' is not a valid format for an alias</string>
    <string name="room_settings_addresses_disable_main_address_prompt_msg">You will have no main address specified for this room."</string>
    <string name="room_settings_addresses_disable_main_address_prompt_title">Main address warnings</string>

    <string name="room_settings_set_main_address">Set as main address</string>
    <string name="room_settings_unset_main_address">Unset as main address</string>
    <string name="room_settings_copy_room_id">Copy Room ID</string>
    <string name="room_settings_copy_room_address">Copy Room Address</string>

    <string name="room_settings_addresses_e2e_enabled">Encryption is enabled in this room.</string>
    <string name="room_settings_addresses_e2e_disabled">Encryption is disabled in this room.</string>
    <string name="room_settings_addresses_e2e_encryption_warning">Enable encryption \n(warning: cannot be disabled again!)</string>

    <!-- Directory -->
    <string name="directory_title">Directory</string>
    <string name="settings_theme">Theme</string>

    <!-- matrix error -->
    <string name="failed_to_load_timeline_position">%s was trying to load a specific point in this room’s timeline but was unable to find it.</string>

    <!-- encryption dialog -->
    <string name="encryption_information_title">End-to-end encryption information</string>

    <string name="encryption_information_device_info">Event information</string>
    <string name="encryption_information_user_id">User id</string>
    <string name="encryption_information_curve25519_identity_key">Curve25519 identity key</string>
    <string name="encryption_information_claimed_ed25519_fingerprint_key">Claimed Ed25519 fingerprint key</string>
    <string name="encryption_information_algorithm">Algorithm</string>
    <string name="encryption_information_session_id">Session ID</string>
    <string name="encryption_information_decryption_error">Decryption error</string>

    <string name="encryption_information_sender_device_information">Sender session information</string>
    <string name="encryption_information_device_name">Public name</string>
    <string name="encryption_information_device_name_with_warning">Public name (visible to people you communicate with)</string>
    <string name="device_name_warning">"A session's public name is visible to people you communicate with"</string>
    <string name="encryption_information_name">Public name</string>
    <string name="encryption_information_device_id">Session ID</string>
    <string name="encryption_information_device_key">Session key</string>
    <string name="encryption_information_verification">Verification</string>
    <string name="encryption_information_ed25519_fingerprint">Ed25519 fingerprint</string>

    <string name="encryption_export_e2e_room_keys">Export E2E room keys</string>
    <string name="encryption_export_room_keys">Export room keys</string>
    <string name="encryption_export_room_keys_summary">Export the keys to a local file</string>
    <string name="encryption_export_export">Export</string>
    <string name="encryption_export_notice">Please create a passphrase to encrypt the exported keys. You will need to enter the same passphrase to be able to import the keys.</string>
    <string name="encryption_export_saved_as">The E2E room keys have been saved to \'%s\'.\n\nWarning: this file may be deleted if the application is uninstalled.</string>
    <string name="encryption_exported_successfully">Keys successfully exported</string>

    <string name="encryption_message_recovery">Encrypted Messages Recovery</string>
    <string name="encryption_settings_manage_message_recovery_summary">Manage Key Backup</string>

    <string name="encryption_import_e2e_room_keys">Import E2E room keys</string>
    <string name="encryption_import_room_keys">Import room keys</string>
    <string name="encryption_import_room_keys_summary">Import the keys from a local file</string>
    <string name="encryption_import_import">Import</string>
    <string name="encryption_never_send_to_unverified_devices_title">Encrypt to verified sessions only</string>
    <string name="encryption_never_send_to_unverified_devices_summary">Never send encrypted messages to unverified sessions from this session.</string>
    <plurals name="encryption_import_room_keys_success">
        <item quantity="one">%1$d/%2$d key imported with success.</item>
        <item quantity="other">%1$d/%2$d keys imported with success.</item>
    </plurals>

    <string name="encryption_information_not_verified">Not Verified</string>
    <string name="encryption_information_verified">Verified</string>
    <string name="encryption_information_blocked">Blacklisted</string>

    <string name="encryption_information_unknown_device">unknown session</string>
    <string name="encryption_information_unknown_ip">unknown ip</string>
    <string name="encryption_information_none">none</string>

    <string name="encryption_information_verify">Verify</string>
    <string name="encryption_information_unverify">Unverify</string>
    <string name="encryption_information_block">Blacklist</string>
    <string name="encryption_information_unblock">Unblacklist</string>

    <string name="encryption_information_verify_device">Verify session</string>
    <string name="encryption_information_verify_device_warning">Confirm by comparing the following with the User Settings in your other session:</string>
    <string name="encryption_information_verify_device_warning2">"If they don't match, the security of your communication may be compromised."</string>
    <string name="encryption_information_verify_key_match">I verify that the keys match</string>

    <!-- unknown sessions management -->
    <string name="unknown_devices_alert_title">Room contains unknown sessions</string>
    <string name="unknown_devices_alert_message">This room contains unknown sessions which have not been verified.\nThis means there is no guarantee that the sessions belong to the users they claim to.\nWe recommend you go through the verification process for each session before continuing, but you can resend the message without verifying if you prefer.\n\nUnknown sessions:</string>

    <!-- directory activity  -->
    <string name="select_room_directory">Select a room directory</string>
    <string name="directory_server_fail_to_retrieve_server">The server may be unavailable or overloaded</string>
    <string name="directory_server_type_homeserver">Type a homeserver to list public rooms from</string>
    <string name="directory_server_placeholder">Server name</string>
    <string name="directory_server_all_rooms_on_server">All rooms on %s server</string>
    <string name="directory_server_native_rooms">All native %s rooms</string>
    <string name="directory_your_server">Your server</string>
    <string name="directory_add_a_new_server">Add a new server</string>
    <string name="directory_add_a_new_server_prompt">Enter the name of a new server you want to explore.</string>
    <string name="directory_add_a_new_server_error">"Can't find this server or its room list"</string>
    <string name="directory_add_a_new_server_error_already_added">This server is already present in the list</string>

    <!-- Lock screen-->
    <string name="lock_screen_hint">Type here…</string>

    <!-- Notifications -->
    <plurals name="notification_unread_notified_messages">
        <item quantity="one">%d unread notified message</item>
        <item quantity="other">%d unread notified messages</item>
    </plurals>
    <plurals name="notification_unread_notified_messages_in_room_msgs">
        <item quantity="one">%d unread notified message</item>
        <item quantity="other">%d unread notified messages</item>
    </plurals>
    <plurals name="notification_unread_notified_messages_in_room_rooms">
        <item quantity="one">%d room</item>
        <item quantity="other">%d rooms</item>
    </plurals>
    <plurals name="notification_invitations">
        <item quantity="one">%d invitation</item>
        <item quantity="other">%d invitations</item>
    </plurals>

    <plurals name="notification_compat_summary_line_for_room">
        <item quantity="one">%1$s: %2$d message</item>
        <item quantity="other">%1$s: %2$d messages</item>
    </plurals>
    <plurals name="notification_compat_summary_title">
        <item quantity="one">%d notification</item>
        <item quantity="other">%d notifications</item>
    </plurals>

    <string name="notification_unread_notified_messages_in_room">%1$s in %2$s"</string>
    <string name="notification_unread_notified_messages_in_room_and_invitation">%1$s in %2$s and %3$s"</string>
    <string name="notification_unread_notified_messages_and_invitation">%1$s and %2$s"</string>
    <string name="notification_unknown_new_event">New Event</string>
    <string name="notification_unknown_room_name">Room</string>
    <string name="notification_new_messages">New Messages</string>
    <string name="notification_new_invitation">New Invitation</string>
    <string name="notification_sender_me">Me</string>
    <string name="notification_inline_reply_failed">** Failed to send - please open room</string>
    <string name="notification_ticker_text_dm">%1$s: %2$s</string>
    <string name="notification_ticker_text_group">%1$s: %2$s %3$s</string>

    <!-- historical -->
    <string name="historical_placeholder">Search for historical</string>

    <!-- text size selection -->
    <string name="font_size">Font size</string>
    <string name="tiny">Tiny</string>
    <string name="small">Small</string>
    <string name="normal">Normal</string>
    <string name="large">Large</string>
    <string name="larger">Larger</string>
    <string name="largest">Largest</string>
    <string name="huge">Huge</string>

    <!-- Widget-->
    <string name="widget_no_power_to_manage">You need permission to manage widgets in this room</string>
    <string name="widget_creation_failure">Widget creation has failed</string>
    <string name="settings_labs_create_conference_with_jitsi">Create conference calls with jitsi</string>
    <string name="widget_delete_message_confirmation">Are you sure you want to delete the widget from this room?</string>
    <plurals name="active_widgets">
        <item quantity="one">%d active widget</item>
        <item quantity="other">%d active widgets</item>
    </plurals>
    <string name="active_widget_view_action">"VIEW"</string>
    <string name="active_widgets_title">"Active widgets"</string>


    <string name="room_widget_activity_title">Widget</string>
    <string name="room_widget_permission_title">Load Widget</string>
    <string name="room_widget_permission_added_by">This widget was added by:</string>
    <string name="room_widget_permission_webview_shared_info_title">Using it may set cookies and share data with %s:</string>
    <string name="room_widget_permission_shared_info_title">Using it may share data with %s:</string>
    <string name="room_widget_failed_to_load">Failed to load widget.\n%s</string>
    <string name="room_widget_reload">Reload widget</string>
    <string name="room_widget_open_in_browser">Open in browser</string>
    <string name="room_widget_revoke_access">Revoke access for me</string>

    <string name="room_widget_permission_display_name">Your display name</string>
    <string name="room_widget_permission_avatar_url">Your avatar URL</string>
    <string name="room_widget_permission_user_id">Your user ID</string>
    <string name="room_widget_permission_theme">Your theme</string>
    <string name="room_widget_permission_widget_id">Widget ID</string>
    <string name="room_widget_permission_room_id">Room ID</string>


    <string name="error_jitsi_not_supported_on_old_device">Sorry, conference calls with Jitsi are not supported on old devices (devices with Android OS below 6.0)</string>
    <string name="error_jitsi_join_conf">Sorry, an error occurred while trying to join the conference</string>
    <string name="jitsi_leave_conf_to_join_another_one_content">Leave the current conference and switch to the other one?</string>

    <string name="room_widget_resource_permission_title">This widget wants to use the following resources:</string>
    <string name="room_widget_resource_grant_permission">Allow</string>
    <string name="room_widget_resource_decline_permission">Block All</string>
    <string name="room_widget_webview_access_camera">Use the camera</string>
    <string name="room_widget_webview_access_microphone">Use the microphone</string>
    <string name="room_widget_webview_read_protected_media">Read DRM protected Media</string>

    <!-- Widget integration manager -->

    <string name="widget_integration_unable_to_create">Unable to create widget.</string>
    <string name="widget_integration_failed_to_send_request">Failed to send request.</string>
    <string name="widget_integration_positive_power_level">Power level must be positive integer.</string>
    <string name="widget_integration_must_be_in_room">You are not in this room.</string>
    <string name="widget_integration_no_permission_in_room">You do not have permission to do that in this room.</string>
    <string name="widget_integration_missing_room_id">Missing room_id in request.</string>
    <string name="widget_integration_missing_user_id">Missing user_id in request.</string>
    <string name="widget_integration_room_not_visible">Room %s is not visible.</string>
    <string name="widget_integration_missing_parameter">A required parameter is missing.</string>
    <string name="widget_integration_invalid_parameter">A parameter is not valid.</string>
    <string name="integration_manager_not_configured">No integration manager configured.</string>
    <string name="room_add_matrix_apps">Add Matrix apps</string>
    <string name="room_manage_integrations">Manage Integrations</string>
    <string name="room_no_active_widgets">No active widgets</string>
    <string name="settings_labs_native_camera">Use native camera</string>
    <string name="settings_labs_native_camera_summary">Start the system camera instead of the custom camera screen.</string>
    <string name="settings_labs_keyboard_options_to_send_message">Use keyboard enter key to send message</string>
    <string name="settings_labs_enable_send_voice">Send voice messages</string>
    <string name="settings_labs_enable_send_voice_summary">This option requires a third party application to record the messages.</string>
    <string name="widget_integration_review_terms">To continue you need to accept the Terms of this service.</string>

    <!-- share keys -->
    <string name="you_added_a_new_device">You added a new session \'%s\', which is requesting encryption keys.</string>
    <string name="you_added_a_new_device_with_info">A new session is requesting encryption keys.\nSession name: %1$s\nLast seen: %2$s\nIf you didn’t log in on another session, ignore this request.</string>
    <string name="your_unverified_device_requesting">Your unverified session  \'%s\' is requesting encryption keys.</string>
    <string name="your_unverified_device_requesting_with_info">An unverified session is requesting encryption keys.\nSession name: %1$s\nLast seen: %2$s\nIf you didn’t log in on another session, ignore this request.</string>

    <string name="start_verification">Start verification</string>
    <!-- Keep the label as small as possible-->
    <string name="start_verification_short_label">Verify</string>
    <string name="share_without_verifying">Share without verifying</string>
    <!-- Keep the label as small as possible-->
    <string name="share_without_verifying_short_label">Share</string>
    <string name="key_share_request">Key Share Request</string>
    <string name="ignore_request">Ignore request</string>
    <!-- Keep the label as small as possible-->
    <string name="ignore_request_short_label">Ignore</string>

    <!-- conference call -->
    <string name="conference_call_warning_title">Warning!</string>
    <string name="conference_call_warning_message">Conference calling is in development and may not be reliable.</string>

    <!-- slash commands -->
    <string name="command_error">Command error</string>
    <string name="unrecognized_command">Unrecognized command: %s</string>
    <string name="command_problem_with_parameters">The command \"%s\" needs more parameters, or some parameters are incorrect.</string>
    <string name="command_description_emote">Displays action</string>
    <string name="command_description_ban_user">Bans user with given id</string>
    <string name="command_description_unban_user">Unbans user with given id</string>
    <string name="command_description_ignore_user">Ignores a user, hiding their messages from you</string>
    <string name="command_description_unignore_user">Stops ignoring a user, showing their messages going forward</string>
    <string name="command_description_op_user">Define the power level of a user</string>
    <string name="command_description_deop_user">Deops user with given id</string>
    <string name="command_description_room_name">Sets the room name</string>
    <string name="command_description_invite_user">Invites user with given id to current room</string>
    <string name="command_description_join_room">Joins room with given address</string>
    <string name="command_description_part_room">Leave room</string>
    <string name="command_description_topic">Set the room topic</string>
    <string name="command_description_kick_user">Kicks user with given id</string>
    <string name="command_description_nick">Changes your display nickname</string>
    <string name="command_description_nick_for_room">Changes your display nickname in the current room only</string>
    <string name="command_description_room_avatar">Changes the avatar of the current room</string>
    <string name="command_description_avatar_for_room">Changes your avatar in this current room only</string>
    <string name="command_description_markdown">On/Off markdown</string>
    <string name="command_description_clear_scalar_token">To fix Matrix Apps management</string>
    <string name="command_description_whois">Displays information about a user</string>

    <string name="markdown_has_been_enabled">Markdown has been enabled.</string>
    <string name="markdown_has_been_disabled">Markdown has been disabled.</string>

    <!-- notification statuses -->
    <string name="notification_off">Off</string>
    <string name="notification_silent">Silent</string>
    <string name="notification_noisy">Noisy</string>

    <string name="encrypted_message">Encrypted message</string>

    <!-- groups creation -->
    <string name="create">Create</string>
    <string name="create_community">Create Community</string>
    <string name="community_name">Community name</string>
    <string name="community_name_hint">Example</string>
    <string name="community_id">Community Id</string>
    <string name="community_id_hint">example</string>

    <!-- group details -->
    <string name="group_details_home">Home</string>
    <string name="group_details_people">People</string>
    <string name="group_details_rooms">Rooms</string>
    <string name="no_users_placeholder">No users</string>

    <string name="rooms">Rooms</string>
    <string name="joined">Joined</string>
    <string name="invited">Invited</string>
    <string name="filter_group_members">Filter group members</string>
    <string name="filter_group_rooms">Filter group rooms</string>

    <plurals name="group_members">
        <item quantity="one">%d member</item>
        <item quantity="other">%d members</item>
    </plurals>

    <plurals name="group_rooms">
        <item quantity="one">%d room</item>
        <item quantity="other">%d rooms</item>
    </plurals>
    <string name="group_no_long_description">The community admin has not provided a long description for this community.</string>

    <string name="has_been_kicked">You have been kicked from %1$s by %2$s</string>
    <string name="has_been_banned">You have been banned from %1$s by %2$s</string>
    <string name="reason_colon">Reason: %1$s</string>
    <string name="rejoin">Rejoin</string>
    <string name="forget_room">Forget room</string>

    <!-- Miscellaneous image descriptions for accessibility -->
    <string name="receipt_avatar">Receipt avatar</string>
    <string name="notice_avatar">Notice avatar</string>
    <string name="avatar">Avatar</string>

    <!-- Consent modal -->
    <string name="dialog_user_consent_content">To continue using the %1$s homeserver you must review and agree to the terms and conditions.</string>
    <string name="dialog_user_consent_submit">Review now</string>

    <!-- Deactivate account screen -->
    <string name="deactivate_account_title">Deactivate Account</string>
    <string name="deactivate_account_content">This will make your account permanently unusable. You will not be able to log in, and no one will be able to re-register the same user ID. This will cause your account to leave all rooms it is participating in, and it will remove your account details from your identity server. <b>This action is irreversible</b>.\n\nDeactivating your account <b>does not by default cause us to forget messages you have sent</b>. If you would like us to forget your messages, please tick the box below.\n\nMessage visibility in Matrix is similar to email. Our forgetting your messages means that messages you have sent will not be shared with any new or unregistered users, but registered users who already have access to these messages will still have access to their copy.</string>
    <string name="deactivate_account_delete_checkbox">Please forget all messages I have sent when my account is deactivated (Warning: this will cause future users to see an incomplete view of conversations)</string>
    <string name="deactivate_account_prompt_password">To continue, please enter your password:</string>
    <string name="deactivate_account_submit">Deactivate Account</string>

    <string name="error_empty_field_enter_user_name">Please enter a username.</string>
    <string name="error_empty_field_your_password">Please enter your password.</string>
    <string name="room_tombstone_versioned_description">This room has been replaced and is no longer active.</string>
    <string name="room_tombstone_continuation_link">The conversation continues here</string>
    <string name="room_tombstone_continuation_description">This room is a continuation of another conversation</string>
    <string name="room_tombstone_predecessor_link">Click here to see older messages</string>

    <!-- Resource limit-->
    <string name="resource_limit_exceeded_title">Resource Limit Exceeded</string>
    <string name="resource_limit_contact_action">"Contact Administrator"</string>

    <!-- Will be a link to send an email -->
    <string name="resource_limit_contact_admin">"contact your service administrator"</string>

    <string name="resource_limit_soft_default">"This homeserver has exceeded one of its resource limits so <b>some users will not be able to log in</b>."</string>
    <string name="resource_limit_hard_default">"This homeserver has exceeded one of its resource limits."</string>

    <string name="resource_limit_soft_mau"> "This homeserver has hit its Monthly Active User limit so "<b>some users will not be able to log in</b>."</string>
    <string name="resource_limit_hard_mau">"This homeserver has hit its Monthly Active User limit."</string>

    <!-- Parameter %s will be replaced by the value of string resource_limit_contact_admin -->
    <string name="resource_limit_soft_contact">"Please %s to get this limit increased."</string>
    <!-- Parameter %s will be replaced by the value of string resource_limit_contact_admin -->
    <string name="resource_limit_hard_contact">"Please %s to continue using this service."</string>

    <!-- Lazy loading -->
    <string name="settings_lazy_loading_title">Lazy load rooms members</string>
    <string name="settings_lazy_loading_description">Increase performance by only loading room members on first view.</string>
    <string name="error_lazy_loading_not_supported_by_home_server">Your homeserver does not support lazy loading of room members yet. Try later.</string>

    <!-- Other errors -->
    <string name="unknown_error">Sorry, an error occurred</string>

    <!-- Expand/Collapse room member changes -->
    <string name="merged_events_expand">expand</string>
    <string name="merged_events_collapse">collapse</string>

    <string name="settings_info_area_show">Show the info area</string>
    <string name="show_info_area_always">Always</string>
    <string name="show_info_area_messages_and_errors">For messages and errors</string>
    <string name="show_info_area_only_errors">Only for errors</string>

    <string name="generic_label">%1$s:</string>
    <string name="generic_label_and_value">%1$s: %2$s</string>
    <string name="plus_x">+%d</string>
    <string name="x_plus">%d+</string>
    <string name="no_valid_google_play_services_apk">No valid Google Play Services APK found. Notifications may not work properly.</string>

    <!-- Passphrase -->
    <string name="passphrase_create_passphrase">Create passphrase</string>
    <string name="passphrase_confirm_passphrase">Confirm passphrase</string>
    <string name="passphrase_enter_passphrase">Enter passphrase</string>
    <string name="passphrase_passphrase_does_not_match">Passphrase doesn’t match</string>
    <string name="passphrase_empty_error_message">Please enter a passphrase</string>
    <string name="passphrase_passphrase_too_weak">Passphrase is too weak</string>

    <!-- Key Backup -->

    <!-- Note to translators: the translation MUST contain the string "${app_name}", which will be replaced by the application name -->
    <string name="template_keys_backup_passphrase_not_empty_error_message">Please delete the passphrase if you want ${app_name} to generate a recovery key.</string>
    <string name="keys_backup_no_session_error">No Matrix session available</string>

    <string name="keys_backup_setup_step1_title">Never lose encrypted messages</string>
    <string name="keys_backup_setup_step1_description">Messages in encrypted rooms are secured with end-to-end encryption. Only you and the recipient(s) have the keys to read these messages.\n\nSecurely back up your keys to avoid losing them.</string>
    <string name="keys_backup_setup">Start using Key Backup</string>
    <string name="keys_backup_setup_step1_advanced">(Advanced)</string>
    <string name="keys_backup_setup_step1_manual_export">Manually export keys</string>

    <string name="keys_backup_setup_step2_text_title">Secure your backup with a Passphrase.</string>
    <string name="keys_backup_setup_step2_text_description">We’ll store an encrypted copy of your keys on your homeserver. Protect your backup with a passphrase to keep it secure.\n\nFor maximum security, this should be different from your account password.</string>
    <string name="keys_backup_setup_step2_button_title">Set Passphrase</string>
    <string name="keys_backup_setup_creating_backup">Creating Backup</string>
    <string name="keys_backup_setup_step1_recovery_key_alternative">Or, secure your backup with a Recovery Key, saving it somewhere safe.</string>
    <string name="keys_backup_setup_step2_skip_button_title">(Advanced) Set up with Recovery Key</string>
    <string name="keys_backup_setup_step3_success_title">Success !</string>
    <string name="keys_backup_setup_step3_text_line1">Your keys are being backed up.</string>
    <string name="keys_backup_setup_step3_text_line2">Your recovery key is a safety net - you can use it to restore access to your encrypted messages if you forget your passphrase.\nKeep your recovery key somewhere very secure, like a password manager (or a safe)</string>
    <string name="keys_backup_setup_step3_text_line2_no_passphrase">Keep your recovery key somewhere very secure, like a password manager (or a safe)</string>
    <string name="keys_backup_setup_step3_button_title">Done</string>
    <string name="keys_backup_setup_step3_button_title_no_passphrase">I’ve made a copy</string>
    <string name="keys_backup_setup_step3_copy_button_title">Save Recovery Key</string>
    <string name="keys_backup_setup_step3_share_recovery_file">Share</string>
    <string name="keys_backup_setup_step3_save_button_title">Save as File</string>
    <string name="recovery_key_export_saved_as_warning">The recovery key has been saved to \'%s\'.\n\nWarning: this file may be deleted if the application is uninstalled.</string>
    <string name="recovery_key_export_saved">The recovery key has been saved.</string>

    <string name="keys_backup_setup_override_backup_prompt_tile">A backup already exist on your homeserver</string>
    <string name="keys_backup_setup_override_backup_prompt_description">It looks like you already have setup key backup from another session. Do you want to replace it with the one you’re creating?</string>
    <string name="keys_backup_setup_override_replace">Replace</string>
    <string name="keys_backup_setup_override_stop">Stop</string>

    <string name="keys_backup_setup_step3_please_make_copy">Please make a copy</string>
    <string name="keys_backup_setup_step3_share_intent_chooser_title">Share recovery key with…</string>
    <string name="keys_backup_setup_step3_generating_key_status">Generating Recovery Key using passphrase, this process can take several seconds.</string>
    <string name="recovery_key">Recovery Key</string>
    <string name="unexpected_error">Unexpected error</string>
    <string name="keys_backup_setup_backup_started_title">Backup Started</string>
    <string name="keys_backup_setup_backup_started_message">Your encryption keys are now being backed up in the background to your homeserver. The initial backup could take several minutes.</string>


    <string name="keys_backup_setup_skip_title">Are you sure?</string>
    <string name="keys_backup_setup_skip_msg">You may lose access to your messages if you log out or lose this device.</string>

    <string name="keys_backup_restore_is_getting_backup_version">Fetching backup version…</string>
    <string name="keys_backup_restore_with_passphrase">Use your recovery passphrase to unlock your encrypted messages history</string>
    <string name="keys_backup_restore_use_recovery_key">use your recovery key</string>
    <!-- %s will be replaced by the keys_backup_restore_use_recovery_key key  -->
    <string name="keys_backup_restore_with_passphrase_helper_with_link">Don’t know your recovery passphrase, you can %s.</string>

    <string name="keys_backup_restore_with_recovery_key">Use your Recovery Key to unlock your encrypted messages history</string>
    <string name="keys_backup_restore_key_enter_hint">Enter Recovery Key</string>

    <string name="keys_backup_restore_setup_recovery_key">Message Recovery</string>

    <!-- %s will be replaced by the keys_backup_restore_setup_recovery_key key  -->
    <string name="keys_backup_restore_with_key_helper">Lost your recovery key? You can set up a new one in settings.</string>
    <string name="keys_backup_passphrase_error_decrypt">Backup could not be decrypted with this passphrase: please verify that you entered the correct recovery passphrase.</string>
    <string name="network_error_please_check_and_retry">Network error: please check your connection and retry.</string>

    <string name="keys_backup_restoring_waiting_message">Restoring backup:</string>
    <string name="keys_backup_restoring_computing_key_waiting_message">Computing recovery key…</string>
    <string name="keys_backup_restoring_downloading_backup_waiting_message">Downloading keys…</string>
    <string name="keys_backup_restoring_importing_keys_waiting_message">Importing keys…</string>
    <string name="keys_backup_unlock_button">Unlock History</string>
    <string name="keys_backup_recovery_code_empty_error_message">Please enter a recovery key</string>
    <string name="keys_backup_recovery_code_error_decrypt">Backup could not be decrypted with this recovery key: please verify that you entered the correct recovery key.</string>

    <!-- %s will be replaced by an emoji -->
    <string name="keys_backup_restore_success_title">Backup Restored %s !</string>
    <plurals name="keys_backup_restore_success_description_part1">
        <item quantity="one">Restored a backup with %d key.</item>
        <item quantity="other">Restored a backup with %d keys.</item>
    </plurals>
    <plurals name="keys_backup_restore_success_description_part2">
        <item quantity="one">%d new key has been added to this session.</item>
        <item quantity="other">%d new keys have been added to this session.</item>
    </plurals>

    <string name="keys_backup_get_version_error">Failed to get latest restore keys version (%s).</string>
    <string name="keys_backup_no_keysbackup_sdk_error">Session crypto is not activated</string>


    <string name="keys_backup_settings_restore_backup_button">Restore from Backup</string>
    <string name="keys_backup_settings_delete_backup_button">Delete Backup</string>

    <string name="keys_backup_settings_status_ok">Key Backup has been correctly set up for this session.</string>
    <string name="keys_backup_settings_status_ko">Key Backup is not active on this session.</string>
    <string name="keys_backup_settings_status_not_setup">Your keys are not being backed up from this session.</string>

    <string name="keys_backup_settings_signature_from_unknown_device">Backup has a signature from unknown session with ID %s.</string>
    <string name="keys_backup_settings_valid_signature_from_this_device">Backup has a valid signature from this session.</string>
    <string name="keys_backup_settings_valid_signature_from_verified_device">Backup has a valid signature from verified session %s.</string>
    <string name="keys_backup_settings_valid_signature_from_unverified_device">Backup has a valid signature from unverified session %s</string>
    <string name="keys_backup_settings_invalid_signature_from_verified_device">Backup has a invalid signature from verified session %s</string>
    <string name="keys_backup_settings_invalid_signature_from_unverified_device">Backup has a invalid signature from unverified session %s</string>
    <string name="keys_backup_get_trust_error">Failed to get trust info for backup (%s).</string>

    <!-- renamed key keys_backup_settings_verify_device_now -->
    <string name="keys_backup_settings_untrusted_backup">To use Key Backup on this session, restore with your passphrase or recovery key now.</string>
    <string name="keys_backup_settings_deleting_backup">Deleting backup…</string>
    <string name="keys_backup_settings_delete_backup_error">Failed to delete backup (%s)</string>

    <string name="keys_backup_settings_checking_backup_state">Checking backup state</string>
    <string name="keys_backup_settings_delete_confirm_title">Delete Backup</string>
    <string name="keys_backup_settings_delete_confirm_message">Delete your backed up encryption keys from the server? You will no longer be able to use your recovery key to read encrypted message history.</string>

    <string name="new_recovery_method_popup_title">New Key Backup</string>
    <string name="new_recovery_method_popup_description">A new secure message key backup has been detected.\n\nIf you didn’t set the new recovery method, an attacker may be trying to access your account. Change your account password and set a new recovery method immediately in Settings.</string>
    <string name="new_recovery_method_popup_was_me">It was me</string>

    <!-- Keys backup banner -->
    <string name="keys_backup_banner_setup_line1">Never lose encrypted messages</string>
    <string name="keys_backup_banner_setup_line2">Start using Key Backup</string>

    <string name="secure_backup_banner_setup_line1">Secure Backup</string>
    <string name="secure_backup_banner_setup_line2">Safeguard against losing access to encrypted messages &amp; data</string>

    <string name="keys_backup_banner_recover_line1">Never lose encrypted messages</string>
    <string name="keys_backup_banner_recover_line2">Use Key Backup</string>

    <string name="keys_backup_banner_update_line1">New secure message keys</string>
    <string name="keys_backup_banner_update_line2">Manage in Key Backup</string>

    <string name="keys_backup_banner_in_progress">Backing up your keys. This may take several minutes…</string>


    <string name="secure_backup_setup">Set Up Secure Backup</string>

    <!-- Keys backup info -->
    <string name="keys_backup_info_keys_all_backup_up">All keys backed up</string>
    <plurals name="keys_backup_info_keys_backing_up">
        <item quantity="one">Backing up %d key…</item>
        <item quantity="other">Backing up %d keys…</item>
    </plurals>

    <string name="keys_backup_info_title_version">Version</string>
    <string name="keys_backup_info_title_algorithm">Algorithm</string>
    <string name="keys_backup_info_title_signature">Signature</string>

    <string name="autodiscover_invalid_response">Invalid homeserver discovery response</string>
    <string name="autodiscover_well_known_autofill_dialog_title">"Autocomplete Server Options</string>
    <!-- Note to translators: the translation MUST contain the string "${app_name}", which will be replaced by the application name -->
    <string name="template_autodiscover_well_known_autofill_dialog_message">${app_name} detected a custom server configuration for your userId domain \"%1$s\":\n%2$s</string>
    <string name="autodiscover_well_known_autofill_confirm">Use Config</string>

    <string name="invalid_or_expired_credentials">You have been logged out due to invalid or expired credentials.</string>

    <string name="sas_verify_title">Verify by comparing a short text string.</string>
    <string name="sas_security_advise">For maximum security, we recommend you do this in person or use another trusted means of communication.</string>
    <string name="sas_verify_start_button_title">Begin Verifying</string>
    <string name="sas_incoming_request_title">Incoming Verification Request</string>
    <string name="sas_incoming_request_description">Verify this session to mark it as trusted. Trusting sessions of partners gives you extra peace of mind when using end-to-end encrypted messages."</string>
    <string name="sas_incoming_request_description_2">Verifying this session will mark it as trusted, and also mark your session as trusted to the partner."</string>

    <string name="sas_emoji_description">Verify this session by confirming the following emoji appear on the screen of the partner"</string>
    <string name="sas_decimal_description">Verify this session by confirming the following numbers appear on the screen of the partner"</string>

    <string name="sas_incoming_verification_request_dialog">You received an incoming verification request.</string>
    <string name="sas_view_request_action">View request</string>
    <string name="sas_waiting_for_partner">Waiting for partner to confirm…</string>

    <string name="sas_verified">Verified!</string>
    <string name="sas_verified_successful">You\'ve successfully verified this session.</string>
    <string name="sas_verified_successful_description">Secure messages with this user are end-to-end encrypted and not able to be read by third parties.</string>
    <string name="sas_got_it">Got it</string>

    <string name="sas_verifying_keys">Nothing appearing? Not all clients supports interactive verification yet. Use legacy verification.</string>
    <string name="sas_legacy_verification_button_title">Use legacy verification.</string>

    <string name="sas_verification_request_notification_channel_title">Key Verification</string>
    <string name="sas_cancelled_dialog_title">Request Cancelled</string>
    <string name="sas_cancelled_by_other">The other party cancelled the verification.\n%s</string>
    <string name="sas_cancelled_by_me">The verification is canceled.\nReason: %s</string>

    <string name="sas_verification_request_notification_channel">Interactive Session Verification</string>
    <string name="sas_incoming_request_notif_title">Verification Request</string>
    <string name="sas_incoming_request_notif_content">%s wants to verify your session</string>

    <!-- SAS Errors -->
    <string name="sas_error_m_user">The user cancelled the verification</string>
    <string name="sas_error_m_timeout">The verification process timed out</string>
    <string name="sas_error_m_unknown_transaction">The session does not know about that transaction</string>
    <string name="sas_error_m_unknown_method">The session can’t agree on a key agreement, hash, MAC, or SAS method</string>
    <string name="sas_error_m_mismatched_commitment">The hash commitment did not match</string>
    <string name="sas_error_m_mismatched_sas">The SAS did not match</string>
    <string name="sas_error_m_unexpected_message">The session received an unexpected message</string>
    <string name="sas_error_m_invalid_message">An invalid message was received</string>
    <string name="sas_error_m_key_mismatch">Key mismatch</string>
    <string name="sas_error_m_user_error">User mismatch</string>
    <string name="sas_error_unknown">Unknown Error</string>

    <!-- Identity server -->
    <string name="identity_server_not_defined">You are not using any identity server</string>
    <string name="identity_server_not_defined_for_password_reset">No identity server is configured, it is required to reset your password.</string>

    <string name="error_user_already_logged_in">It looks like you’re trying to connect to another homeserver. Do you want to sign out?</string>

    <string name="edit">Edit</string>
    <string name="reply">Reply</string>

    <string name="global_retry">Retry</string>
    <string name="room_list_empty">"Join a room to start using the app."</string>
    <string name="send_you_invite">"Sent you an invitation"</string>
    <string name="invited_by">Invited by %s</string>

    <string name="room_list_catchup_empty_title">You’re all caught up!</string>
    <string name="room_list_catchup_empty_body">You have no more unread messages</string>
    <string name="room_list_catchup_welcome_title">Welcome home!</string>
    <string name="room_list_catchup_welcome_body">Catch up on unread messages here</string>
    <string name="room_list_people_empty_title">Conversations</string>
    <string name="room_list_people_empty_body">Your direct message conversations will be displayed here. Tap the + bottom right to start some.</string>
    <string name="room_list_rooms_empty_title">Rooms</string>
    <string name="room_list_rooms_empty_body">Your rooms will be displayed here. Tap the + bottom right to find existing ones or start some of your own.</string>

    <string name="title_activity_emoji_reaction_picker">Reactions</string>
    <string name="message_add_reaction">Add Reaction</string>
    <string name="message_view_reaction">View Reactions</string>
    <string name="reactions">Reactions</string>

    <string name="event_redacted">Message deleted</string>
    <string name="settings_show_redacted">Show removed messages</string>
    <string name="settings_show_redacted_summary">Show a placeholder for removed messages</string>
    <string name="event_redacted_by_user_reason">Event deleted by user</string>
    <string name="event_redacted_by_admin_reason">Event moderated by room admin</string>
    <string name="last_edited_info_message">Last edited by %1$s on %2$s</string>


    <string name="malformed_message">Malformed event, cannot display</string>
    <string name="create_new_room">Create New Room</string>
    <string name="create_new_space">Create New Space</string>
    <string name="error_no_network">No network. Please check your Internet connection.</string>
    <string name="change_room_directory_network">"Change network"</string>
    <string name="please_wait">"Please wait…"</string>
    <string name="group_all_communities">"All Communities"</string>

    <string name="room_preview_no_preview">"This room can't be previewed"</string>
    <!-- Note to translators: the translation MUST contain the string "${app_name}", which will be replaced by the application name -->
    <string name="template_room_preview_world_readable_room_not_supported_yet">The preview of world-readable room is not supported yet in ${app_name}</string>
    <string name="room_preview_not_found">This room is not accessible at this time.\nTry again later, or ask a room admin to check if you have access.</string>
    <string name="room_preview_no_preview_join">"This room can't be previewed. Do you want to join it?"</string>
    <string name="fab_menu_create_room">"Rooms"</string>
    <string name="fab_menu_create_chat">"Direct Messages"</string>

    <!-- Create room screen -->
    <string name="create_room_title">"New Room"</string>
    <string name="create_room_action_create">"CREATE"</string>
    <string name="create_room_name_section">"Room name"</string>
    <string name="create_room_name_hint">"Name"</string>
    <string name="create_room_topic_section">"Room topic (optional)"</string>
    <string name="create_room_topic_hint">"Topic"</string>
    <string name="create_room_settings_section">"Room settings"</string>
    <string name="create_room_public_title">"Public"</string>
    <string name="create_room_public_description">"Anyone will be able to join this room"</string>
    <string name="create_room_directory_title">"Room Directory"</string>
    <string name="create_room_directory_description">"Publish this room in the room directory"</string>
    <string name="create_room_federation_error">"The room has been created, but some invitations have not been sent for the following reason:\n\n%s"</string>

    <string name="keys_backup_unable_to_get_trust_info">"An error occurred getting trust info"</string>
    <string name="keys_backup_unable_to_get_keys_backup_data">"An error occurred getting keys backup data"</string>

    <string name="import_e2e_keys_from_file">"Import e2e keys from file \"%1$s\"."</string>

    <string name="settings_sdk_version">Matrix SDK Version</string>
    <string name="settings_other_third_party_notices">Other third party notices</string>
    <string name="navigate_to_room_when_already_in_the_room">You are already viewing this room!</string>

    <string name="quick_reactions">Quick Reactions</string>

    <!-- Settings -->
    <string name="settings_general_title">General</string>
    <string name="settings_preferences">Preferences</string>
    <string name="settings_security_and_privacy">Security &amp; Privacy</string>
    <string name="settings_expert">Expert</string>
    <string name="settings_push_rules">Push Rules</string>
    <string name="settings_push_rules_no_rules">No push rules defined</string>
    <string name="settings_push_gateway_no_pushers">No registered push gateways</string>

    <string name="push_gateway_item_app_id">app_id:</string>
    <string name="push_gateway_item_push_key">push_key:</string>
    <string name="push_gateway_item_app_display_name">app_display_name:</string>
    <string name="push_gateway_item_device_name">session_name:</string>
    <string name="push_gateway_item_url">Url:</string>
    <string name="push_gateway_item_format">Format:</string>

    <string name="preference_voice_and_video">Voice &amp; Video</string>
    <string name="preference_root_help_about">Help &amp; About</string>
    <string name="preference_root_legals">Legals</string>

    <string name="preference_help">Help</string>
    <string name="preference_help_title">Help and support</string>
    <string name="preference_help_summary">Get help with using Element</string>
    <string name="preference_versions">Versions</string>
    <string name="preference_system_settings">System settings</string>

    <string name="settings_troubleshoot_test_token_registration_quick_fix">Register token</string>

    <string name="send_suggestion">Make a suggestion</string>
    <string name="send_suggestion_content">Please write your suggestion below.</string>
    <string name="send_suggestion_report_placeholder">Describe your suggestion here</string>
    <string name="send_suggestion_sent">Thanks, the suggestion has been successfully sent</string>
    <string name="send_suggestion_failed">The suggestion failed to be sent (%s)</string>

    <string name="send_feedback_space_title">Spaces feedback</string>
    <string name="feedback">Feedback</string>
    <string name="send_feedback_space_info">You’re using a beta version of spaces. Your feedback will help inform the next versions. Your platform and username will be noted to help us use your feedback as much as we can.</string>
    <string name="you_may_contact_me">You may contact me if you have any follow up questions</string>
    <string name="feedback_sent">Thanks, your feedback has been successfully sent</string>
    <string name="feedback_failed">The feedback failed to be sent (%s)</string>
    <string name="give_feedback">Give Feedback</string>

    <string name="settings_labs_show_hidden_events_in_timeline">Show hidden events in timeline</string>
    <string name="settings_labs_show_complete_history_in_encrypted_room">"Show complete history in encrypted rooms"</string>

    <string name="bottom_action_people_x">Direct Messages</string>

    <string name="send_file_step_idle">Waiting…</string>
    <string name="send_file_step_encrypting_thumbnail">Encrypting thumbnail…</string>
    <string name="send_file_step_sending_thumbnail">Sending thumbnail (%1$s / %2$s)</string>
    <string name="send_file_step_encrypting_file">Encrypting file…</string>
    <string name="send_file_step_sending_file">Sending file (%1$s / %2$s)</string>
    <string name="send_file_step_compressing_image">Compressing image…</string>
    <string name="send_file_step_compressing_video">Compressing video %d%%</string>

    <string name="downloading_file">Downloading file %1$s…</string>
    <string name="downloaded_file">File %1$s has been downloaded!</string>

    <string name="edited_suffix">"(edited)"</string>

    <string name="message_edits">Message Edits</string>
    <string name="no_message_edits_found">No edits found</string>

    <!-- Room filtering -->
    <string name="room_filtering_filter_hint">Filter conversations…</string>
    <string name="room_filtering_footer_title">Can’t find what you’re looking for?</string>
    <string name="room_filtering_footer_create_new_room">Create a new room</string>
    <string name="room_filtering_footer_create_new_direct_message">Send a new direct message</string>
    <string name="room_filtering_footer_open_room_directory">View the room directory</string>

    <string name="room_directory_search_hint">Name or ID (#example:matrix.org)</string>
    <string name="user_directory_search_hint_2">Search by name, ID or mail</string>

    <string name="search_hint_room_name">Search Name</string>

    <string name="labs_swipe_to_reply_in_timeline">Enable swipe to reply in timeline</string>
    <string name="labs_show_unread_notifications_as_tab">Add a dedicated tab for unread notifications on main screen.</string>

    <string name="link_copied_to_clipboard">Link copied to clipboard</string>

    <string name="add_by_matrix_id">Add by matrix ID</string>
    <string name="add_by_qr_code">Add by QR code</string>
    <string name="qr_code">QR code</string>
    <string name="creating_direct_room">"Creating room…"</string>
    <string name="direct_room_no_known_users">"No result found, use Add by matrix ID to search on server."</string>
    <string name="direct_room_start_search">"Start typing to get results"</string>
    <string name="direct_room_filter_hint">"Filter by username or ID…"</string>
    <string name="direct_room_user_list_recent_title">Recent</string>
    <string name="direct_room_user_list_known_title">Known Users</string>
    <string name="direct_room_user_list_contacts_title">Contacts</string>
    <string name="direct_room_user_list_suggestions_title">Suggestions</string>

    <string name="joining_room">"Joining room…"</string>

    <string name="message_view_edit_history">View Edit History</string>

    <!-- Terms -->
    <string name="terms_of_service">Terms of Service</string>
    <string name="review_terms">Review Terms</string>
    <string name="terms_description_for_identity_server">Be discoverable by others</string>
    <string name="terms_description_for_integration_manager">Use Bots, bridges, widgets and sticker packs</string>

    <string name="read_at">Read at</string>


    <string name="identity_server">Identity server</string>
    <string name="disconnect_identity_server">Disconnect identity server</string>
    <string name="add_identity_server">Configure identity server</string>
    <string name="open_discovery_settings">Open Discovery Settings</string>
    <string name="change_identity_server">Change identity server</string>
    <string name="settings_discovery_show_identity_server_policy_title">Show identity server policy</string>
    <string name="settings_discovery_hide_identity_server_policy_title">Hide identity server policy</string>
    <string name="settings_discovery_no_policy_provided">No policy provided by the identity server</string>
    <string name="settings_discovery_identity_server_info">You are currently using %1$s to discover and be discoverable by existing contacts you know.</string>
    <string name="settings_discovery_identity_server_info_none">You are not currently using an identity server. To discover and be discoverable by existing contacts you know, configure one below.</string>
    <string name="settings_discovery_emails_title">Discoverable email addresses</string>
    <string name="settings_discovery_no_mails">Discovery options will appear once you have added an email.</string>
    <string name="settings_discovery_no_msisdn">Discovery options will appear once you have added a phone number.</string>
    <string name="settings_discovery_disconnect_identity_server_info">Disconnecting from your identity server will mean you won’t be discoverable by other users and you won’t be able to invite others by email or phone.</string>
    <string name="settings_discovery_msisdn_title">Discoverable phone numbers</string>
    <string name="settings_discovery_confirm_mail">We sent you a confirm email to %s, check your email and click on the confirmation link</string>
    <string name="settings_discovery_confirm_mail_not_clicked">We sent you a confirm email to %s, please first check your email and click on the confirmation link</string>
    <string name="settings_discovery_mail_pending">Pending</string>
    <string name="settings_discovery_consent_title">Send emails and phone numbers</string>
    <string name="settings_discovery_consent_notice_on">You have given your consent to send emails and phone numbers to this identity server to discover other users from your contacts.</string>
    <string name="settings_discovery_consent_notice_off">You have not given your consent to send emails and phone numbers to this identity server to discover other users from your contacts.</string>
    <string name="settings_discovery_consent_notice_off_2">Your contacts are private. To discover users from your contacts, we need your permission to send contact info to your identity server.</string>
    <string name="settings_discovery_consent_action_revoke">Revoke my consent</string>
    <string name="settings_discovery_consent_action_give_consent">Give consent</string>

    <string name="identity_server_consent_dialog_title">Send emails and phone numbers</string>
    <string name="identity_server_consent_dialog_title_2">Send emails and phone numbers to %s</string>
    <string name="identity_server_consent_dialog_content">In order to discover existing contacts you know, do you accept to send your contact data (phone numbers and/or emails) to the configured identity server (%1$s)?\n\nFor more privacy, the sent data will be hashed before being sent.</string>
    <string name="identity_server_consent_dialog_content_2">To discover existing contacts, you need to send contact info to your identity server.\n\nWe hash your data before sending for privacy. Do you consent to send this info?</string>
    <string name="identity_server_consent_dialog_content_3">To discover existing contacts, you need to send contact info (emails and phone numbers) to your identity server. We hash your data before sending for privacy.</string>
    <string name="identity_server_consent_dialog_content_question">Do you agree to send this info?</string>
    <string name="identity_server_consent_dialog_neutral_policy">Policy</string>

    <string name="settings_discovery_enter_identity_server">Enter an identity server URL</string>
    <string name="settings_discovery_bad_identity_server">Could not connect to identity server</string>
    <string name="settings_discovery_please_enter_server">Please enter the identity server url</string>
    <string name="settings_discovery_no_terms_title">Identity server has no terms of services</string>
    <string name="settings_discovery_no_terms">The identity server you have chosen does not have any terms of services. Only continue if you trust the owner of the service</string>
    <string name="settings_text_message_sent">A text message has been sent to %s. Please enter the verification code it contains.</string>
    <string name="settings_text_message_sent_hint">Code</string>
    <string name="settings_text_message_sent_wrong_code">The verification code is not correct.</string>

    <string name="settings_discovery_disconnect_with_bound_pid">You are currently sharing email addresses or phone numbers on the identity server %1$s. You will need to reconnect to %2$s to stop sharing them.</string>
    <string name="settings_agree_to_terms">Agree to the identity server (%s) Terms of Service to allow yourself to be discoverable by email address or phone number.</string>

    <string name="labs_allow_extended_logging">Enable verbose logs.</string>
    <string name="labs_allow_extended_logging_summary">Verbose logs will help developers by providing more logs when you send a RageShake. Even when enabled, the application does not log message contents or any other private data.</string>


    <string name="error_terms_not_accepted">Please retry once you have accepted the terms and conditions of your homeserver.</string>

    <string name="error_network_timeout">Looks like the server is taking too long to respond, this can be caused by either poor connectivity or an error with the server. Please try again in a while.</string>

    <string name="send_attachment">Send attachment</string>

    <string name="a11y_open_drawer">Open the navigation drawer</string>
    <string name="a11y_create_menu_open">Open the create room menu</string>
    <string name="a11y_create_menu_close">Close the create room menu…</string>
    <string name="a11y_create_direct_message">Create a new direct conversation</string>
    <string name="a11y_create_direct_message_by_mxid">Create a new direct conversation by Matrix ID</string>
    <string name="a11y_create_direct_message_by_qr_code">Create a new direct conversation by scanning a QR code</string>
    <string name="a11y_create_room">Create a new room</string>
    <string name="a11y_close_keys_backup_banner">Close keys backup banner</string>
    <string name="a11y_show_password">Show password</string>
    <string name="a11y_hide_password">Hide password</string>
    <string name="a11y_jump_to_bottom">Jump to bottom</string>
    <string name="a11y_beta">This feature is in beta</string>

    <!-- Read receipts list a11y -->
    <plurals name="two_and_some_others_read">
        <item quantity="one">%1$s, %2$s and %3$d other read</item>
        <item quantity="other">%1$s, %2$s and %3$d others read</item>
    </plurals>
    <string name="three_users_read">%1$s, %2$s and %3$s read</string>
    <string name="two_users_read">%1$s and %2$s read</string>
    <string name="one_user_read">%s read</string>
    <plurals name="fallback_users_read">
        <item quantity="one">%d user read</item>
        <item quantity="other">%d users read</item>
    </plurals>

    <string name="error_file_too_big_simple">"The file is too large to upload."</string>
    <string name="error_file_too_big">"The file '%1$s' (%2$s) is too large to upload. The limit is %3$s."</string>

    <string name="error_attachment">"An error occurred while retrieving the attachment."</string>
    <string name="attachment_type_dialog_title">"Add image from"</string>
    <string name="attachment_type_file">"File"</string>
    <string name="attachment_type_contact">"Contact"</string>
    <string name="attachment_type_camera">"Camera"</string>
    <string name="attachment_type_audio">"Audio"</string>
    <string name="attachment_type_gallery">"Gallery"</string>
    <string name="attachment_type_sticker">"Sticker"</string>
    <string name="attachment_type_poll">Poll</string>
    <string name="rotate_and_crop_screen_title">Rotate and crop</string>
    <string name="error_handling_incoming_share">Couldn\'t handle share data</string>

    <string name="attachment_viewer_item_x_of_y">%1$d of %2$d</string>

    <string name="uploads_media_title">MEDIA</string>
    <string name="uploads_media_no_result">There are no media in this room</string>
    <string name="uploads_files_title">FILES</string>
    <!-- First parameter is a username and second is a date Example: "Matthew at 12:00 on 01/01/01" -->
    <string name="uploads_files_subtitle">%1$s at %2$s</string>
    <string name="uploads_files_no_result">There are no files in this room</string>

    <string name="report_content_spam">"It's spam"</string>
    <string name="report_content_inappropriate">"It's inappropriate"</string>
    <string name="report_content_custom">"Custom report…"</string>
    <string name="report_content_custom_title">"Report this content"</string>
    <string name="report_content_custom_hint">"Reason for reporting this content"</string>
    <string name="report_content_custom_submit">"REPORT"</string>
    <string name="block_user">"IGNORE USER"</string>

    <string name="content_reported_title">"Content reported"</string>
    <string name="content_reported_content">"This content was reported.\n\nIf you don't want to see any more content from this user, you can ignore them to hide their messages."</string>
    <string name="content_reported_as_spam_title">"Reported as spam"</string>
    <string name="content_reported_as_spam_content">"This content was reported as spam.\n\nIf you don't want to see any more content from this user, you can ignore them to hide their messages."</string>
    <string name="content_reported_as_inappropriate_title">"Reported as inappropriate"</string>
    <string name="content_reported_as_inappropriate_content">"This content was reported as inappropriate.\n\nIf you don't want to see any more content from this user, you can ignore them to hide their messages."</string>

    <!-- Note to translators: the translation MUST contain the string "${app_name}", which will be replaced by the application name -->
    <string name="template_permissions_rationale_msg_keys_backup_export">${app_name} needs permission to save your E2E keys on disk.\n\nPlease allow access on the next pop-up to be able to export your keys manually.</string>

    <string name="no_network_indicator">There is no network connection right now</string>

    <string name="message_ignore_user">Ignore user</string>

    <string name="room_list_quick_actions_notifications_all_noisy">"All messages (noisy)"</string>
    <string name="room_list_quick_actions_notifications_all">"All messages"</string>
    <string name="room_list_quick_actions_notifications_mentions">"Mentions only"</string>
    <string name="room_list_quick_actions_notifications_mute">"Mute"</string>
    <string name="room_list_quick_actions_settings">"Settings"</string>
    <string name="room_list_quick_actions_favorite_add">"Add to favorites"</string>
    <string name="room_list_quick_actions_favorite_remove">"Remove from favorites"</string>
    <string name="room_list_quick_actions_low_priority_add">"Add to low priority"</string>
    <string name="room_list_quick_actions_low_priority_remove">"Remove from low priority"</string>
    <string name="room_list_quick_actions_leave">"Leave the room"</string>
    <string name="room_list_quick_actions_room_settings">"Room settings"</string>

    <string name="notice_member_no_changes">"%1$s made no changes"</string>
    <string name="notice_member_no_changes_by_you">"You made no changes"</string>
    <string name="command_description_spoiler">Sends the given message as a spoiler</string>
    <string name="spoiler">Spoiler</string>
    <string name="reaction_search_type_hint">Type keywords to find a reaction.</string>

    <string name="no_ignored_users">You are not ignoring any users</string>

    <string name="help_long_click_on_room_for_more_options">Long click on a room to see more options</string>


    <string name="room_join_rules_public">%1$s made the room public to whoever knows the link.</string>
    <string name="room_join_rules_public_by_you">You made the room public to whoever knows the link.</string>
    <string name="room_join_rules_invite">%1$s made the room invite only.</string>
    <string name="room_join_rules_invite_by_you">You made the room invite only.</string>
    <string name="direct_room_join_rules_invite">%1$s made this invite only.</string>
    <string name="direct_room_join_rules_invite_by_you">You made this invite only.</string>
    <string name="timeline_unread_messages">Unread messages</string>

    <!--  Onboarding -->
    <string name="ftue_auth_carousel_1_title">Own your conversations.</string>
    <string name="ftue_auth_carousel_1_body">End-to-end encrypted messaging for secure and independent communication, connected via Matrix.</string>
    <string name="ftue_auth_carousel_2_title">You\'re in control.</string>
    <string name="ftue_auth_carousel_2_body">Element lets you choose where you messages are stored, keeping you in control of your data.</string>
    <string name="ftue_auth_carousel_3_title">Connect with anyone.</string>
    <string name="ftue_auth_carousel_3_body">Element works with all Matrix-based apps and can even bridge into proprietary messengers.</string>
    <string name="ftue_auth_carousel_4_title">Cut the slack from teams.</string>
    <string name="ftue_auth_carousel_4_body">As universal as email, Element is a completely new type of collaboration.</string>

    <string name="login_splash_title">It\'s your conversation. Own it.</string>
    <string name="login_splash_text1">Chat with people directly or in groups</string>
    <string name="login_splash_text2">Keep conversations private with encryption</string>
    <string name="login_splash_text3">Extend &amp; customise your experience</string>
    <string name="login_splash_submit">Get started</string>
    <string name="login_splash_already_have_account">I already have an account</string>

    <string name="login_server_title">Select a server</string>
    <string name="login_server_text">Just like email, accounts have one home, although you can talk to anyone</string>
    <string name="login_server_matrix_org_text">Join millions for free on the largest public server</string>
    <string name="login_server_modular_text">Premium hosting for organisations</string>
    <string name="login_server_modular_learn_more">Learn more</string>
    <string name="login_server_other_title">Other</string>
    <string name="login_server_other_text">Custom &amp; advanced settings</string>


    <string name="login_social_continue">Or</string>
    <string name="login_social_continue_with">Continue with %s</string>
    <string name="login_social_signup_with">Sign up with %s</string>
    <string name="login_social_signin_with">Sign in with %s</string>
    <string name="login_social_sso">single sign-on</string>

    <string name="login_continue">Continue</string>
    <!-- Replaced string is the homeserver url -->
    <string name="login_connect_to">Connect to %1$s</string>
    <string name="login_connect_to_modular">Connect to Element Matrix Services</string>
    <string name="login_connect_to_a_custom_server">Connect to a custom server</string>
    <!-- Replaced string is the homeserver url -->
    <string name="login_signin_to">Sign in to %1$s</string>
    <string name="login_signup">Sign Up</string>
    <string name="login_signin">Sign In</string>
    <string name="login_signin_sso">Continue with SSO</string>
    <string name="login_clear_homeserver_history">Clear history</string>

    <string name="login_server_url_form_modular_hint">Element Matrix Services Address</string>
    <string name="login_server_url_form_other_hint">Address</string>
    <string name="login_server_url_form_modular_text">Premium hosting for organisations</string>
    <string name="login_server_url_form_modular_notice">Enter the address of the Modular Element or Server you want to use</string>
    <string name="login_server_url_form_common_notice">Enter the address of the server you want to use</string>

    <string name="login_sso_error_message">An error occurred when loading the page: %1$s (%2$d)</string>
    <string name="login_mode_not_supported">The application is not able to signin to this homeserver. The homeserver supports the following signin type(s): %1$s.\n\nDo you want to signin using a web client?</string>
    <string name="login_registration_disabled">Sorry, this server isn’t accepting new accounts.</string>
    <string name="login_registration_not_supported">The application is not able to create an account on this homeserver.\n\nDo you want to signup using a web client?</string>

    <string name="login_login_with_email_error">This email is not associated to any account.</string>

    <!-- Replaced string is the homeserver url -->
    <string name="login_reset_password_on">Reset password on %1$s</string>
    <string name="login_reset_password_notice">A verification email will be sent to your inbox to confirm setting your new password.</string>
    <string name="login_reset_password_submit">Next</string>
    <string name="login_reset_password_email_hint">Email</string>
    <string name="login_reset_password_password_hint">New password</string>

    <string name="login_reset_password_warning_title">Warning!</string>
    <string name="login_reset_password_warning_content">Changing your password will reset any end-to-end encryption keys on all of your sessions, making encrypted chat history unreadable. Set up Key Backup or export your room keys from another session before resetting your password.</string>
    <string name="login_reset_password_warning_submit">Continue</string>

    <string name="login_reset_password_error_not_found">This email is not linked to any account</string>

    <string name="login_reset_password_mail_confirmation_title">Check your inbox</string>
    <!-- Replaced string is an email -->
    <string name="login_reset_password_mail_confirmation_notice">A verification email was sent to %1$s.</string>
    <string name="login_reset_password_mail_confirmation_notice_2">Tap on the link to confirm your new password. Once you\'ve followed the link it contains, click below.</string>
    <string name="login_reset_password_mail_confirmation_submit">I have verified my email address</string>

    <string name="login_reset_password_success_title">Success!</string>
    <string name="login_reset_password_success_notice">Your password has been reset.</string>
    <string name="login_reset_password_success_notice_2">You have been logged out of all sessions and will no longer receive push notifications. To re-enable notifications, sign in again on each device.</string>
    <string name="login_reset_password_success_submit">Back to Sign In</string>

    <string name="login_reset_password_cancel_confirmation_title">Warning</string>
    <string name="login_reset_password_cancel_confirmation_content">Your password is not yet changed.\n\nStop the password change process?</string>

    <string name="login_set_email_title">Set email address</string>
    <string name="login_set_email_notice">Set an email to recover your account. Later, you can optionally allow people you know to discover you by your email.</string>
    <string name="login_set_email_mandatory_hint">Email</string>
    <string name="login_set_email_optional_hint">Email (optional)</string>
    <string name="login_set_email_submit">Next</string>
    <string name="does_not_look_like_valid_email">Doesn\'t look like a valid email address</string>

    <string name="login_set_msisdn_title">Set phone number</string>
    <string name="login_set_msisdn_notice">Set a phone number to optionally allow people you know to discover you.</string>
    <string name="login_set_msisdn_notice2">Please use the international format.</string>
    <string name="login_set_msisdn_mandatory_hint">Phone number</string>
    <string name="login_set_msisdn_optional_hint">Phone number (optional)</string>
    <string name="login_set_msisdn_submit">Next</string>

    <string name="login_msisdn_confirm_title">Confirm phone number</string>
    <!-- Template will be replaced by a phone number -->
    <string name="login_msisdn_confirm_notice">We just sent a code to %1$s. Enter it below to verify it’s you.</string>
    <string name="login_msisdn_confirm_hint">Enter code</string>
    <string name="login_msisdn_confirm_send_again">Send again</string>
    <string name="login_msisdn_confirm_submit">Next</string>

    <string name="login_msisdn_notice">"Please use the international format (phone number must start with '+')"</string>
    <string name="login_msisdn_error_not_international">"International phone numbers must start with '+'"</string>
    <string name="login_msisdn_error_other">"Phone number seems invalid. Please check it"</string>

    <!-- Replaced string is the homeserver url -->
    <string name="login_signup_to">Sign up to %1$s</string>
    <string name="login_signin_username_hint">Username or email</string>
    <string name="login_signup_username_hint">Username</string>
    <string name="login_signup_password_hint">Password</string>
    <string name="login_signup_submit">Next</string>
    <string name="login_signup_error_user_in_use">That username is taken</string>
    <string name="login_signup_cancel_confirmation_title">Warning</string>
    <string name="login_signup_cancel_confirmation_content">Your account is not created yet.\n\nStop the registration process?</string>

    <string name="login_a11y_choose_matrix_org">Select matrix.org</string>
    <string name="login_a11y_choose_modular">Select Element Matrix Services</string>
    <string name="login_a11y_choose_other">Select a custom homeserver</string>
    <string name="login_a11y_captcha_container">Please perform the captcha challenge</string>
    <string name="login_terms_title">Accept terms to continue</string>

    <string name="login_wait_for_email_title">Please check your email</string>
    <string name="login_wait_for_email_notice">We just sent an email to %1$s.\nPlease click on the link it contains to continue the account creation.</string>
    <string name="login_validation_code_is_not_correct">The entered code is not correct. Please check.</string>
    <string name="login_error_outdated_homeserver_title">Outdated homeserver</string>
    <string name="login_error_outdated_homeserver_content">This homeserver is running too old a version to connect to. Ask your homeserver admin to upgrade.</string>
    <string name="login_error_outdated_homeserver_warning_content">This homeserver is running an old version. Ask your homeserver admin to upgrade. You can continue, but some features may not work correctly.</string>

    <plurals name="login_error_limit_exceeded_retry_after">
        <item quantity="one">Too many requests have been sent. You can retry in %1$d second…</item>
        <item quantity="other">Too many requests have been sent. You can retry in %1$d seconds…</item>
    </plurals>

    <string name="login_connect_using_matrix_id_notice">Alternatively, if you already have an account and you know your Matrix identifier and your password, you can use this method:</string>
    <string name="login_connect_using_matrix_id_submit">Sign in with Matrix ID</string>
    <string name="login_signin_matrix_id_title">Sign in with Matrix ID</string>
    <string name="login_signin_matrix_id_notice">If you set up an account on a homeserver, use your Matrix ID (e.g. @user:domain.com) and password below.</string>
    <string name="login_signin_matrix_id_hint">Matrix ID</string>
    <string name="login_signin_matrix_id_password_notice">If you don’t know your password, go back to reset it.</string>
    <string name="login_signin_matrix_id_error_invalid_matrix_id">This is not a valid user identifier. Expected format: \'@user:homeserver.org\'</string>
    <string name="autodiscover_well_known_error">Unable to find a valid homeserver. Please check your identifier</string>

    <string name="seen_by">Seen by</string>

    <string name="signed_out_title">You’re signed out</string>
    <string name="signed_out_notice">It can be due to various reasons:\n\n• You’ve changed your password on another session.\n\n• You have deleted this session from another session.\n\n• The administrator of your server has invalidated your access for security reason.</string>
    <string name="signed_out_submit">Sign in again</string>

    <string name="soft_logout_title">You’re signed out</string>
    <string name="soft_logout_signin_title">Sign in</string>
    <!-- Replacement: homeserver url, user display name and userId -->
    <string name="soft_logout_signin_notice">Your homeserver (%1$s) admin has signed you out of your account %2$s (%3$s).</string>
    <string name="soft_logout_signin_e2e_warning_notice">Sign in to recover encryption keys stored exclusively on this device. You need them to read all of your secure messages on any device.</string>
    <string name="soft_logout_signin_submit">Sign in</string>
    <string name="soft_logout_signin_password_hint">Password</string>
    <string name="soft_logout_clear_data_title">Clear personal data</string>
    <string name="soft_logout_clear_data_notice">Warning: Your personal data (including encryption keys) is still stored on this device.\n\nClear it if you’re finished using this device, or want to sign in to another account.</string>
    <string name="soft_logout_clear_data_submit">Clear all data</string>

    <string name="soft_logout_clear_data_dialog_title">Clear data</string>
    <string name="soft_logout_clear_data_dialog_content">Clear all data currently stored on this device?\nSign in again to access your account data and messages.</string>
    <string name="soft_logout_clear_data_dialog_e2e_warning_content">You’ll lose access to secure messages unless you sign in to recover your encryption keys.</string>
    <string name="soft_logout_clear_data_dialog_submit">Clear data</string>
    <!-- Note to translators: the translation MUST contain the string "${app_name}", which will be replaced by the application name -->
    <string name="template_soft_logout_sso_not_same_user_error">The current session is for user %1$s and you provide credentials for user %2$s. This is not supported by ${app_name}.\nPlease first clear data, then sign in again on another account.</string>

    <string name="permalink_malformed">Your matrix.to link was malformed</string>
    <string name="bug_report_error_too_short">The description is too short</string>

    <string name="notification_initial_sync">Initial Sync…</string>

    <string name="settings_show_devices_list">See all my sessions</string>
    <string name="settings_advanced_settings">Advanced settings</string>
    <string name="settings_developer_mode">Developer mode</string>
    <string name="settings_developer_mode_summary">The developer mode activates hidden features and may also make the application less stable. For developers only!</string>
    <string name="settings_rageshake">Rageshake</string>
    <string name="settings_rageshake_detection_threshold">Detection threshold</string>
    <string name="settings_rageshake_detection_threshold_summary">Shake your phone to test the detection threshold</string>
    <string name="rageshake_detected">Shake detected!</string>
    <string name="settings">Settings</string>
    <string name="devices_current_device">Current session</string>
    <string name="devices_other_devices">Other sessions</string>

    <string name="autocomplete_limited_results">Showing only the first results, type more letters…</string>

    <string name="settings_developer_mode_fail_fast_title">Fail-fast</string>
    <!-- Note to translators: the translation MUST contain the string "${app_name}", which will be replaced by the application name -->
    <string name="template_settings_developer_mode_fail_fast_summary">${app_name} may crash more often when an unexpected error occurs</string>

    <string name="settings_developer_mode_show_info_on_screen_title">Show debug info on screen</string>
    <string name="settings_developer_mode_show_info_on_screen_summary">Show some useful info to help debugging the application</string>

    <string name="command_description_shrug">Prepends ¯\\_(ツ)_/¯ to a plain-text message</string>
    <string name="command_description_lenny">Prepends ( ͡° ͜ʖ ͡°) to a plain-text message</string>

    <string name="create_room_encryption_title">"Enable encryption"</string>
    <string name="create_room_encryption_description">"Once enabled, encryption cannot be disabled."</string>

    <string name="show_advanced">Show advanced</string>
    <string name="hide_advanced">Hide advanced</string>

    <string name="create_room_disable_federation_title">Block anyone not part of %s from ever joining this room</string>
    <string name="create_room_disable_federation_description">You might enable this if the room will only be used for collaborating with internal teams on your homeserver. This cannot be changed later.</string>

    <string name="create_room_alias_hint">Room address</string>
    <string name="create_space_alias_hint">Space address</string>
    <string name="create_room_alias_already_in_use">This address is already in use</string>
    <string name="create_room_alias_empty">Please provide a room address</string>
    <string name="create_room_alias_invalid">Some characters are not allowed</string>
    <string name="create_room_in_progress">Creating room…</string>
    <string name="create_space_in_progress">Creating space…</string>

    <string name="login_error_threepid_denied">Your email domain is not authorized to register on this server</string>

    <string name="verification_conclusion_warning">Untrusted sign in</string>
    <string name="verification_sas_match">They match</string>
    <string name="verification_sas_do_not_match">They don\'t match</string>
    <string name="verify_user_sas_emoji_help_text">Verify this user by confirming the following unique emoji appear on their screen, in the same order."</string>
    <string name="verify_user_sas_emoji_security_tip">For ultimate security, use another trusted means of communication or do this in person.</string>
    <string name="verification_green_shield">Look for the green shield to ensure a user is trusted. Trust all users in a room to ensure the room is secure.</string>

    <string name="verification_conclusion_not_secure">Not secure</string>
    <string name="verification_conclusion_compromised">One of the following may be compromised:\n\n   - Your homeserver\n   - The homeserver the user you’re verifying is connected to\n   - Yours, or the other users’ internet connection\n   - Yours, or the other users’ device
    </string>

    <string name="sent_a_video">Video.</string>
    <string name="sent_an_image">Image.</string>
    <string name="sent_an_audio_file">Audio</string>
    <string name="sent_a_voice_message">Voice</string>
    <string name="sent_a_file">File</string>
    <string name="send_a_sticker">Sticker</string>
    <string name="sent_a_poll">Poll</string>
    <string name="sent_a_reaction">Reacted with: %s</string>
    <string name="sent_verification_conclusion">Verification Conclusion</string>

    <string name="verification_request_waiting">Waiting…</string>
    <string name="verification_request_other_cancelled">%s cancelled</string>
    <string name="verification_request_you_cancelled">You cancelled</string>
    <string name="verification_request_other_accepted">%s accepted</string>
    <string name="verification_request_you_accepted">You accepted</string>
    <string name="verification_sent">Verification Sent</string>
    <string name="verification_request">Verification Request</string>
    <string name="verification_verify_device">Verify this session</string>
    <string name="verification_verify_device_manually">Manually verify</string>

    <!-- Sender name of a message when it is send by you, e.g. You: Hello!-->
    <string name="you">You</string>

    <string name="verification_scan_notice">Scan the code with the other user\'s device to securely verify each other</string>
    <string name="verification_scan_self_notice">Scan the code with your other device or switch and scan with this device</string>
    <string name="verification_scan_their_code">Scan their code</string>
    <string name="verification_scan_with_this_device">Scan with this device</string>
    <string name="verification_scan_emoji_title">Can\'t scan</string>
    <string name="verification_scan_emoji_subtitle">If you\'re not in person, compare emoji instead</string>
    <string name="verification_scan_self_emoji_subtitle">Verify by comparing emoji instead</string>

    <string name="verification_no_scan_emoji_title">Verify by comparing emojis</string>

    <string name="verify_by_emoji_title">Verify by Emoji</string>
    <string name="verify_by_emoji_description">If you can’t scan the code above, verify by comparing a short, unique selection of emoji.</string>

    <string name="a13n_qr_code_description">QR code image</string>

    <string name="verification_verify_user">Verify %s</string>
    <string name="verification_verified_user">Verified %s</string>
    <string name="verification_request_waiting_for">Waiting for %s…</string>
    <string name="verification_request_alert_description">For extra security, verify %s by checking a one-time code on both your devices.\n\nFor maximum security, do this in person.</string>
    <string name="room_profile_not_encrypted_subtitle">Messages in this room are not end-to-end encrypted.</string>
    <string name="direct_room_profile_not_encrypted_subtitle">Messages here are not end-to-end encrypted.</string>
    <string name="room_profile_encrypted_subtitle">Messages in this room are end-to-end encrypted.\n\nYour messages are secured with locks and only you and the recipient have the unique keys to unlock them.</string>
    <string name="encryption_has_been_misconfigured">Encryption has been misconfigured.</string>
    <string name="contact_admin_to_restore_encryption">Please contact an admin to restore encryption to a valid state.</string>
    <string name="direct_room_profile_encrypted_subtitle">Messages here are end-to-end encrypted.\n\nYour messages are secured with locks and only you and the recipient have the unique keys to unlock them.</string>
    <string name="room_profile_section_security">Security</string>
    <string name="room_profile_section_restore_security">Restore Encryption</string>
    <string name="room_profile_section_security_learn_more">Learn more</string>
    <string name="room_profile_section_more">More</string>
    <string name="room_profile_section_admin">Admin Actions</string>
    <string name="room_profile_section_more_settings">Room settings</string>
    <string name="direct_room_profile_section_more_settings">Settings</string>
    <string name="room_profile_section_more_notifications">Notifications</string>
    <plurals name="room_profile_section_more_member_list">
        <item quantity="one">"One person"</item>
        <item quantity="other">"%1$d people"</item>
    </plurals>
    <string name="room_profile_section_more_uploads">Uploads</string>
    <string name="room_profile_section_more_leave">Leave Room</string>
    <string name="direct_room_profile_section_more_leave">Leave</string>
    <string name="room_profile_leaving_room">"Leaving the room…"</string>

    <string name="room_member_override_nick_color">Override nick color</string>

    <string name="room_member_power_level_admins">Admins</string>
    <string name="room_member_power_level_moderators">Moderators</string>
    <string name="room_member_power_level_custom">Custom</string>
    <string name="room_member_power_level_invites">Invites</string>
    <string name="room_member_power_level_users">Users</string>

    <string name="room_member_power_level_admin_in">Admin in %1$s</string>
    <string name="room_member_power_level_moderator_in">Moderator in %1$s</string>
    <string name="room_member_power_level_default_in">Default in %1$s</string>
    <string name="room_member_power_level_custom_in">Custom (%1$d) in %2$s</string>

    <string name="room_member_open_or_create_dm">Direct message</string>
    <string name="room_member_jump_to_read_receipt">Jump to read receipt</string>

    <!-- Note to translators: the translation MUST contain the string "${app_name}", which will be replaced by the application name -->
    <string name="template_rendering_event_error_type_of_event_not_handled">${app_name} does not handle events of type \'%1$s\'</string>
    <!-- Note to translators: the translation MUST contain the string "${app_name}", which will be replaced by the application name -->
    <string name="template_rendering_event_error_type_of_message_not_handled">${app_name} does not handle message of type \'%1$s\'</string>
    <!-- Note to translators: the translation MUST contain the string "${app_name}", which will be replaced by the application name -->
    <string name="template_rendering_event_error_exception">${app_name} encountered an issue when rendering content of event with id \'%1$s\'</string>

    <string name="unignore">Unignore</string>

    <string name="verify_cannot_cross_sign">This session is unable to share this verification with your other sessions.\nThe verification will be saved locally and shared in a future version of the app.</string>

    <string name="room_list_sharing_header_recent_rooms">Recent rooms</string>
    <string name="room_list_sharing_header_other_rooms">Other rooms</string>

    <string name="command_description_rainbow">Sends the given message colored as a rainbow</string>
    <string name="command_description_rainbow_emote">Sends the given emote colored as a rainbow</string>

    <!-- Title for category in the settings which affect what is displayed in the timeline (ex: show read receipts, etc.) -->
    <string name="settings_category_timeline">Timeline</string>

    <!-- Title for category in the settings which affect the behavior of the message editor (ex: enable Markdown, send typing notification, etc.) -->
    <string name="settings_category_composer">Message editor</string>

    <string name="room_settings_enable_encryption">Enable end-to-end encryption…</string>
    <string name="room_settings_enable_encryption_no_permission">You don\'t have permission to enable encryption in this room.</string>
    <string name="room_settings_enable_encryption_warning">Once enabled, encryption cannot be disabled.</string>

    <string name="room_settings_enable_encryption_dialog_title">Enable encryption?</string>
    <string name="room_settings_enable_encryption_dialog_content">Once enabled, encryption for a room cannot be disabled. Messages sent in an encrypted room cannot be seen by the server, only by the participants of the room. Enabling encryption may prevent many bots and bridges from working correctly.</string>
    <string name="room_settings_enable_encryption_dialog_submit">Enable encryption</string>

    <string name="verification_request_notice">To be secure, verify %s by checking a one-time code.</string>
    <string name="verification_request_start_notice">To be secure, do this in person or use another way to communicate.</string>

    <string name="verification_emoji_notice">Compare the unique emoji, ensuring they appear in the same order.</string>
    <string name="verification_code_notice">Compare the code with the one displayed on the other user\'s screen.</string>
    <string name="verification_conclusion_ok_notice">Messages with this user are end-to-end encrypted and can\'t be read by third parties.</string>
    <string name="verification_conclusion_ok_self_notice">Your new session is now verified. It has access to your encrypted messages, and other users will see it as trusted.</string>

    <string name="encryption_information_cross_signing_state">Cross-Signing</string>
    <string name="encryption_information_dg_xsigning_complete">Cross-Signing is enabled\nPrivate Keys on device.</string>
    <string name="encryption_information_dg_xsigning_trusted">Cross-Signing is enabled\nKeys are trusted.\nPrivate keys are not known</string>
    <string name="encryption_information_dg_xsigning_not_trusted">Cross-Signing is enabled.\nKeys are not trusted</string>
    <string name="encryption_information_dg_xsigning_disabled">Cross-Signing is not enabled</string>

    <string name="settings_hs_admin_e2e_disabled">Your server admin has disabled end-to-end encryption by default in private rooms &amp; Direct Messages.</string>
    <string name="settings_active_sessions_list">Active Sessions</string>
    <string name="settings_active_sessions_show_all">Show All Sessions</string>
    <string name="settings_active_sessions_manage">Manage Sessions</string>
    <string name="settings_active_sessions_signout_device">Sign out of this session</string>

    <string name="settings_server_name">Server name</string>
    <string name="settings_server_version">Server version</string>
    <string name="settings_server_upload_size_title">Server file upload limit</string>
    <string name="settings_server_upload_size_content">Your homeserver accepts attachments (files, media, etc.) with a size up to %s.</string>
    <string name="settings_server_upload_size_unknown">The limit is unknown.</string>
    <!-- Please use the same emoji in the translations -->
    <string name="settings_server_room_versions">Room Versions 👓</string>
    <string name="settings_server_default_room_version">Default Version</string>
    <string name="settings_server_room_version_stable">stable</string>
    <string name="settings_server_room_version_unstable">unstable</string>

    <string name="settings_failed_to_get_crypto_device_info">No cryptographic information available</string>

    <string name="settings_active_sessions_verified_device_desc">This session is trusted for secure messaging because you verified it:</string>
    <string name="settings_active_sessions_unverified_device_desc">Verify this session to mark it as trusted &amp; grant it access to encrypted messages. If you didn’t sign in to this session your account may be compromised:</string>

    <plurals name="settings_active_sessions_count">
        <item quantity="one">%d active session</item>
        <item quantity="other">%d active sessions</item>
    </plurals>

    <string name="crosssigning_verify_this_session">Verify this login</string>
    <string name="crosssigning_other_user_not_trust">Other users may not trust it</string>
    <!-- WARNING: 'Complete' is a verb here, the title means: "let's complete the security of your account", and should not be understood as "full security" -->
    <string name="complete_security">Complete Security</string>

    <string name="verification_open_other_to_verify">Use an existing session to verify this one, granting it access to encrypted messages.</string>


    <string name="verification_profile_verify">Verify</string>
    <string name="verification_profile_verified">Verified</string>
    <string name="verification_profile_warning">Warning</string>

    <string name="room_member_profile_failed_to_get_devices">Failed to get sessions</string>
    <string name="room_member_profile_sessions_section_title">Sessions</string>
    <string name="trusted">Trusted</string>
    <string name="not_trusted">Not Trusted</string>

    <string name="verification_profile_device_verified_because">This session is trusted for secure messaging because %1$s (%2$s) verified it:</string>
    <string name="verification_profile_device_new_signing">%1$s (%2$s) signed in using a new session:</string>
    <string name="verification_profile_device_untrust_info">Until this user trusts this session, messages sent to and from it are labelled with warnings. Alternatively, you can manually verify it.</string>


    <string name="initialize_cross_signing">Initialize CrossSigning</string>
    <string name="reset_cross_signing">Reset Keys</string>

    <string name="a11y_qr_code_for_verification">QR code</string>

    <string name="qr_code_scanned_by_other_notice">Almost there! Is %s showing a tick?</string>
    <string name="qr_code_scanned_by_other_yes">Yes</string>
    <string name="qr_code_scanned_by_other_no">No</string>

    <string name="no_connectivity_to_the_server_indicator">Connectivity to the server has been lost</string>
    <string name="no_connectivity_to_the_server_indicator_airplane">Airplane mode is on</string>

    <string name="settings_dev_tools">Dev Tools</string>
    <string name="settings_account_data">Account Data</string>
    <string name="delete_account_data_warning">Delete the account data of type %1$s?\n\nUse with caution, it may lead to unexpected behavior.</string>

    <string name="command_description_poll">Creates a simple poll</string>
    <string name="verification_cannot_access_other_session">Use a Recovery Passphrase or Key</string>
    <string name="verification_use_passphrase">If you can’t access an existing session</string>

    <string name="new_signin">New Sign In</string>

    <string name="enter_secret_storage_invalid">Cannot find secrets in storage</string>
    <string name="enter_secret_storage_passphrase">Enter secret storage passphrase</string>
    <string name="enter_secret_storage_passphrase_warning">Warning:</string>
    <string name="enter_secret_storage_passphrase_warning_text">You should only access secret storage from a trusted device</string>

    <string name="message_action_item_redact">Remove…</string>
    <string name="share_confirm_room">Do you want to send this attachment to %1$s?</string>
    <plurals name="send_images_with_original_size">
        <item quantity="one">Send image with the original size</item>
        <item quantity="other">Send images with the original size</item>
    </plurals>
    <plurals name="send_videos_with_original_size">
        <item quantity="one">Send video with the original size</item>
        <item quantity="other">Send videos with the original size</item>
    </plurals>
    <string name="send_images_and_video_with_original_size">Send media with the original size</string>

    <string name="delete_event_dialog_title">Confirm Removal</string>
    <string name="delete_event_dialog_content">Are you sure you wish to remove (delete) this event? Note that if you delete a room name or topic change, it could undo the change.</string>
    <string name="delete_event_dialog_reason_checkbox">Include a reason</string>
    <string name="delete_event_dialog_reason_hint">Reason for redacting</string>

    <string name="event_redacted_by_user_reason_with_reason">Event deleted by user, reason: %1$s</string>
    <string name="event_redacted_by_admin_reason_with_reason">Event moderated by room admin, reason: %1$s</string>

    <string name="keys_backup_restore_success_title_already_up_to_date">Keys are already up to date!</string>

    <!-- Note to translators: the translation MUST contain the string "${app_name}", which will be replaced by the application name -->
    <string name="template_login_default_session_public_name">${app_name} Android</string>

    <string name="settings_key_requests">Key Requests</string>
    <string name="settings_export_trail">Export Audit</string>

    <string name="e2e_use_keybackup">Unlock encrypted messages history</string>

    <string name="refresh">Refresh</string>

    <string name="new_session">New login. Was this you?</string>
    <string name="new_session_review">Tap to review &amp; verify</string>
    <string name="verify_new_session_notice">Use this session to verify your new one, granting it access to encrypted messages.</string>
    <string name="verify_new_session_was_not_me">This wasn’t me</string>
    <string name="verify_new_session_compromized">Your account may be compromised</string>

    <string name="verify_cancel_self_verification_from_untrusted">If you cancel, you won’t be able to read encrypted messages on this device, and other users won’t trust it</string>
    <string name="verify_cancel_self_verification_from_trusted">If you cancel, you won’t be able to read encrypted messages on your new device, and other users won’t trust it</string>
    <string name="verify_cancel_other">You won’t verify %1$s (%2$s) if you cancel now. Start again in their user profile.</string>

    <string name="verify_not_me_self_verification">
        One of the following may be compromised:\n\n- Your password\n- Your homeserver\n- This device, or the other device\n- The internet connection either device is using\n\nWe recommend you change your password &amp; recovery key in Settings immediately.
    </string>

    <string name="verify_cancelled_notice">Verification has been cancelled. You can start verification again.</string>
    <string name="verification_cancelled">Verification Cancelled</string>

    <string name="recovery_passphrase">Recovery Passphrase</string>
    <string name="message_key">Message Key</string>
    <string name="account_password">Account Password</string>

    <!-- %s will be replaced by recovery_passphrase -->
    <string name="set_recovery_passphrase">Set a %s</string>
    <string name="generate_message_key">Generate a Message Key</string>

    <!-- %s will be replaced by recovery_passphrase -->
    <string name="confirm_recovery_passphrase">Confirm %s</string>

    <!-- %s will be replaced by account_password -->
    <string name="enter_account_password">Enter your %s to continue.</string>

    <!-- %s will be replaced by recovery_passphrase -->
    <string name="bootstrap_info_text">Secure &amp; unlock encrypted messages and trust with a %s.</string>
    <!-- %s will be replaced by recovery_passphrase -->
    <string name="bootstrap_info_confirm_text">Enter your %s again to confirm it.</string>
    <string name="bootstrap_dont_reuse_pwd">Don’t use your account password.</string>

    <string name="bootstrap_info_text_2">Enter a security phrase only you know, used to secure secrets on your server.</string>

    <string name="bootstrap_loading_text">This might take several seconds, please be patient.</string>
    <string name="bootstrap_loading_title">Setting up recovery.</string>
    <string name="your_recovery_key">Your recovery key</string>
    <string name="bootstrap_finish_title">"You're done!"</string>
    <string name="keep_it_safe">Keep it safe</string>
    <string name="finish">Finish</string>

    <!-- %1$s is replaced by message_key and %2$s by recovery_passphrase -->
    <string name="bootstrap_save_key_description">Use this %1$s as a safety net in case you forget your %2$s.</string>

    <string name="bootstrap_crosssigning_progress_initializing">Publishing created identity keys</string>
    <string name="bootstrap_crosssigning_progress_pbkdf2">Generating secure key from passphrase</string>
    <string name="bootstrap_crosssigning_progress_default_key">Defining SSSS default Key</string>
    <string name="bootstrap_crosssigning_progress_save_msk">Synchronizing Master key</string>
    <string name="bootstrap_crosssigning_progress_save_usk">Synchronizing User key</string>
    <string name="bootstrap_crosssigning_progress_save_ssk">Synchronizing Self Signing key</string>
    <string name="bootstrap_crosssigning_progress_key_backup">Setting Up Key Backup</string>


    <!-- %1$s is replaced by message_key and %2$s by recovery_passphrase -->
    <string name="bootstrap_cross_signing_success">Your %2$s &amp; %1$s are now set.\n\nKeep them safe! You’ll need them to unlock encrypted messages and secure information if you lose all of your active sessions.</string>

    <!-- the %s will be replaced by a check mark on screen-->
    <string name="bootstrap_crosssigning_print_it">Print it and store it somewhere safe</string>
    <string name="bootstrap_crosssigning_save_usb">Save it on a USB key or backup drive</string>
    <string name="bootstrap_crosssigning_save_cloud">Copy it to your personal cloud storage</string>

    <string name="auth_flow_not_supported">You cannot do that from mobile</string>

    <string name="bootstrap_skip_text">Setting a Recovery Passphrase lets you secure &amp; unlock encrypted messages and trust.\n\nIf you don’t want to set a Message Password, generate a Message Key instead.</string>
    <string name="bootstrap_skip_text_no_gen_key">Setting a Recovery Passphrase lets you secure &amp; unlock encrypted messages and trust.</string>
    <string name="bootstrap_cancel_text">If you cancel now, you may lose encrypted messages &amp; data if you lose access to your logins.\n\nYou can also set up Secure Backup &amp; manage your keys in Settings.</string>

    <string name="encryption_enabled">Encryption enabled</string>
    <string name="encryption_enabled_tile_description">Messages in this room are end-to-end encrypted. Learn more &amp; verify users in their profile.</string>
    <string name="direct_room_encryption_enabled_tile_description">Messages in this room are end-to-end encrypted.</string>
    <string name="encryption_not_enabled">Encryption not enabled</string>
    <string name="encryption_misconfigured">Encryption is misconfigured</string>
    <string name="encryption_unknown_algorithm_tile_description">The encryption used by this room is not supported</string>

    <string name="room_created_summary_item">%s created and configured the room.</string>
    <string name="room_created_summary_item_by_you">You created and configured the room.</string>
    <string name="direct_room_created_summary_item">%s joined.</string>
    <string name="direct_room_created_summary_item_by_you">You joined.</string>
    <string name="this_is_the_beginning_of_room">This is the beginning of %s.</string>
    <string name="this_is_the_beginning_of_room_no_name">This is the beginning of this conversation.</string>
    <string name="this_is_the_beginning_of_dm">This is the beginning of your direct message history with %s.</string>
    <!-- First param will be replaced by the value of add_a_topic_link_text, that will be clickable-->
    <string name="room_created_summary_no_topic_creation_text">%s to let people know what this room is about.</string>
    <string name="add_a_topic_link_text">Add a topic</string>
    <string name="topic_prefix">"Topic: "</string>

    <string name="qr_code_scanned_self_verif_notice">Almost there! Is the other device showing a tick?</string>
    <string name="qr_code_scanned_verif_waiting_notice">Almost there! Waiting for confirmation…</string>
    <string name="qr_code_scanned_verif_waiting">Waiting for %s…</string>

    <string name="error_failed_to_import_keys">Failed to import keys</string>

    <string name="settings_notification_configuration">Notifications configuration</string>
    <string name="settings_troubleshoot_title">Troubleshoot</string>
    <string name="settings_notification_advanced_summary">Set notification importance by event</string>

    <string name="command_description_plain">Sends a message as plain text, without interpreting it as markdown</string>

    <string name="auth_invalid_login_param_space_in_password">Incorrect username and/or password. The entered password starts or ends with spaces, please check it.</string>
    <string name="auth_invalid_login_deactivated_account">This account has been deactivated.</string>

    <string name="room_message_placeholder">Message…</string>

    <string name="upgrade_security">Encryption upgrade available</string>
    <string name="setup_cross_signing">Enable Cross Signing</string>
    <string name="security_prompt_text">Verify yourself &amp; others to keep your chats safe</string>

    <!-- %s will be replaced by recovery_key -->
    <string name="bootstrap_enter_recovery">Enter your %s to continue</string>
    <string name="use_file">Use File</string>

    <!-- %s will be replaced by recovery_passphrase -->
    <!--    <string name="upgrade_account_desc">Upgrade this session to allow it to verify other sessions, granting them access to encrypted messages and marking them as trusted for other users.</string>-->
    <string name="enter_backup_passphrase">Enter %s</string>
    <string name="backup_recovery_passphrase">Recovery Passphrase</string>
    <string name="bootstrap_invalid_recovery_key">"It's not a valid recovery key"</string>
    <string name="recovery_key_empty_error_message">Please enter a recovery key</string>

    <string name="bootstrap_progress_checking_backup">Checking backup Key</string>
    <string name="bootstrap_progress_checking_backup_with_info">Checking backup Key (%s)</string>
    <string name="bootstrap_progress_compute_curve_key">Getting curve key</string>
    <string name="bootstrap_progress_generating_ssss">Generating SSSS key from passphrase</string>
    <string name="bootstrap_progress_generating_ssss_with_info">Generating SSSS key from passphrase (%s)</string>
    <string name="bootstrap_progress_generating_ssss_recovery">Generating SSSS key from recovery key</string>
    <string name="bootstrap_progress_storing_in_sss">Storing keybackup secret in SSSS</string>
    <!-- To produce things like 'Element Android (IQDHUVJTTV)' -->
    <string name="new_session_review_with_info">%1$s (%2$s)</string>

    <string name="bootstrap_migration_enter_backup_password">Enter your Key Backup Passphrase to continue.</string>
    <string name="bootstrap_migration_use_recovery_key">use your Key Backup recovery key</string>
    <!-- %s will be replaced by the value of bootstrap_migration_use_recovery_key  -->
    <string name="bootstrap_migration_with_passphrase_helper_with_link">Don’t know your Key Backup Passphrase, you can %s.</string>
    <string name="bootstrap_migration_backup_recovery_key">Key Backup recovery key</string>

    <string name="settings_security_prevent_screenshots_title">Prevent screenshots of the application</string>
    <string name="settings_security_prevent_screenshots_summary">Enabling this setting adds the FLAG_SECURE to all Activities. Restart the application for the change to take effect.</string>

    <string name="media_file_added_to_gallery">Media file added to the Gallery</string>
    <string name="error_adding_media_file_to_gallery">Could not add media file to the Gallery</string>
    <string name="error_saving_media_file">Could not save media file</string>
    <string name="change_password_summary">Set a new account password…</string>

    <!-- Note to translators: the translation MUST contain the string "${app_name}", which will be replaced by the application name -->
    <string name="template_use_other_session_content_description">Use the latest ${app_name} on your other devices, ${app_name} Web, ${app_name} Desktop, ${app_name} iOS, ${app_name} for Android, or another cross-signing capable Matrix client</string>
    <!-- Note to translators: the translation MUST contain the string "${app_name}", which will be replaced by the application name -->
    <string name="template_app_desktop_web">${app_name} Web\n${app_name} Desktop</string>
    <!-- Note to translators: the translation MUST contain the string "${app_name}", which will be replaced by the application name -->
    <string name="template_app_ios_android">${app_name} iOS\n${app_name} Android</string>
    <string name="or_other_mx_capable_client">or another cross-signing capable Matrix client</string>
    <!-- Note to translators: the translation MUST contain the string "${app_name}", which will be replaced by the application name -->
    <string name="template_use_latest_app">Use the latest ${app_name} on your other devices:</string>
    <string name="command_description_discard_session">Forces the current outbound group session in an encrypted room to be discarded</string>
    <string name="command_description_discard_session_not_handled">Only supported in encrypted rooms</string>
    <!-- first will be replaced by recovery_passphrase, second will be replaced by recovery_key-->
    <string name="enter_secret_storage_passphrase_or_key">Use your %1$s or use your %2$s to continue.</string>
    <string name="use_recovery_key">Use Recovery Key</string>
    <string name="enter_secret_storage_input_key">Select your Recovery Key, or input it manually by typing it or pasting from your clipboard</string>
    <string name="keys_backup_recovery_key_error_decrypt">Backup could not be decrypted with this Recovery Key: please verify that you entered the correct Recovery Key.</string>
    <string name="failed_to_access_secure_storage">Failed to access secure storage</string>
    <string name="bad_passphrase_key_reset_all_action">Forgot or lost all recovery options? Reset everything</string>
    <string name="secure_backup_reset_all">Reset everything</string>
    <string name="secure_backup_reset_all_no_other_devices">Only do this if you have no other device you can verify this device with.</string>
    <string name="secure_backup_reset_if_you_reset_all">If you reset everything</string>
    <string name="secure_backup_reset_no_history">You will restart with no history, no messages, trusted devices or trusted users</string>
    <plurals name="secure_backup_reset_devices_you_can_verify">
        <item quantity="one">Show the device you can verify with now</item>
        <item quantity="other">Show %d devices you can verify with now</item>
    </plurals>

    <string name="command_confetti">Sends the given message with confetti</string>
    <string name="command_snow">Sends the given message with snowfall</string>
    <!-- Note to translators: please use the same emoji 🎉 in your translation -->
    <string name="default_message_emote_confetti">sends confetti 🎉</string>
    <!-- Note to translators: please use the same emoji ❄️ in your translation -->
    <string name="default_message_emote_snow">sends snowfall ❄️</string>

    <string name="unencrypted">Unencrypted</string>
    <string name="encrypted_unverified">Encrypted by an unverified device</string>
    <string name="review_logins">Review where you’re logged in</string>
    <string name="verify_other_sessions">Verify all your sessions to ensure your account &amp; messages are safe</string>
    <!-- Argument will be replaced by the other session name (e.g, Desktop, mobile) -->
    <string name="verify_this_session">Verify the new login accessing your account: %1$s</string>

    <string name="cross_signing_verify_by_text">Manually Verify by Text</string>
    <string name="crosssigning_verify_session">Verify login</string>
    <string name="cross_signing_verify_by_emoji">Interactively Verify by Emoji</string>
    <string name="confirm_your_identity">Confirm your identity by verifying this login from one of your other sessions, granting it access to encrypted messages.</string>
    <string name="confirm_your_identity_quad_s">Confirm your identity by verifying this login, granting it access to encrypted messages.</string>
    <string name="mark_as_verified">Mark as Trusted</string>

    <string name="failed_to_initialize_cross_signing">Failed to set up Cross Signing</string>

    <string name="error_empty_field_choose_user_name">Please choose a username.</string>
    <string name="error_empty_field_choose_password">Please choose a password.</string>
    <string name="external_link_confirmation_title">Double-check this link</string>
    <string name="external_link_confirmation_message">The link %1$s is taking you to another site: %2$s.\n\nAre you sure you want to continue?</string>

    <string name="create_room_dm_failure">"We couldn't create your DM. Please check the users you want to invite and try again."</string>

    <string name="add_members_to_room">Add members</string>
    <string name="add_people">Add people</string>
    <string name="invite_users_to_room_action_invite">INVITE</string>
    <string name="inviting_users_to_room">Inviting users…</string>
    <string name="invite_users_to_room_title">Invite Users</string>
    <string name="invite_friends">Invite friends</string>
    <!-- Note to translators: the translation MUST contain the string "${app_name}", which will be replaced by the application name -->
    <string name="template_invite_friends_text">Hey, talk to me on ${app_name}: %s</string>
    <!-- Note to translators: the translation MUST contain the string "${app_name}", which will be replaced by the application name -->
    <string name="template_invite_friends_rich_title">🔐️ Join me on ${app_name}</string>
    <string name="invitation_sent_to_one_user">Invitation sent to %1$s</string>
    <string name="invitations_sent_to_two_users">Invitations sent to %1$s and %2$s</string>
    <string name="not_a_valid_qr_code">"It's not a valid matrix QR code"</string>
    <plurals name="invitations_sent_to_one_and_more_users">
        <item quantity="one">Invitations sent to %1$s and one more</item>
        <item quantity="other">Invitations sent to %1$s and %2$d more</item>
    </plurals>
    <string name="invite_users_to_room_failure">We could not invite users. Please check the users you want to invite and try again.</string>

    <string name="user_code_scan">Scan a QR code</string>
    <string name="user_code_share">Share my code</string>
    <string name="user_code_my_code">My code</string>
    <string name="user_code_info_text">Share this code with people so they can scan it to add you and start chatting.</string>

    <string name="choose_locale_current_locale_title">Current language</string>
    <string name="choose_locale_other_locales_title">Other available languages</string>
    <string name="choose_locale_loading_locales">Loading available languages…</string>

    <string name="open_terms_of">Open terms of %s</string>
    <string name="disconnect_identity_server_dialog_content">Disconnect from the identity server %s?</string>
    <!-- Note to translators: the translation MUST contain the string "${app_name}", which will be replaced by the application name -->
    <string name="template_identity_server_error_outdated_identity_server">This identity server is outdated. ${app_name} support only API V2.</string>
    <string name="identity_server_error_outdated_home_server">This operation is not possible. The homeserver is outdated.</string>
    <string name="identity_server_error_no_identity_server_configured">Please first configure an identity server.</string>
    <string name="identity_server_error_terms_not_signed">Please first accepts the terms of the identity server in the settings.</string>
    <!-- Note to translators: the translation MUST contain the string "${app_name}", which will be replaced by the application name -->
    <string name="template_identity_server_error_bulk_sha256_not_supported">For your privacy, ${app_name} only supports sending hashed user emails and phone number.</string>
    <string name="identity_server_error_binding_error">The association has failed.</string>
    <string name="identity_server_error_no_current_binding_error">There is no current association with this identifier.</string>
    <string name="identity_server_user_consent_not_provided">The user consent has not been provided.</string>

    <string name="identity_server_set_default_notice">Your homeserver (%1$s) proposes to use %2$s for your identity server</string>
    <string name="identity_server_set_default_submit">Use %1$s</string>
    <string name="identity_server_set_alternative_notice">Alternatively, you can enter any other identity server URL</string>
    <string name="identity_server_set_alternative_notice_no_default">Enter the URL of an identity server</string>
    <string name="identity_server_set_alternative_submit">Submit</string>
    <string name="power_level_edit_title">Set role</string>
    <string name="power_level_title">Role</string>
    <string name="a11y_open_chat">Open chat</string>
    <string name="a11y_mute_microphone">Mute the microphone</string>
    <string name="a11y_unmute_microphone">Unmute the microphone</string>
    <string name="a11y_stop_camera">Stop the camera</string>
    <string name="a11y_start_camera">Start the camera</string>

    <string name="settings_setup_secure_backup">Set up Secure Backup</string>

    <string name="bottom_sheet_setup_secure_backup_title">Secure backup</string>
    <string name="bottom_sheet_setup_secure_backup_subtitle">Safeguard against losing access to encrypted messages &amp; data by backing up encryption keys on your server.</string>
    <string name="bottom_sheet_setup_secure_backup_submit">Set up</string>
    <string name="bottom_sheet_setup_secure_backup_security_key_title">Use a Security Key</string>
    <string name="bottom_sheet_setup_secure_backup_security_key_subtitle">Generate a security key to store somewhere safe like a password manager or a safe.</string>
    <string name="bottom_sheet_setup_secure_backup_security_phrase_title">Use a Security Phrase</string>
    <string name="bottom_sheet_setup_secure_backup_security_phrase_subtitle">Enter a secret phrase only you know, and generate a key for backup.</string>

    <string name="bottom_sheet_save_your_recovery_key_title">Save your Security Key</string>
    <string name="bottom_sheet_save_your_recovery_key_content">Store your Security Key somewhere safe, like a password manager or a safe.</string>

    <string name="set_a_security_phrase_title">Set a Security Phrase</string>
    <string name="set_a_security_phrase_notice">Enter a security phrase only you know, used to secure secrets on your server.</string>
    <string name="set_a_security_phrase_hint">Security Phrase</string>
    <string name="set_a_security_phrase_again_notice">Enter your Security Phrase again to confirm it.</string>

    <string name="save_your_security_key_title">Save your Security Key</string>
    <string name="save_your_security_key_notice">Store your Security Key somewhere safe, like a password manager or a safe.</string>

    <!-- Room Settings -->
    <string name="room_settings_name_hint">Room Name</string>
    <string name="room_settings_topic_hint">Topic</string>
    <string name="room_settings_save_success">You changed room settings successfully</string>
    <string name="room_settings_set_avatar">Set avatar</string>


    <string name="notice_crypto_unable_to_decrypt_final">You cannot access this message</string>
    <string name="notice_crypto_unable_to_decrypt_friendly">Waiting for this message, this may take a while</string>
    <string name="crypto_utd">Cannot Decrypt</string>
    <string name="notice_crypto_unable_to_decrypt_friendly_desc">Due to end-to-end encryption, you might need to wait for someone\'s message to arrive because the encryption keys were not properly sent to you.</string>
    <string name="crypto_error_withheld_blacklisted">You cannot access this message because you have been blocked by the sender</string>
    <string name="crypto_error_withheld_unverified">You cannot access this message because your session is not trusted by the sender</string>
    <string name="crypto_error_withheld_generic">You cannot access this message because the sender purposely did not send the keys</string>
    <string name="notice_crypto_unable_to_decrypt_merged">Waiting for encryption history</string>

    <string name="disclaimer_title">Riot is now Element!</string>
    <string name="disclaimer_content">We’re excited to announce we’ve changed name! Your app is up to date and you’re signed in to your account.</string>
    <string name="disclaimer_negative_button">GOT IT</string>
    <string name="disclaimer_positive_button">LEARN MORE</string>

    <string name="save_recovery_key_chooser_hint">Save recovery key in</string>

    <string name="add_from_phone_book">Add from my phone book</string>
    <string name="empty_phone_book">Your phone book is empty</string>
    <string name="phone_book_title">Phone book</string>
    <string name="search_in_my_contacts">Search in my contacts</string>
    <string name="loading_contact_book">Retrieving your contacts…</string>
    <string name="empty_contact_book">Your contact book is empty</string>
    <string name="contacts_book_title">Contacts book</string>
    <string name="phone_book_perform_lookup">Search for contacts on Matrix</string>

    <string name="three_pid_revoke_invite_dialog_title">Revoke invite</string>
    <string name="three_pid_revoke_invite_dialog_content">Revoke invite to %1$s?</string>

    <string name="member_banned_by">Banned by %1$s</string>
    <string name="failed_to_unban">Failed to UnBan user</string>

    <string name="alert_push_are_disabled_title">Push notifications are disabled</string>
    <string name="alert_push_are_disabled_description">Review your settings to enable push notifications</string>
    <plurals name="wrong_pin_message_remaining_attempts">
        <item quantity="one">Wrong code, %d remaining attempt</item>
        <item quantity="other">Wrong code, %d remaining attempts</item>
    </plurals>
    <plurals name="entries">
        <item quantity="one">%d entry"</item>
        <item quantity="other">%d entries"</item>
    </plurals>
    <string name="wrong_pin_message_last_remaining_attempt">Warning! Last remaining attempt before logout!</string>
    <string name="too_many_pin_failures">Too many errors, you\'ve been logged out</string>
    <string name="create_pin_title">Choose a PIN for security</string>
    <string name="create_pin_confirm_title">Confirm PIN</string>
    <string name="create_pin_confirm_failure">Failed to validate PIN, please tap a new one.</string>
    <string name="auth_pin_title">Enter your PIN</string>
    <string name="auth_pin_forgot">Forgot PIN?</string>
    <string name="auth_pin_reset_title">Reset PIN</string>
    <string name="auth_pin_new_pin_action">New PIN</string>
    <string name="auth_pin_reset_content">To reset your PIN, you\'ll need to re-login and create a new one.</string>
    <string name="settings_security_application_protection_title">Protect access</string>
    <string name="settings_security_application_protection_summary">Protect access using PIN and biometrics.</string>
    <string name="settings_security_application_protection_screen_title">Configure protection</string>
    <string name="settings_security_pin_code_title">Enable PIN</string>
    <string name="settings_security_pin_code_summary">If you want to reset your PIN, tap Forgot PIN to logout and reset.</string>
    <string name="settings_security_pin_code_use_biometrics_title">Enable biometrics</string>
    <string name="settings_security_pin_code_use_biometrics_summary_on">Enable device specific biometrics, like fingerprints and face recognition.</string>
    <!-- Note to translators: the translation MUST contain the string "${app_name}", which will be replaced by the application name -->
    <string name="template_settings_security_pin_code_use_biometrics_summary_off">PIN code is the only way to unlock ${app_name}.</string>
    <string name="settings_security_pin_code_notifications_title">Show content in notifications</string>
    <string name="settings_security_pin_code_notifications_summary_on">Show details like room names and message content.</string>
    <string name="settings_security_pin_code_notifications_summary_off">Only display number of unread messages in a simple notification.</string>
    <string name="settings_security_pin_code_grace_period_title">Require PIN after 2 minutes</string>
    <!-- Note to translators: the translation MUST contain the string "${app_name}", which will be replaced by the application name -->
    <string name="template_settings_security_pin_code_grace_period_summary_on">PIN code is required after 2 minutes of not using ${app_name}.</string>
    <!-- Note to translators: the translation MUST contain the string "${app_name}", which will be replaced by the application name -->
    <string name="template_settings_security_pin_code_grace_period_summary_off">PIN code is required every time you open ${app_name}.</string>
    <string name="settings_security_pin_code_change_pin_title">Change PIN</string>
    <string name="settings_security_pin_code_change_pin_summary">Change your current PIN</string>
    <string name="auth_pin_confirm_to_disable_title">Confirm PIN to disable PIN</string>
    <string name="error_opening_banned_room">Can\'t open a room where you are banned from.</string>
    <string name="room_error_not_found">Can\'t find this room. Make sure it exists.</string>

    <!-- Add by QR code -->
    <string name="share_by_text">Share by text</string>
    <string name="cannot_dm_self">Cannot DM yourself!</string>
    <string name="invalid_qr_code_uri">Invalid QR code (Invalid URI)!</string>
    <string name="qr_code_not_scanned">QR code not scanned!</string>

    <!-- Universal link -->
    <string name="universal_link_malformed">The link was malformed</string>
    <string name="warning_room_not_created_yet">The room is not yet created. Cancel the room creation?</string>
    <string name="warning_unsaved_change">There are unsaved changes. Discard the changes?</string>
    <string name="warning_unsaved_change_discard">Discard changes</string>

    <string name="matrix_to_card_title">Matrix Link</string>

    <string name="call_tile_you_started_call">You started a call</string>
    <string name="call_tile_other_started_call">%1$s started a call</string>
    <string name="call_tile_in_call">You\'re currently in this call</string>
    <string name="call_tile_you_declined">You declined this call %s</string>
    <string name="call_tile_you_declined_this_call">You declined this call</string>
    <string name="call_tile_other_declined">%1$s declined this call</string>
    <string name="call_tile_ended">This call has ended</string>
    <string name="call_tile_call_back">Call back</string>

    <string name="call_tile_voice_incoming">Incoming voice call</string>
    <string name="call_tile_video_incoming">Incoming video call</string>
    <string name="call_tile_voice_active">Active voice call</string>
    <string name="call_tile_video_active">Active video call</string>
    <string name="call_tile_voice_call_has_ended">Voice call ended • %1$s</string>
    <string name="call_tile_video_call_has_ended">Video call ended • %1$s</string>
    <string name="call_tile_voice_declined">Voice call declined</string>
    <string name="call_tile_video_declined">Video call declined</string>
    <string name="call_tile_voice_missed">Missed voice call</string>
    <string name="call_tile_video_missed">Missed video call</string>
    <string name="call_tile_no_answer">No answer</string>
    <string name="call_tile_connection_failed">Connection failed</string>

    <string name="call_dial_pad_title">Dial pad</string>
    <string name="call_dial_pad_lookup_error">"There was an error looking up the phone number"</string>


    <string name="call_only_active">Active call (%1$s)</string>
    <plurals name="call_only_paused">
        <item quantity="one">Paused call</item>
        <item quantity="other">%1$d paused calls</item>
    </plurals>
    <plurals name="call_one_active_and_other_paused">
        <item quantity="one">1 active call (%1$s) · 1 paused call</item>
        <item quantity="other">1 active call (%1$s) · %2$d paused calls</item>
    </plurals>
    <plurals name="call_active_status">
        <item quantity="one">Active call ·</item>
        <item quantity="other">%1$d active calls ·</item>
    </plurals>
    <string name="call_one_active">Active call (%1$s) ·</string>
    <string name="call_tap_to_return">%1$s Tap to return</string>

    <string name="call_transfer_consult_first">Consult first</string>
    <string name="call_transfer_connect_action">Connect</string>
    <string name="call_transfer_title">Transfer</string>
    <string name="call_transfer_failure">An error occurred while transferring call</string>
    <string name="call_transfer_users_tab_title">Users</string>
    <string name="call_transfer_consulting_with">Consulting with %1$s</string>
    <string name="call_transfer_transfer_to_title">Transfer to %1$s</string>
    <string name="call_transfer_unknown_person">Unknown person</string>

    <string name="call_slide_to_end_conference">Slide to end the call</string>

    <string name="re_authentication_activity_title">Re-Authentication Needed</string>
    <!-- Note to translators: the translation MUST contain the string "${app_name}", which will be replaced by the application name -->
    <string name="template_re_authentication_default_confirm_text">${app_name} requires you to enter your credentials to perform this action.</string>
    <string name="authentication_error">Failed to authenticate</string>

    <string name="a11y_screenshot">Screenshot</string>
    <string name="a11y_open_widget">Open widgets</string>
    <string name="a11y_import_key_from_file">Import key from file</string>
    <string name="a11y_image">Image</string>
    <string name="a11y_change_avatar">Change avatar</string>
    <string name="a11y_delete_avatar">Delete avatar</string>
    <string name="a11y_error_some_message_not_sent">Some messages have not been sent</string>
    <string name="a11y_unsent_draft">has unsent draft</string>
    <string name="a11y_video">Video</string>
    <string name="a11y_selected">Selected</string>
    <string name="a11y_trust_level_default">Default trust level</string>
    <string name="a11y_trust_level_warning">Warning trust level</string>
    <string name="a11y_trust_level_trusted">Trusted trust level</string>
    <string name="a11y_trust_level_misconfigured">Misconfigured trust level</string>
    <string name="a11y_open_emoji_picker">Open Emoji picker</string>
    <string name="a11y_close_emoji_picker">Close Emoji picker</string>
    <string name="a11y_checked">Checked</string>
    <string name="a11y_unchecked">Unchecked</string>
    <string name="a11y_error_message_not_sent">Message not sent due to error</string>
    <string name="a11y_rule_notify_noisy">Notify with sound</string>
    <string name="a11y_rule_notify_silent">Notify without sound</string>
    <string name="a11y_rule_notify_off">Do not notify</string>
    <string name="a11y_view_read_receipts">View read receipts</string>
    <string name="a11y_public_room">Public room</string>
    <string name="a11y_public_space">Public space</string>
    <string name="a11y_presence_online">Online</string>
    <string name="a11y_presence_offline">Offline</string>
    <string name="a11y_presence_unavailable">Unavailable</string>

    <string name="dev_tools_menu_name">Dev Tools</string>
    <string name="dev_tools_explore_room_state">Explore Room State</string>
    <string name="dev_tools_send_custom_event">Send Custom Event</string>
    <string name="dev_tools_send_state_event">Send State Event</string>
    <string name="dev_tools_state_event">State Events</string>
    <string name="dev_tools_edit_content">Edit Content</string>
    <string name="dev_tools_send_custom_state_event">Send Custom State Event</string>
    <string name="dev_tools_form_hint_type">Type</string>
    <string name="dev_tools_form_hint_state_key">State Key</string>
    <string name="dev_tools_form_hint_event_content">Event Content</string>
    <string name="dev_tools_error_no_content">No content</string>
    <string name="dev_tools_error_no_message_type">Missing message type</string>
    <string name="dev_tools_error_malformed_event">Malformed event</string>
    <string name="dev_tools_success_event">Event sent!</string>
    <string name="dev_tools_success_state_event">State event sent!</string>
    <string name="dev_tools_event_content_hint">Event content</string>

    <string name="command_description_create_space">Create a Space</string>
    <string name="command_description_add_to_space">Add to the given Space</string>
    <string name="command_description_join_space">Join the Space with the given id</string>
    <string name="command_description_leave_room">Leave room with given id (or current room if null)</string>
    <string name="command_description_upgrade_room">Upgrades a room to a new version</string>

    <string name="event_status_a11y_sending">Sending</string>
    <string name="event_status_a11y_sent">Sent</string>
    <string name="event_status_a11y_failed">Failed</string>
    <string name="event_status_a11y_delete_all">Delete all failed messages</string>
    <string name="event_status_cancel_sending_dialog_message">Do you want to cancel sending message?</string>
    <string name="event_status_failed_messages_warning">Messages failed to send</string>
    <string name="event_status_delete_all_failed_dialog_title">Delete unsent messages</string>
    <string name="event_status_delete_all_failed_dialog_message">Are you sure you want to delete all unsent messages in this room?</string>

    <string name="public_space">Public space</string>
    <string name="private_space">Private space</string>
    <string name="add_space">Add Space</string>
    <string name="your_public_space">Your public space</string>
    <string name="your_private_space">Your private space</string>
    <string name="create_spaces_type_header">Spaces are a new way to group rooms and people</string>
    <string name="create_spaces_choose_type_label">What type of space do you want to create?</string>
    <string name="create_spaces_you_can_change_later">You can change this later</string>
    <string name="create_spaces_join_info_help">To join an existing space, you need an invite.</string>
    <string name="create_spaces_who_are_you_working_with">Who are you working with?</string>
    <string name="create_spaces_make_sure_access">Make sure the right people have access to %s. You can change this later.</string>
    <string name="create_spaces_just_me">Just me</string>
    <string name="create_spaces_organise_rooms">A private space to organise your rooms</string>
    <string name="create_spaces_me_and_teammates">Me and teammates</string>
    <string name="create_spaces_private_teammates">A private space for you &amp; your teammates</string>
    <string name="space_type_public">Public</string>
    <string name="space_type_public_desc">Open to anyone, best for communities</string>
    <string name="space_type_private">Private</string>
    <string name="space_type_private_desc">Invite only, best for yourself or teams</string>
    <string name="activity_create_space_title">Create a space</string>
    <string name="create_spaces_details_public_header">Add some details to help it stand out. You can change these at any point.</string>
    <string name="create_spaces_details_private_header">Add some details to help people identify it. You can change these at any point.</string>
    <string name="create_space_error_empty_field_space_name">Give it a name to continue.</string>
    <string name="create_spaces_room_public_header">What are some discussions you want to have in %s?</string>
    <string name="create_spaces_room_public_header_desc">We’ll create rooms for them. You can add more later too.</string>
    <string name="create_spaces_invite_public_header">Who are your teammates?</string>
    <string name="create_spaces_invite_public_header_desc">Ensure the right people have access to %s company. You can invite more later.</string>
    <string name="create_spaces_room_private_header">What things are you working on?</string>
    <string name="create_spaces_room_private_header_desc">Let’s create a room for each of them. You can add more later too, including already existing ones.</string>
    <string name="create_spaces_default_public_room_name">General</string>
    <string name="create_spaces_default_public_random_room_name">Random</string>
    <string name="create_spaces_loading_message">Creating Space…</string>
    <string name="create_space_topic_hint">Description</string>
    <string name="invite_people_to_your_space">Invite people to your space</string>
    <string name="invite_people_menu">Invite people</string>
    <string name="invite_to_space">Invite to %s</string>
    <string name="invite_people_to_your_space_desc">It’s just you at the moment.  %s will be even better with others.</string>
    <string name="invite_by_email">Invite by email</string>
    <string name="invite_by_username">Invite by username</string>
    <string name="invite_by_username_or_mail">Invite by username or mail</string>
    <string name="invite_by_link">Share link</string>
    <string name="invite_to_space_with_name">Invite to %s</string>
    <string name="invite_to_space_with_name_desc">"They’ll be able to explore %s"</string>
    <string name="invite_just_to_this_room">Just to this room</string>
    <string name="invite_just_to_this_room_desc">"They won’t be a part of %s"</string>
    <!-- First one is the space name, and the second one is the matrix.to link -->
    <string name="share_space_link_message">Join my space %1$s %2$s</string>
    <string name="skip_for_now">Skip for now</string>
    <string name="create_space">Create Space</string>
    <string name="join_space">Join Space</string>
    <string name="join_anyway">Join Anyway</string>
    <string name="room_alias_preview_not_found">This alias is not accessible at this time.\nTry again later, or ask a room admin to check if you have access.</string>


    <string name="create_space_identity_server_info_none">You are not currently using an identity server. In order to invite teammates and be discoverable by them, configure one below.</string>


    <string name="finish_setting_up_discovery">Finish setting up discovery.</string>
    <string name="discovery_invite">Invite by email, find contacts and more…</string>
    <string name="finish_setup">Finish setup</string>
    <!-- %s will be replaced by the user identity server domain, e.g vector.im -->
    <string name="discovery_section">Discovery (%s)</string>


    <string name="suggested_rooms_pills_on_empty_text">You’re not in any rooms yet. Below are some suggested rooms, but you can see more with the green button bottom right.</string>
    <!-- First one is the space name, and the second one is user name -->
    <string name="suggested_rooms_pills_on_empty_header">Welcome to %1$s, %2$s.</string>

    <plurals name="space_people_you_know">
        <item quantity="one">%d person you know has already joined</item>
        <item quantity="other">%d people you know have already joined</item>
    </plurals>

    <string name="space_explore_activity_title">Explore rooms</string>
    <string name="space_add_child_title">Add rooms</string>
    <string name="leave_space">Leave Space</string>
    <string name="space_leave_prompt_msg_with_name">Are you sure you want to leave %s?</string>
    <string name="space_leave_prompt_msg_only_you">You are the only person here. If you leave, no one will be able to join in the future, including you.</string>
    <string name="space_leave_prompt_msg_private">You won\'t be able to rejoin unless you are re-invited.</string>
    <string name="space_leave_prompt_msg_as_admin">You\'re the only admin of this space. Leaving it will mean no one has control over it.</string>
    <string name="leave_all_rooms_and_spaces">Leave all rooms and spaces</string>
    <string name="you_will_leave_all_in">You will leave all rooms and spaces in %s.</string>
    <string name="dont_leave_any">Don’t leave any rooms and spaces</string>
    <string name="leave_specific_ones">Leave specific rooms and spaces…</string>
    <string name="pick_tings_to_leave">Pick things to leave</string>

    <string name="space_add_existing_rooms">Add existing rooms and space</string>
    <string name="space_add_existing_rooms_only">Add existing rooms</string>
    <string name="space_add_existing_spaces">Add existing spaces</string>
    <string name="space_add_space_to_any_space_you_manage">Add a space to any space you manage.</string>
    <string name="space_add_rooms">Add rooms</string>
    <string name="spaces_beta_welcome_to_spaces">Welcome to Spaces!</string>
    <string name="spaces_beta_welcome_to_spaces_desc">Spaces are a new way to group rooms and people.</string>
    <string name="you_are_invited">You are invited</string>

    <string name="labs_auto_report_uisi">Auto Report Decryption Errors.</string>
    <string name="labs_auto_report_uisi_desc">Your system will automatically send logs when an unable to decrypt error occurs</string>

    <string name="user_invites_you">%s invites you</string>

    <string name="looking_for_someone_not_in_space">Looking for someone not in %s?</string>
    <string name="space_settings_manage_rooms">Manage rooms</string>
    <string name="make_this_space_public">Make this space public</string>
    <string name="space_suggested">Suggested</string>
    <string name="space_mark_as_suggested">Mark as suggested</string>
    <string name="space_mark_as_not_suggested">Mark as not suggested</string>
    <string name="space_manage_rooms_and_spaces">Manage rooms and spaces</string>


    <string name="preference_show_all_rooms_in_home">Show all rooms in Home</string>
    <string name="all_rooms_youre_in_will_be_shown_in_home">All rooms you’re in will be shown in Home.</string>

    <string name="spaces_feeling_experimental_subspace">Feeling experimental?\nYou can add existing spaces to a space.</string>
    <string name="spaces_no_server_support_title">It looks like your homeserver does not support Spaces yet</string>
    <string name="spaces_no_server_support_description">Please contact your homeserver admin for further information</string>

    <string name="this_space_has_no_rooms">This space has no rooms</string>
    <string name="this_space_has_no_rooms_not_admin">Some rooms may be hidden because they’re private and you need an invite.\nYou don’t have permission to add rooms.</string>
    <string name="this_space_has_no_rooms_admin">Some rooms may be hidden because they’re private and you need an invite.</string>

    <string name="unnamed_room">Unnamed Room</string>

    <string name="teammate_spaces_arent_quite_ready">"Teammate spaces aren’t quite ready but you can still give them a try"</string>
    <string name="teammate_spaces_might_not_join">"At the moment people might not be able to join any private rooms you make.\n\nWe’ll be improving this as part of the beta, but just wanted to let you know."</string>

    <string name="joining_replacement_room">Join replacement room</string>
    <string name="it_may_take_some_time">Please be patient, it may take some time.</string>

    <string name="upgrade">Upgrade</string>
    <string name="upgrade_required">Upgrade Required</string>
    <string name="upgrade_public_room">Upgrade public room</string>
    <string name="upgrade_private_room">Upgrade private room</string>
    <string name="upgrade_room_warning">Upgrading a room is an advanced action and is usually recommended when a room is unstable due to bugs, missing features or security vulnerabilities.\nThis usually only affects how the room is processed on the server.</string>
    <string name="upgrade_public_room_from_to">You\'ll upgrade this room from %1$s to %2$s.</string>
    <string name="upgrade_room_auto_invite">Automatically invite users</string>
    <string name="upgrade_room_update_parent_space">Automatically update space parent</string>
    <string name="upgrade_room_no_power_to_manage">You need permission to upgrade a room</string>
    <string name="allow_anyone_in_room_to_access">Allow anyone in %s to find and access. You can select other spaces too.</string>

    <string name="room_using_unstable_room_version">This room is running room version %s, which this homeserver has marked as unstable.</string>
    <string name="room_upgrade_to_recommended_version">Upgrade to the recommended room version</string>

    <string name="error_failed_to_join_room">Sorry, an error occurred while trying to join: %s</string>
    <string name="call_jitsi_started">Group call started</string>

    <string name="a11y_start_voice_message">Record Voice Message</string>
    <string name="voice_message_slide_to_cancel">Slide to cancel</string>
    <string name="a11y_lock_voice_message">Voice Message Lock</string>
    <string name="a11y_play_voice_message">Play Voice Message</string>
    <string name="a11y_pause_voice_message">Pause Voice Message</string>
    <string name="a11y_stop_voice_message">Stop Recording</string>
    <string name="a11y_recording_voice_message">Recording voice message</string>
    <string name="a11y_delete_recorded_voice_message">Delete recording</string>
    <string name="voice_message_release_to_send_toast">Hold to record, release to send</string>
    <string name="voice_message_n_seconds_warning_toast">%1$ds left</string>
    <string name="voice_message_tap_to_stop_toast">Tap on your recording to stop or listen</string>
    <string name="labs_use_voice_message">Enable voice message</string>
    <string name="error_voice_message_unable_to_play">Cannot play this voice message</string>
    <string name="error_voice_message_unable_to_record">Cannot record a voice message</string>
    <string name="error_voice_message_cannot_reply_or_edit">Cannot reply or edit while voice message is active</string>
    <string name="voice_message_reply_content">Voice Message (%1$s)</string>

    <string name="upgrade_room_for_restricted">Anyone in %s will be able to find and join this room - no need to manually invite everyone. You’ll be able to change this in room settings anytime.</string>
    <string name="upgrade_room_for_restricted_no_param">Anyone in a parent space will be able to find and join this room - no need to manually invite everyone. You’ll be able to change this in room settings anytime.</string>

    <string name="upgrade_room_for_restricted_note">Please note upgrading will make a new version of the room. All current messages will stay in this archived room.</string>

    <string name="new_let_people_in_spaces_find_and_join">New: Let people in spaces find and join private rooms</string>
    <string name="help_people_in_spaces_find_and_join">Help people in spaces to find and join private rooms themselves, no need to manually invite everyone.</string>
    <string name="this_makes_it_easy_for_rooms_to_stay_private_to_a_space">This makes it easy for rooms to stay private to a space, while letting people in the space find and join them. All new rooms in a space will have this option available.</string>
    <string name="help_space_members">Help space members find private rooms</string>
    <string name="to_help_space_members_find_and_join">To help space members find and join a private room, go to that room’s settings by tapping on the avatar.</string>

    <!-- %s will be replaced by an email at runtime -->
    <string name="this_invite_to_this_room_was_sent">This invite to this room was sent to %s which is not associated with your account</string>
    <!-- %s will be replaced by an email at runtime -->
    <string name="this_invite_to_this_space_was_sent">This invite to this space was sent to %s which is not associated with your account</string>

    <string name="link_this_email_settings_link">Link this email with your account</string>
    <!-- %s will be replaced by the value of link_this_email_settings_link and styled as a link -->
    <string name="link_this_email_with_your_account">%s in Settings to receive invites directly in Element.</string>

   <string name="labs_enable_latex_maths">Enable LaTeX mathematics</string>
   <string name="restart_the_application_to_apply_changes">Restart the application for the change to take effect.</string>

    <!-- Poll -->
    <string name="create_poll_title">Create Poll</string>
    <string name="create_poll_question_title">Poll question or topic</string>
    <string name="create_poll_question_hint">Question or topic</string>
    <string name="create_poll_options_title">Create options</string>
    <string name="create_poll_options_hint">Option %1$d</string>
    <string name="create_poll_add_option">ADD OPTION</string>
    <string name="create_poll_button">CREATE POLL</string>
    <string name="create_poll_empty_question_error">Question cannot be empty</string>
    <plurals name="create_poll_not_enough_options_error">
        <item quantity="one">At least %1$s option is required</item>
        <item quantity="other">At least %1$s options are required</item>
    </plurals>
    <plurals name="poll_option_vote_count">
        <item quantity="one">%1$d vote</item>
        <item quantity="other">%1$d votes</item>
    </plurals>
    <plurals name="poll_total_vote_count_before_ended_and_voted">
        <item quantity="one">Based on %1$d vote</item>
        <item quantity="other">Based on %1$d votes</item>
    </plurals>
    <plurals name="poll_total_vote_count_before_ended_and_not_voted">
        <item quantity="zero">No votes cast</item>
        <item quantity="one">%1$d vote cast. Vote to the see the results</item>
        <item quantity="other">%1$d votes cast. Vote to the see the results</item>
    </plurals>
    <plurals name="poll_total_vote_count_after_ended">
        <item quantity="one">Final result based on %1$d vote</item>
        <item quantity="other">Final result based on %1$d votes</item>
    </plurals>
    <string name="poll_end_action">End poll</string>
    <string name="a11y_poll_winner_option">winner option</string>
    <string name="end_poll_confirmation_title">End this poll?</string>
    <string name="end_poll_confirmation_description">This will stop people from being able to vote and will display the final results of the poll.</string>
    <string name="end_poll_confirmation_approve_button">End poll</string>
    <string name="labs_enable_polls">Enable Polls</string>
    <string name="poll_response_room_list_preview">Vote casted</string>
    <string name="poll_end_room_list_preview">Poll ended</string>
    <string name="delete_poll_dialog_title">Remove poll</string>
    <string name="delete_poll_dialog_content">Are you sure you want to remove this poll? You won\'t be able to recover it once removed.</string>
<<<<<<< HEAD
    <string name="message_bubbles">Message bubbles</string>
=======

    <string name="tooltip_attachment_photo">Open camera</string>
    <string name="tooltip_attachment_gallery">Send images and videos</string>
    <string name="tooltip_attachment_file">Upload file</string>
    <string name="tooltip_attachment_sticker">Send sticker</string>
    <string name="tooltip_attachment_contact">Open contacts</string>
    <string name="tooltip_attachment_poll">Create poll</string>

>>>>>>> 807ceb74
</resources><|MERGE_RESOLUTION|>--- conflicted
+++ resolved
@@ -3699,9 +3699,8 @@
     <string name="poll_end_room_list_preview">Poll ended</string>
     <string name="delete_poll_dialog_title">Remove poll</string>
     <string name="delete_poll_dialog_content">Are you sure you want to remove this poll? You won\'t be able to recover it once removed.</string>
-<<<<<<< HEAD
+
     <string name="message_bubbles">Message bubbles</string>
-=======
 
     <string name="tooltip_attachment_photo">Open camera</string>
     <string name="tooltip_attachment_gallery">Send images and videos</string>
@@ -3710,5 +3709,4 @@
     <string name="tooltip_attachment_contact">Open contacts</string>
     <string name="tooltip_attachment_poll">Create poll</string>
 
->>>>>>> 807ceb74
 </resources>