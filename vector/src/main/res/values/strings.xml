--- conflicted
+++ resolved
@@ -757,15 +757,9 @@
     <!-- Note to translators: the translation MUST contain the string "${app_name}", which will be replaced by the application name -->
     <string name="template_permissions_rationale_msg_camera_and_audio">${app_name} needs permission to access your camera and your microphone to perform video calls.\n\nPlease allow access on the next pop-ups to be able to make the call.</string>
     <!-- Note to translators: the translation MUST contain the string "${app_name}", which will be replaced by the application name -->
-<<<<<<< HEAD
     <string name="template_permissions_rationale_msg_contacts">${app_name} needs permission to access your address book contacts to find other Matrix users based on their email and phone numbers.\n\nPlease allow access on the next pop-up to discover address book users reachable from ${app_name}.</string>
     <!-- Note to translators: the translation MUST contain the string "${app_name}", which will be replaced by the application name -->
     <string name="template_permissions_msg_contacts_warning_other_androids">${app_name} needs permission to access your address book contact to find other Matrix users based on their email and phone numbers.\n\nAllow ${app_name} to access your contacts ?</string>
-=======
-    <string name="template_permissions_rationale_msg_contacts">${app_name} can check your address book to find other Matrix users based on their email and phone numbers. If you agree to share your address book for this purpose, please allow access on the next pop-up.</string>
-    <!-- Note to translators: the translation MUST contain the string "${app_name}", which will be replaced by the application name -->
-    <string name="template_permissions_msg_contacts_warning_other_androids">${app_name} can check your address book to find other Matrix users based on their email and phone numbers.\n\nDo you agree to share your address book for this purpose?</string>
->>>>>>> 7f96749d
 
     <string name="permissions_action_not_performed_missing_permissions">Sorry. Action not performed, due to missing permissions</string>
     <string name="permissions_denied_qr_code">To scan a QR code, you need to allow camera access.</string>
@@ -1098,17 +1092,10 @@
     <string name="settings_troubleshoot_test_account_settings_failed">Notifications are disabled for your account.\nPlease check account settings.</string>
     <string name="settings_troubleshoot_test_account_settings_quickfix">Enable</string>
 
-<<<<<<< HEAD
     <string name="settings_troubleshoot_test_device_settings_title">Device Settings.</string>
     <string name="settings_troubleshoot_test_device_settings_success">Notifications are enabled for this Device.</string>
     <!-- Note to translators: the translation MUST contain the string "${app_name}", which will be replaced by the application name -->
     <string name="template_settings_troubleshoot_test_device_settings_failed">Notifications are not enabled for this device.\nPlease check the ${app_name} settings.</string>
-=======
-    <string name="settings_troubleshoot_test_device_settings_title">Session Settings.</string>
-    <string name="settings_troubleshoot_test_device_settings_success">Notifications are enabled for this session.</string>
-    <!-- Note to translators: the translation MUST contain the string "${app_name}", which will be replaced by the application name -->
-    <string name="template_settings_troubleshoot_test_device_settings_failed">Notifications are not enabled for this session.\nPlease check the ${app_name} settings.</string>
->>>>>>> 7f96749d
     <string name="settings_troubleshoot_test_device_settings_quickfix">Enable</string>
 
     <string name="settings_troubleshoot_test_bing_settings_title">Custom Settings.</string>
@@ -1596,13 +1583,8 @@
     <!-- directory activity  -->
     <string name="select_room_directory">Select a room directory</string>
     <string name="directory_server_fail_to_retrieve_server">The server may be unavailable or overloaded</string>
-<<<<<<< HEAD
     <string name="directory_server_type_homeserver">Type a homeserver to list forums from</string>
-    <string name="directory_server_placeholder">Homeserver URL</string>
-=======
-    <string name="directory_server_type_homeserver">Type a homeserver to list public rooms from</string>
     <string name="directory_server_placeholder">Server name</string>
->>>>>>> 7f96749d
     <string name="directory_server_all_rooms_on_server">All rooms on %s server</string>
     <string name="directory_server_native_rooms">All native %s rooms</string>
     <string name="directory_your_server">Your server</string>
@@ -1698,10 +1680,7 @@
 
 
     <string name="error_jitsi_not_supported_on_old_device">Sorry, conference calls with Jitsi are not supported on old devices (devices with Android OS below 6.0)</string>
-<<<<<<< HEAD
-=======
     <string name="error_jitsi_join_conf">Sorry, an error occurred while trying to join the conference</string>
->>>>>>> 7f96749d
     <string name="jitsi_leave_conf_to_join_another_one_content">Leave the current conference and switch to the other one?</string>
 
     <string name="room_widget_resource_permission_title">This widget wants to use the following resources:</string>
@@ -3033,19 +3012,11 @@
     </plurals>
 
     <string name="command_confetti">Sends the given message with confetti</string>
-<<<<<<< HEAD
-    <string name="command_snow">Sends the given message with snow</string>
-    <!-- Note to translators: please use the same emoji 🎉 in your translation -->
-    <string name="default_message_emote_confetti">sends confetti 🎉</string>
-    <!-- Note to translators: please use the same emoji ❄️ in your translation -->
-    <string name="default_message_emote_snow">sends snow ❄️</string>
-=======
     <string name="command_snow">Sends the given message with snowfall</string>
     <!-- Note to translators: please use the same emoji 🎉 in your translation -->
     <string name="default_message_emote_confetti">sends confetti 🎉</string>
     <!-- Note to translators: please use the same emoji ❄️ in your translation -->
     <string name="default_message_emote_snow">sends snowfall ❄️</string>
->>>>>>> 7f96749d
 
     <string name="unencrypted">Unencrypted</string>
     <string name="encrypted_unverified">Encrypted by an unverified device</string>
@@ -3300,10 +3271,7 @@
     <string name="a11y_rule_notify_off">Do not notify</string>
     <string name="a11y_view_read_receipts">View read receipts</string>
     <string name="a11y_public_room">This room is public</string>
-<<<<<<< HEAD
-=======
     <string name="a11y_public_space">This Space is public</string>
->>>>>>> 7f96749d
 
     <string name="dev_tools_menu_name">Dev Tools</string>
     <string name="dev_tools_explore_room_state">Explore Room State</string>
@@ -3335,11 +3303,8 @@
     <string name="event_status_delete_all_failed_dialog_title">Delete unsent messages</string>
     <string name="event_status_delete_all_failed_dialog_message">Are you sure you want to delete all unsent messages in this room?</string>
 
-<<<<<<< HEAD
-=======
     <string name="public_space">Public space</string>
     <string name="private_space">Private space</string>
->>>>>>> 7f96749d
     <string name="add_space">Add Space</string>
     <string name="your_public_space">Your public space</string>
     <string name="your_private_space">Your private space</string>
@@ -3371,10 +3336,7 @@
     <string name="create_space_topic_hint">Description</string>
     <string name="invite_people_to_your_space">Invite people to your space</string>
     <string name="invite_people_menu">Invite people</string>
-<<<<<<< HEAD
-=======
     <string name="invite_to_space">Invite to %s</string>
->>>>>>> 7f96749d
     <string name="invite_people_to_your_space_desc">It’s just you at the moment.  %s will be even better with others.</string>
     <string name="invite_by_email">Invite by email</string>
     <string name="invite_by_mxid">Invite by username</string>
@@ -3404,13 +3366,6 @@
     <string name="space_add_child_title">Add rooms</string>
     <string name="leave_space">Leave Space</string>
     <string name="space_leave_prompt_msg">Are you sure you want to leave the space?</string>
-<<<<<<< HEAD
-
-
-    <string name="space_add_existing_rooms">Add existing rooms and space</string>
-    <string name="spaces_beta_welcome_to_spaces">Welcome to Spaces!</string>
-    <string name="spaces_beta_welcome_to_spaces_desc">Spaces are ways to group rooms and people for work, fun or just yourself.</string>
-=======
     <string name="space_leave_prompt_msg_only_you">You are the only person here. If you leave, no one will be able to join in the future, including you.</string>
     <string name="space_leave_prompt_msg_private">This space is not public. You will not be able to rejoin without an invite.</string>
     <string name="space_leave_prompt_msg_as_admin">You are admin of this space, ensure that you have transferred admin right to another member before leaving.</string>
@@ -3420,7 +3375,6 @@
     <string name="space_add_rooms">Add rooms</string>
     <string name="spaces_beta_welcome_to_spaces">Welcome to Spaces!</string>
     <string name="spaces_beta_welcome_to_spaces_desc">Spaces are a new way to group rooms and people.</string>
->>>>>>> 7f96749d
     <string name="you_are_invited">You are invited</string>
 
 
@@ -3429,8 +3383,6 @@
     <string name="user_invites_you">%s invites you</string>
 
     <string name="looking_for_someone_not_in_space">Looking for someone not in %s?</string>
-<<<<<<< HEAD
-=======
     <string name="space_settings_manage_rooms">Manage rooms</string>
     <string name="make_this_space_public">Make this space public</string>
     <string name="space_suggested">Suggested</string>
@@ -3449,5 +3401,4 @@
     <string name="this_space_has_no_rooms_admin">Some rooms may be hidden because they’re private and you need an invite.</string>
 
     <string name="unnamed_room">Unnamed Room</string>
->>>>>>> 7f96749d
 </resources>