<?xml version="1.0" encoding="utf-8"?>
<resources xmlns:tools="http://schemas.android.com/tools">

    <string name="notice_room_invite_no_invitee">%s\'s invitation</string>
    <string name="notice_room_invite_no_invitee_by_you">Your invitation</string>
    <string name="notice_room_created">%1$s created the room</string>
    <string name="notice_room_created_by_you">You created the room</string>
    <string name="notice_direct_room_created">%1$s created the discussion</string>
    <string name="notice_direct_room_created_by_you">You created the discussion</string>
    <string name="notice_room_invite">%1$s invited %2$s</string>
    <string name="notice_room_invite_by_you">You invited %1$s</string>
    <string name="notice_room_invite_you">%1$s invited you</string>
    <string name="notice_room_join">%1$s joined the room</string>
    <string name="notice_room_join_by_you">You joined the room</string>
    <string name="notice_direct_room_join">%1$s joined</string>
    <string name="notice_direct_room_join_by_you">You joined</string>
    <string name="notice_room_leave">%1$s left the room</string>
    <string name="notice_room_leave_by_you">You left the room</string>
    <string name="notice_direct_room_leave">%1$s left the room</string>
    <string name="notice_direct_room_leave_by_you">You left the room</string>
    <string name="notice_room_reject">%1$s rejected the invitation</string>
    <string name="notice_room_reject_by_you">You rejected the invitation</string>
    <string name="notice_room_remove">%1$s removed %2$s</string>
    <string name="notice_room_remove_by_you">You removed %1$s</string>
    <string name="notice_room_unban">%1$s unbanned %2$s</string>
    <string name="notice_room_unban_by_you">You unbanned %1$s</string>
    <string name="notice_room_ban">%1$s banned %2$s</string>
    <string name="notice_room_ban_by_you">You banned %1$s</string>
    <string name="notice_room_withdraw">%1$s withdrew %2$s\'s invitation</string>
    <string name="notice_room_withdraw_by_you">You withdrew %1$s\'s invitation</string>
    <string name="notice_avatar_url_changed">%1$s changed their avatar</string>
    <string name="notice_avatar_url_changed_by_you">You changed your avatar</string>
    <string name="notice_display_name_set">%1$s set their display name to %2$s</string>
    <string name="notice_display_name_set_by_you">You set your display name to %1$s</string>
    <string name="notice_display_name_changed_from">%1$s changed their display name from %2$s to %3$s</string>
    <string name="notice_display_name_changed_from_by_you">You changed your display name from %1$s to %2$s</string>
    <string name="notice_display_name_removed">%1$s removed their display name (it was %2$s)</string>
    <string name="notice_display_name_removed_by_you">You removed your display name (it was %1$s)</string>
    <string name="notice_room_topic_changed">%1$s changed the topic to: %2$s</string>
    <string name="notice_room_topic_changed_by_you">You changed the topic to: %1$s</string>
    <string name="notice_room_avatar_changed">%1$s changed the room avatar</string>
    <string name="notice_room_avatar_changed_by_you">You changed the room avatar</string>
    <string name="notice_room_name_changed">%1$s changed the room name to: %2$s</string>
    <string name="notice_room_name_changed_by_you">You changed the room name to: %1$s</string>
    <string name="notice_placed_video_call">%s placed a video call.</string>
    <string name="notice_placed_video_call_by_you">You placed a video call.</string>
    <string name="notice_placed_voice_call">%s placed a voice call.</string>
    <string name="notice_placed_voice_call_by_you">You placed a voice call.</string>
    <string name="notice_call_candidates">%s sent data to setup the call.</string>
    <string name="notice_call_candidates_by_you">You sent data to setup the call.</string>
    <string name="notice_answered_call">%s answered the call.</string>
    <string name="notice_answered_call_by_you">You answered the call.</string>
    <string name="notice_ended_call">%s ended the call.</string>
    <string name="notice_ended_call_by_you">You ended the call.</string>
    <string name="notice_made_future_room_visibility">%1$s made future room history visible to %2$s</string>
    <string name="notice_made_future_room_visibility_by_you">You made future room history visible to %1$s</string>
    <string name="notice_made_future_direct_room_visibility">%1$s made future messages visible to %2$s</string>
    <string name="notice_made_future_direct_room_visibility_by_you">You made future messages visible to %1$s</string>
    <string name="notice_room_visibility_invited">all room members, from the point they are invited.</string>
    <string name="notice_room_visibility_joined">all room members, from the point they joined.</string>
    <string name="notice_room_visibility_shared">all room members.</string>
    <string name="notice_room_visibility_world_readable">anyone.</string>
    <string name="notice_room_update">%s upgraded this room.</string>
    <string name="notice_room_update_by_you">You upgraded this room.</string>
    <string name="notice_direct_room_update">%s upgraded here.</string>
    <string name="notice_direct_room_update_by_you">You upgraded here.</string>
    <string name="notice_room_server_acl_set_title">%s set the server ACLs for this room.</string>
    <string name="notice_room_server_acl_set_title_by_you">You set the server ACLs for this room.</string>
    <string name="notice_room_server_acl_set_banned">• Servers matching %s are banned.</string>
    <string name="notice_room_server_acl_set_allowed">• Servers matching %s are allowed.</string>
    <string name="notice_room_server_acl_set_ip_literals_allowed">• Servers matching IP literals are allowed.</string>
    <string name="notice_room_server_acl_set_ip_literals_not_allowed">• Servers matching IP literals are banned.</string>

    <string name="notice_room_server_acl_updated_title">%s changed the server ACLs for this room.</string>
    <string name="notice_room_server_acl_updated_title_by_you">You changed the server ACLs for this room.</string>
    <plurals name="notice_room_server_acl_changes">
        <item quantity="one">%d server ACLs change</item>
        <item quantity="other">%d server ACLs changes</item>
    </plurals>
    <string name="notice_room_server_acl_updated_banned">• Servers matching %s are now banned.</string>
    <string name="notice_room_server_acl_updated_was_banned">• Servers matching %s were removed from the ban list.</string>
    <string name="notice_room_server_acl_updated_allowed">• Servers matching %s are now allowed.</string>
    <string name="notice_room_server_acl_updated_was_allowed">• Servers matching %s were removed from the allowed list.</string>
    <string name="notice_room_server_acl_updated_ip_literals_allowed">• Servers matching IP literals are now allowed.</string>
    <string name="notice_room_server_acl_updated_ip_literals_not_allowed">• Servers matching IP literals are now banned.</string>
    <string name="notice_room_server_acl_updated_no_change">No change.</string>
    <string name="notice_room_server_acl_allow_is_empty">🎉 All servers are banned from participating! This room can no longer be used.</string>

    <string name="notice_avatar_changed_too">(avatar was changed too)</string>
    <string name="notice_room_name_removed">%1$s removed the room name</string>
    <string name="notice_room_name_removed_by_you">You removed the room name</string>
    <string name="notice_room_topic_removed">%1$s removed the room topic</string>
    <string name="notice_room_topic_removed_by_you">You removed the room topic</string>
    <string name="notice_room_avatar_removed">%1$s removed the room avatar</string>
    <string name="notice_room_avatar_removed_by_you">You removed the room avatar</string>
    <string name="notice_room_third_party_invite">%1$s sent an invitation to %2$s to join the room</string>
    <string name="notice_room_third_party_invite_by_you">You sent an invitation to %1$s to join the room</string>
    <string name="notice_direct_room_third_party_invite">%1$s invited %2$s</string>
    <string name="notice_direct_room_third_party_invite_by_you">You invited %1$s</string>
    <string name="notice_room_third_party_revoked_invite">%1$s revoked the invitation for %2$s to join the room</string>
    <string name="notice_room_third_party_revoked_invite_by_you">You revoked the invitation for %1$s to join the room</string>
    <string name="notice_direct_room_third_party_revoked_invite">%1$s revoked the invitation for %2$s</string>
    <string name="notice_direct_room_third_party_revoked_invite_by_you">You revoked the invitation for %1$s</string>
    <string name="notice_room_third_party_registered_invite">%1$s accepted the invitation for %2$s</string>
    <string name="notice_room_third_party_registered_invite_by_you">You accepted the invitation for %1$s</string>

    <string name="notice_widget_added">%1$s added %2$s widget</string>
    <string name="notice_widget_added_by_you">You added %1$s widget</string>
    <string name="notice_widget_removed">%1$s removed %2$s widget</string>
    <string name="notice_widget_removed_by_you">You removed %1$s widget</string>
    <string name="notice_widget_modified">%1$s modified %2$s widget</string>
    <string name="notice_widget_modified_by_you">You modified %1$s widget</string>

    <string name="power_level_admin">Admin</string>
    <string name="power_level_moderator">Moderator</string>
    <string name="power_level_default">Default</string>
    <string name="power_level_custom">Custom (%1$d)</string>
    <string name="power_level_custom_no_value">Custom</string>

    <!-- parameter will be a comma separated list of values of notice_power_level_diff -->
    <string name="notice_power_level_changed_by_you">You changed the power level of %1$s.</string>
    <!-- First parameter will be a userId or display name, second one will be a comma separated list of values of notice_power_level_diff -->
    <string name="notice_power_level_changed">%1$s changed the power level of %2$s.</string>
    <!-- First parameter will be a userId or display name, the two last ones will be value of power_level_* -->
    <string name="notice_power_level_diff">%1$s from %2$s to %3$s</string>

    <string name="notice_crypto_unable_to_decrypt">** Unable to decrypt: %s **</string>
    <string name="notice_crypto_error_unknown_inbound_session_id">The sender\'s device has not sent us the keys for this message.</string>

    <!-- Messages -->

    <!-- Room Screen -->
    <string name="unable_to_send_message">Unable to send message</string>

    <!-- general errors -->
    <string name="matrix_error">Matrix error</string>

    <!-- Home Screen -->

    <!-- Last seen time -->

    <!-- call events -->

    <!-- room error messages -->
    <string name="room_error_access_unauthorized">You are not allowed to join this room</string>

    <!-- medium friendly name -->
    <string name="medium_email">Email address</string>
    <string name="medium_phone_number">Phone number</string>

    <!-- Room display name -->
    <string name="room_displayname_room_invite">Room Invite</string>

    <!-- The 2 parameters will be members' name -->
    <string name="room_displayname_two_members">%1$s and %2$s</string>
    <!-- The 3 parameters will be members' name -->
    <string name="room_displayname_3_members">%1$s, %2$s and %3$s</string>
    <!-- The 4 parameters will be members' name -->
    <string name="room_displayname_4_members">%1$s, %2$s, %3$s and %4$s</string>
    <!-- The 3 first parameters will be members' name -->
    <plurals name="room_displayname_four_and_more_members">
        <item quantity="one">%1$s, %2$s, %3$s and %4$d other</item>
        <item quantity="other">%1$s, %2$s, %3$s and %4$d others</item>
    </plurals>

    <string name="room_displayname_empty_room">Empty room</string>
    <string name="room_displayname_empty_room_was">Empty room (was %s)</string>

    <string name="initial_sync_start_server_computing">Initial sync:\nWaiting for server response…</string>
    <string name="initial_sync_start_downloading">Initial sync:\nDownloading data…</string>
    <string name="initial_sync_start_importing_account">Initial sync:\nImporting account…</string>
    <string name="initial_sync_start_importing_account_crypto">Initial sync:\nImporting crypto</string>
    <string name="initial_sync_start_importing_account_rooms">Initial sync:\nImporting rooms</string>
    <string name="initial_sync_start_importing_account_joined_rooms">Initial sync:\nLoading your conversations\nIf you\'ve joined lots of rooms, this might take a while</string>
    <string name="initial_sync_start_importing_account_invited_rooms">Initial sync:\nImporting invited rooms</string>
    <string name="initial_sync_start_importing_account_left_rooms">Initial sync:\nImporting left rooms</string>
    <!--TODO:delete-->
    <string name="initial_sync_start_importing_account_groups" tools:ignore="UnusedResources">Initial sync:\nImporting communities</string>
    <string name="initial_sync_start_importing_account_data">Initial sync:\nImporting account data</string>

    <string name="initial_sync_request_title">Initial sync request</string>
    <string name="initial_sync_request_content">${app_name} needs to perform a clear cache to be up to date, for the following reason:\n%s\n\nNote that this action will restart the app and it may take some time.</string>
    <string name="initial_sync_request_reason_unignored_users">- Some users have been unignored</string>

    <string name="event_status_sent_message">Message sent</string>
    <string name="event_status_sending_message">Sending message…</string>

    <string name="notice_room_invite_no_invitee_with_reason">%1$s\'s invitation. Reason: %2$s</string>
    <string name="notice_room_invite_no_invitee_with_reason_by_you">Your invitation. Reason: %1$s</string>
    <string name="notice_room_invite_with_reason">%1$s invited %2$s. Reason: %3$s</string>
    <string name="notice_room_invite_with_reason_by_you">You invited %1$s. Reason: %2$s</string>
    <string name="notice_room_invite_you_with_reason">%1$s invited you. Reason: %2$s</string>
    <string name="notice_room_join_with_reason">%1$s joined the room. Reason: %2$s</string>
    <string name="notice_room_join_with_reason_by_you">You joined the room. Reason: %1$s</string>
    <string name="notice_direct_room_join_with_reason">%1$s joined. Reason: %2$s</string>
    <string name="notice_direct_room_join_with_reason_by_you">You joined. Reason: %1$s</string>
    <string name="notice_room_leave_with_reason">%1$s left the room. Reason: %2$s</string>
    <string name="notice_room_leave_with_reason_by_you">You left the room. Reason: %1$s</string>
    <string name="notice_direct_room_leave_with_reason">%1$s left. Reason: %2$s</string>
    <string name="notice_direct_room_leave_with_reason_by_you">You left. Reason: %1$s</string>
    <string name="notice_room_reject_with_reason">%1$s rejected the invitation. Reason: %2$s</string>
    <string name="notice_room_reject_with_reason_by_you">You rejected the invitation. Reason: %1$s</string>
    <string name="notice_room_remove_with_reason">%1$s removed %2$s. Reason: %3$s</string>
    <string name="notice_room_remove_with_reason_by_you">You removed %1$s. Reason: %2$s</string>
    <string name="notice_room_unban_with_reason">%1$s unbanned %2$s. Reason: %3$s</string>
    <string name="notice_room_unban_with_reason_by_you">You unbanned %1$s. Reason: %2$s</string>
    <string name="notice_room_ban_with_reason">%1$s banned %2$s. Reason: %3$s</string>
    <string name="notice_room_ban_with_reason_by_you">You banned %1$s. Reason: %2$s</string>
    <string name="notice_room_third_party_registered_invite_with_reason">%1$s accepted the invitation for %2$s. Reason: %3$s</string>
    <string name="notice_room_third_party_registered_invite_with_reason_by_you">You accepted the invitation for %1$s. Reason: %2$s</string>
    <string name="notice_room_withdraw_with_reason">%1$s withdrew %2$s\'s invitation. Reason: %3$s</string>
    <string name="notice_room_withdraw_with_reason_by_you">You withdrew %1$s\'s invitation. Reason: %2$s</string>

    <plurals name="notice_room_aliases_added">
        <item quantity="one">%1$s added %2$s as an address for this room.</item>
        <item quantity="other">%1$s added %2$s as addresses for this room.</item>
    </plurals>

    <plurals name="notice_room_aliases_added_by_you">
        <item quantity="one">You added %1$s as an address for this room.</item>
        <item quantity="other">You added %1$s as addresses for this room.</item>
    </plurals>

    <plurals name="notice_room_aliases_removed">
        <item quantity="one">%1$s removed %2$s as an address for this room.</item>
        <item quantity="other">%1$s removed %2$s as addresses for this room.</item>
    </plurals>

    <plurals name="notice_room_aliases_removed_by_you">
        <item quantity="one">You removed %1$s as an address for this room.</item>
        <item quantity="other">You removed %1$s as addresses for this room.</item>
    </plurals>

    <string name="notice_room_aliases_added_and_removed">%1$s added %2$s and removed %3$s as addresses for this room.</string>
    <string name="notice_room_aliases_added_and_removed_by_you">You added %1$s and removed %2$s as addresses for this room.</string>

    <string name="notice_room_canonical_alias_set">"%1$s set the main address for this room to %2$s."</string>
    <string name="notice_room_canonical_alias_set_by_you">"You set the main address for this room to %1$s."</string>
    <string name="notice_room_canonical_alias_unset">"%1$s removed the main address for this room."</string>
    <string name="notice_room_canonical_alias_unset_by_you">"You removed the main address for this room."</string>

    <plurals name="notice_room_canonical_alias_alternative_added">
        <item quantity="one">%1$s added the alternative address %2$s for this room.</item>
        <item quantity="other">%1$s added the alternative addresses %2$s for this room.</item>
    </plurals>

    <plurals name="notice_room_canonical_alias_alternative_added_by_you">
        <item quantity="one">You added the alternative address %1$s for this room.</item>
        <item quantity="other">You added the alternative addresses %1$s for this room.</item>
    </plurals>

    <plurals name="notice_room_canonical_alias_alternative_removed">
        <item quantity="one">%1$s removed the alternative address %2$s for this room.</item>
        <item quantity="other">%1$s removed the alternative addresses %2$s for this room.</item>
    </plurals>

    <plurals name="notice_room_canonical_alias_alternative_removed_by_you">
        <item quantity="one">You removed the alternative address %1$s for this room.</item>
        <item quantity="other">You removed the alternative addresses %1$s for this room.</item>
    </plurals>

    <string name="notice_room_canonical_alias_alternative_changed">%1$s changed the alternative addresses for this room.</string>
    <string name="notice_room_canonical_alias_alternative_changed_by_you">You changed the alternative addresses for this room.</string>
    <string name="notice_room_canonical_alias_main_and_alternative_changed">%1$s changed the main and alternative addresses for this room.</string>
    <string name="notice_room_canonical_alias_main_and_alternative_changed_by_you">You changed the main and alternative addresses for this room.</string>
    <string name="notice_room_canonical_alias_no_change">%1$s changed the addresses for this room.</string>
    <string name="notice_room_canonical_alias_no_change_by_you">You changed the addresses for this room.</string>

    <string name="notice_room_guest_access_can_join">"%1$s has allowed guests to join the room."</string>
    <string name="notice_room_guest_access_can_join_by_you">"You have allowed guests to join the room."</string>
    <string name="notice_direct_room_guest_access_can_join">"%1$s has allowed guests to join here."</string>
    <string name="notice_direct_room_guest_access_can_join_by_you">"You have allowed guests to join here."</string>
    <string name="notice_room_guest_access_forbidden">"%1$s has prevented guests from joining the room."</string>
    <string name="notice_room_guest_access_forbidden_by_you">"You have prevented guests from joining the room."</string>
    <string name="notice_direct_room_guest_access_forbidden">"%1$s has prevented guests from joining the room."</string>
    <string name="notice_direct_room_guest_access_forbidden_by_you">"You have prevented guests from joining the room."</string>

    <string name="notice_end_to_end_ok">%1$s turned on end-to-end encryption.</string>
    <string name="notice_end_to_end_ok_by_you">You turned on end-to-end encryption.</string>
    <string name="notice_end_to_end_unknown_algorithm">%1$s turned on end-to-end encryption (unrecognised algorithm %2$s).</string>
    <string name="notice_end_to_end_unknown_algorithm_by_you">You turned on end-to-end encryption (unrecognised algorithm %1$s).</string>

    <!-- theme -->
    <string name="system_theme">System Default</string>
    <string name="light_theme">Light Theme</string>
    <string name="dark_theme">Dark Theme</string>
    <string name="black_theme">Black Theme</string>

    <!-- permanent notification subtitle -->
    <string name="notification_listening_for_events">Listening for events</string>
    <string name="notification_listening_for_notifications">Listening for notifications</string>
    <string name="notification_noisy_notifications">Noisy notifications</string>
    <string name="notification_silent_notifications">Silent notifications</string>

    <!-- titles -->
    <string name="title_activity_settings">Settings</string>
    <string name="title_activity_bug_report">Bug report</string>
    <string name="title_activity_choose_sticker">Send a sticker</string>
    <string name="title_activity_keys_backup_setup">Key Backup</string>
    <string name="title_activity_keys_backup_restore">Use Key Backup</string>

    <!-- Signing out screen -->
    <string name="sign_out_bottom_sheet_warning_no_backup">You’ll lose your encrypted messages if you sign out now</string>
    <string name="sign_out_bottom_sheet_warning_backing_up">Key backup in progress. If you sign out now you’ll lose access to your encrypted messages.</string>
    <string name="sign_out_bottom_sheet_warning_backup_not_active">Secure Key Backup should be active on all of your sessions to avoid losing access to your encrypted messages.</string>
    <string name="sign_out_bottom_sheet_dont_want_secure_messages">I don’t want my encrypted messages</string>
    <string name="sign_out_bottom_sheet_backing_up_keys">Backing up keys…</string>
    <string name="are_you_sure">Are you sure?</string>
    <string name="backup">Back up</string>
    <string name="sign_out_bottom_sheet_will_lose_secure_messages">You’ll lose access to your encrypted messages unless you back up your keys before signing out.</string>

    <!-- splash screen accessibility -->
    <string name="loading">Loading…</string>

    <!-- button names -->
    <string name="ok">OK</string>
    <string name="later">Later</string>
    <string name="permalink">Permalink</string>
    <string name="view_source">View Source</string>
    <string name="view_decrypted_source">View Decrypted Source</string>
    <string name="none">None</string>
    <string name="report_content">Report Content</string>
    <string name="start_chatting">Start Chatting</string>
    <string name="spaces">Spaces</string>

    <!-- Time unit for hour: if a short version exists, it should be used -->
    <string name="time_unit_hour_short">h</string>
    <!-- Time unit for minute: if a short version exists, it should be used -->
    <string name="time_unit_minute_short">min</string>
    <!-- Time unit for second: if a short version exists, it should be used -->
    <string name="time_unit_second_short">sec</string>

    <!-- Permissions denied forever -->
    <string name="denied_permission_generic">Some permissions are missing to perform this action, please grant the permissions from the system settings.</string>
    <string name="denied_permission_camera">To perform this action, please grant the Camera permission from the system settings.</string>
    <string name="denied_permission_voice_message">To send voice messages, please grant the Microphone permission.</string>

    <string name="missing_permissions_title">Missing permissions</string>
    <string name="no_permissions_to_start_conf_call">You do not have permission to start a conference call in this room</string>
    <string name="no_permissions_to_start_conf_call_in_direct_room">You do not have permission to start a conference call</string>
    <string name="no_permissions_to_start_webrtc_call">You do not have permission to start a call in this room</string>
    <string name="no_permissions_to_start_webrtc_call_in_direct_room">You do not have permission to start a call</string>
    <string name="video_meeting">Start video meeting</string>
    <string name="audio_meeting">Start audio meeting</string>
    <string name="audio_video_meeting_description">Meetings use Jitsi security and permission policies. All people currently in the room will see an invite to join while your meeting is happening.</string>
    <string name="cannot_call_yourself">You cannot place a call with yourself</string>
    <string name="cannot_call_yourself_with_invite">You cannot place a call with yourself, wait for participants to accept invitation</string>
    <string name="failed_to_add_widget">Failed to add widget</string>
    <string name="failed_to_remove_widget">Failed to remove widget</string>
    <string name="or">or</string>
    <string name="done">Done</string>

    <string name="call_notification_answer">Accept</string>
    <string name="call_notification_reject">Decline</string>
    <string name="call_notification_hangup">Hang Up</string>

    <!-- actions -->
    <string name="action_sign_out">Sign out</string>
    <string name="action_sign_out_confirmation_simple">Are you sure you want to sign out?</string>
    <string name="action_voice_call">Voice Call</string>
    <string name="action_video_call">Video Call</string>
    <string name="action_view_threads">View Threads</string>
    <string name="action_mark_all_as_read">Mark all as read</string>
    <string name="action_quick_reply">Quick reply</string>
    <string name="action_mark_room_read">Mark as read</string>
    <string name="action_open">Open</string>
    <string name="action_close">Close</string>
    <string name="action_copy">Copy</string>
    <string name="action_add">Add</string>
    <string name="action_switch">Switch</string>
    <string name="action_unpublish">Unpublish</string>
    <string name="action_enable">Enable</string>
    <string name="action_disable">Disable</string>
    <string name="action_not_now">Not now</string>
    <string name="action_try_it_out">Try it out</string>
    <string name="action_agree">Agree</string>
    <string name="action_change">"Change"</string>
    <string name="action_remove">Remove</string>
    <string name="action_join">Join</string>
    <string name="action_reject">Reject</string>
    <string name="action_accept">Accept</string>
    <string name="action_skip">Skip</string>
    <string name="action_ignore">Ignore</string>
    <string name="action_decline">Decline</string>
    <string name="action_invite">Invite</string>
    <string name="action_cancel">Cancel</string>
    <string name="action_save">Save</string>
    <string name="action_leave">Leave</string>
    <string name="action_send">Send</string>
    <string name="action_quote">Quote</string>
    <string name="action_download">Download</string>
    <string name="action_share">Share</string>
    <string name="action_delete">Delete</string>
    <string name="action_rename">Rename</string>
    <string name="action_revoke">Revoke</string>
    <string name="action_disconnect">Disconnect</string>
    <string name="action_play">Play</string>
    <string name="action_dismiss">Dismiss</string>
    <string name="action_reset">Reset</string>
    <string name="action_learn_more">Learn more</string>
    <string name="action_next">Next</string>

    <string name="copied_to_clipboard">Copied to clipboard</string>

    <!-- actions threads -->
    <string name="action_thread_view_in_room">View in room</string>
    <string name="action_thread_copy_link_to_thread">Copy link to thread</string>

    <!-- dialog titles -->
    <string name="dialog_title_confirmation">Confirmation</string>
    <string name="dialog_title_warning">Warning</string>
    <string name="dialog_title_error">Error</string>
    <string name="dialog_title_success">Success</string>

    <string name="dialog_edit_hint">New value</string>

    <!-- Bottom navigation buttons -->
    <string name="bottom_action_notification">Notifications</string>
    <string name="bottom_action_favourites">Favourites</string>
    <string name="bottom_action_people">People</string>
    <string name="bottom_action_rooms">Rooms</string>

    <!-- Home screen -->
    <string name="home_filter_placeholder_home">Filter room names</string>

    <!-- Home fragment -->
    <string name="invitations_header">Invites</string>
    <string name="low_priority_header">Low priority</string>
    <string name="system_alerts_header">"System Alerts"</string>
    <string name="suggested_header">Suggested Rooms</string>

    <!-- People fragment -->
    <string name="direct_chats_header">Conversations</string>
    <string name="matrix_only_filter">Matrix contacts only</string>
    <string name="no_result_placeholder">No results</string>
    <string name="no_more_results">No more results</string>

    <!-- Rooms fragment -->
    <string name="rooms_header">Rooms</string>

    <string name="settings_category_room_directory">Room directory</string>
    <string name="settings_room_directory_show_all_rooms">Show rooms with explicit content</string>
    <string name="settings_room_directory_show_all_rooms_summary">Show all rooms in the room directory, including rooms with explicit content.</string>

    <!-- Groups fragment -->
    <!--TODO: delete-->
    <string name="groups_header" tools:ignore="UnusedResources">Communities</string>

    <string name="spaces_header">Spaces</string>

    <string name="send_bug_report_include_logs">Send logs</string>
    <string name="send_bug_report_include_crash_logs">Send crash logs</string>
    <string name="send_bug_report_include_key_share_history">Send key share requests history</string>
    <string name="send_bug_report_include_screenshot">Send screenshot</string>
    <string name="send_bug_report">Report bug</string>
    <string name="send_bug_report_description">Please describe the bug. What did you do? What did you expect to happen? What actually happened?</string>
    <string name="send_bug_report_description_in_english">If possible, please write the description in English.</string>
    <string name="send_bug_report_placeholder">Describe your problem here</string>
    <string name="send_bug_report_logs_description">In order to diagnose problems, logs from this client will be sent with this bug report. This bug report, including the logs and the screenshot, will not be publicly visible. If you would prefer to only send the text above, please untick:</string>
    <string name="send_bug_report_alert_message">You seem to be shaking the phone in frustration. Would you like to open the bug report screen?</string>
    <string name="send_bug_report_app_crashed">The application has crashed last time. Would you like to open the crash report screen?</string>
    <string name="send_bug_report_rage_shake">Rage shake to report bug</string>

    <string name="send_bug_report_sent">The bug report has been successfully sent</string>
    <string name="send_bug_report_failed">The bug report failed to be sent (%s)</string>
    <string name="send_bug_report_progress">Progress (%s%%)</string>

    <string name="join_room">Join Room</string>
    <string name="username">Username</string>
    <string name="logout">Sign out</string>
    <string name="hs_url">Homeserver URL</string>
    <string name="hs_client_url">Homeserver API URL</string>
    <string name="search">Search</string>

    <string name="start_voice_call">Start Voice Call</string>
    <string name="start_video_call">Start Video Call</string>

    <string name="option_send_voice">Send voice</string>

    <string name="start_voice_call_prompt_msg">Are you sure that you want to start a voice call?</string>
    <string name="start_video_call_prompt_msg">Are you sure that you want to start a video call?</string>

    <!-- Note to translators: the translation MUST contain the string "${app_name}", which will be replaced by the application name -->
    <string name="call_failed_no_connection">${app_name} Call Failed</string>
    <string name="call_failed_no_connection_description">Failed to establish real time connection.\nPlease ask the administrator of your homeserver to configure a TURN server in order for calls to work reliably.</string>

    <string name="call_select_sound_device">Select Sound Device</string>
    <string name="sound_device_phone">Phone</string>
    <string name="sound_device_speaker">Speaker</string>
    <string name="sound_device_headset">Headset</string>
    <string name="sound_device_wireless_headset">Wireless Headset</string>
    <string name="call_switch_camera">Switch Camera</string>
    <string name="call_camera_front">Front</string>
    <string name="call_camera_back">Back</string>
    <string name="call_format_turn_hd_off">Turn HD off</string>
    <string name="call_format_turn_hd_on">Turn HD on</string>
    <string name="call_start_screen_sharing">Share screen</string>
    <string name="call_stop_screen_sharing">Stop screen sharing</string>

    <string name="option_send_files">Send files</string>
    <string name="option_send_sticker">Send sticker</string>
    <string name="option_take_photo_video">Take photo or video</string>
    <string name="option_take_photo">Take photo</string>
    <string name="option_take_video">Take video</string>
    <string name="option_always_ask">Always ask</string>

    <string name="use_as_default_and_do_not_ask_again">Use as default and do not ask again</string>

    <!-- No sticker application dialog -->
    <string name="no_sticker_application_dialog_content">You don’t currently have any stickerpacks enabled.\n\nAdd some now?</string>

    <!-- External application -->
    <string name="error_no_external_application_found">Sorry, no external application has been found to complete this action.</string>

    <!-- Authentication -->
    <string name="auth_login">Log in</string>
    <string name="auth_login_sso">Sign in with single sign-on</string>
    <string name="auth_submit">Submit</string>
    <string name="auth_invalid_login_param">Incorrect username and/or password</string>
    <string name="auth_invalid_email">"This doesn’t look like a valid email address"</string>
    <string name="auth_email_already_defined">This email address is already defined.</string>
    <string name="auth_msisdn_already_defined">This phone number is already defined.</string>
    <string name="auth_forgot_password">Forgot password?</string>
    <string name="auth_recaptcha_message">This homeserver would like to make sure you are not a robot</string>
    <string name="auth_reset_password_missing_email">The email address linked to your account must be entered.</string>
    <string name="auth_reset_password_error_unauthorized">Failed to verify email address: make sure you clicked the link in the email</string>
    <string name="auth_accept_policies">"Please review and accept the policies of this homeserver:"</string>

    <!-- Login Screen -->
    <string name="login_error_invalid_home_server">Please enter a valid URL</string>
    <string name="login_error_no_homeserver_found">This is not a valid Matrix server address</string>
    <string name="login_error_homeserver_not_found">Cannot reach a homeserver at this URL, please check it</string>
    <string name="login_error_homeserver_from_url_not_found">Cannot reach a homeserver at the URL %s. Please check your link or choose a homeserver manually.</string>
    <string name="login_error_homeserver_from_url_not_found_enter_manual">Choose homeserver</string>
    <string name="login_error_ssl_peer_unverified">"SSL Error: the peer's identity has not been verified."</string>
    <string name="login_error_ssl_other">"SSL Error."</string>

    <string name="error_unauthorized">Unauthorized, missing valid authentication credentials</string>
    <string name="login_error_bad_json">Malformed JSON</string>
    <string name="login_error_not_json">Did not contain valid JSON</string>
    <string name="login_error_limit_exceeded">Too many requests have been sent</string>

    <!-- request again e2e key -->
    <string name="e2e_re_request_encryption_key">Re-request encryption keys from your other sessions.</string>

    <!-- Note to translators: the translation MUST contain the string "${app_name}", which will be replaced by the application name -->
    <string name="e2e_re_request_encryption_key_dialog_content">Please launch ${app_name} on another device that can decrypt the message so it can send the keys to this session.</string>

    <!-- Mels -->
    <plurals name="membership_changes">
        <item quantity="one">%d membership change</item>
        <item quantity="other">%d membership changes</item>
    </plurals>

    <!-- accounts list Screen -->

    <!-- image size selection -->
    <string name="compression_opt_list_original">Original</string>
    <string name="compression_opt_list_large">Large</string>
    <string name="compression_opt_list_medium">Medium</string>
    <string name="compression_opt_list_small">Small</string>

    <!-- Call settings screen -->
    <string name="settings_call_category">Calls</string>
    <string name="settings_call_show_confirmation_dialog_title">Prevent accidental call</string>
    <string name="settings_call_show_confirmation_dialog_summary">Ask for confirmation before starting a call</string>
    <!-- Note to translators: the translation MUST contain the string "${app_name}", which will be replaced by the application name -->
    <string name="settings_call_ringtone_use_app_ringtone">Use default ${app_name} ringtone for incoming calls</string>
    <string name="settings_call_ringtone_title">Incoming call ringtone</string>
    <string name="settings_call_ringtone_dialog_title">Select ringtone for calls:</string>

    <!-- call string -->
    <string name="call">Call</string>
    <string name="call_connecting">Call connecting…</string>
    <string name="call_ringing">Call ringing…</string>
    <string name="call_ended">Call ended</string>
    <plurals name="missed_audio_call">
        <item quantity="one">Missed audio call</item>
        <item quantity="other">%d missed audio calls</item>
    </plurals>
    <plurals name="missed_video_call">
        <item quantity="one">Missed video call</item>
        <item quantity="other">%d missed video calls</item>
    </plurals>
    <string name="incoming_video_call">Incoming Video Call</string>
    <string name="incoming_voice_call">Incoming Voice Call</string>
    <string name="call_in_progress">Call In Progress…</string>
    <string name="video_call_in_progress">Video Call In Progress…</string>
    <string name="video_call_with_participant">Video call with %s</string>
    <string name="audio_call_with_participant">Audio call with %s</string>
    <string name="call_resume_action">Resume</string>
    <string name="call_hold_action">Hold</string>
    <string name="call_held_by_user">%s held the call</string>
    <string name="call_held_by_you">You held the call</string>

    <string name="call_ended_user_busy_title">User busy</string>
    <string name="call_ended_user_busy_description">The user you called is busy."</string>
    <string name="call_ended_invite_timeout_title">No answer</string>
    <string name="call_error_user_not_responding">The remote side failed to pick up.</string>

    <string name="call_remove_jitsi_widget_progress">Ending call…</string>

    <!-- permissions Android M -->
    <string name="permissions_rationale_popup_title">Information</string>
    <!-- Note to translators: the translation MUST contain the string "${app_name}", which will be replaced by the application name -->
    <string name="permissions_rationale_msg_record_audio">${app_name} needs permission to access your microphone to perform audio calls.</string>
    <!-- Note to translators: the translation MUST contain the string "${app_name}", which will be replaced by the application name -->
    <string name="permissions_rationale_msg_camera_and_audio">${app_name} needs permission to access your camera and your microphone to perform video calls.\n\nPlease allow access on the next pop-ups to be able to make the call.</string>

    <string name="permissions_denied_qr_code">To scan a QR code, you need to allow camera access.</string>
    <string name="permissions_denied_add_contact">Allow permission to access your contacts.</string>

    <!-- medias slider string -->
    <string name="yes">YES</string>
    <string name="no">NO</string>
    <string name="_continue">Continue</string>

    <!-- Room -->
    <string name="list_members">Members</string>
    <string name="room_jump_to_first_unread">Jump to unread</string>

    <!-- Chat creation -->
    <plurals name="room_title_members">
        <item quantity="one">%d member</item>
        <item quantity="other">%d members</item>
    </plurals>

    <!--  Chat participants -->
    <string name="room_participants_leave_prompt_title">Leave room</string>
    <string name="room_participants_leave_prompt_msg">Are you sure you want to leave the room?</string>
    <string name="room_participants_leave_private_warning">This room is not public. You will not be able to rejoin without an invite.</string>

    <string name="room_participants_header_direct_chats">Direct Messages</string>

    <string name="room_participants_action_invite">Invite</string>
    <string name="room_participants_action_cancel_invite">Cancel invite</string>
    <string name="room_participants_action_ban">Ban</string>
    <string name="room_participants_action_unban">Unban</string>
    <string name="room_participants_action_remove">Remove from chat</string>
    <string name="room_participants_action_mention">Mention</string>
    <string name="room_participants_power_level_prompt">You will not be able to undo this change as you are promoting the user to have the same power level as yourself.\nAre you sure?</string>

    <string name="room_participants_power_level_demote_warning_title">Demote yourself?</string>
    <string name="room_participants_power_level_demote_warning_prompt">"You will not be able to undo this change as you are demoting yourself, if you are the last privileged user in the room it will be impossible to regain privileges."</string>
    <string name="room_participants_power_level_demote">Demote</string>


    <string name="room_participants_action_ignore_title">Ignore user</string>
    <string name="room_participants_action_ignore_prompt_msg">Ignoring this user will remove their messages from rooms you share.\n\nYou can reverse this action at any time in the general settings.</string>
    <string name="room_participants_action_ignore">Ignore</string>

    <string name="room_participants_action_unignore_title">Unignore user</string>
    <string name="room_participants_action_unignore_prompt_msg">Unignoring this user will show all messages from them again.</string>
    <string name="room_participants_action_unignore">Unignore</string>

    <string name="room_participants_action_cancel_invite_title">Cancel invite</string>
    <string name="room_participants_action_cancel_invite_prompt_msg">Are you sure you want to cancel the invite for this user?</string>
    <string name="room_participants_remove_title">Remove user</string>
    <string name="room_participants_remove_reason">Reason to remove</string>
    <string name="room_participants_remove_prompt_msg">The user will be removed from this room.\n\nTo prevent them from joining again, you should ban them instead.</string>
    <string name="space_participants_remove_prompt_msg">The user will be removed from this space.\n\nTo prevent them from joining again, you should ban them instead.</string>
    <string name="room_participants_ban_title">Ban user</string>
    <string name="room_participants_ban_reason">Reason to ban</string>
    <string name="room_participants_unban_title">Unban user</string>
    <string name="room_participants_ban_prompt_msg">Banning user will remove them from this room and prevent them from joining again.</string>
    <string name="space_participants_ban_prompt_msg">Banning user will remove them from this space and prevent them from joining again.</string>
    <string name="room_participants_unban_prompt_msg">Unbanning user will allow them to join the room again.</string>
    <string name="space_participants_unban_prompt_msg">Unbanning user will allow them to join the space again.</string>

    <!--  Chat -->
    <string name="room_one_user_is_typing">%s is typing…</string>
    <string name="room_two_users_are_typing">%1$s &#038; %2$s are typing…</string>
    <string name="room_many_users_are_typing">%1$s &#038; %2$s &#038; others are typing…</string>
    <string name="room_notification_two_users_are_typing">%1$s and %2$s</string>
    <string name="room_notification_more_than_two_users_are_typing">%1$s, %2$s and others</string>
    <string name="room_do_not_have_permission_to_post">You do not have permission to post to this room.</string>
    <string name="room_unsupported_e2e_algorithm">Encryption has been misconfigured so you can\'t send messages. Please contact an admin to restore encryption to a valid state.</string>
    <string name="room_unsupported_e2e_algorithm_as_admin">Encryption has been misconfigured so you can\'t send messages. Click to open settings.</string>
    <plurals name="room_new_messages_notification">
        <item quantity="one">%d new message</item>
        <item quantity="other">%d new messages</item>
    </plurals>

    <!-- unrecognized SSL certificate -->
    <string name="ssl_trust">Trust</string>
    <string name="ssl_do_not_trust">Do not trust</string>
    <string name="ssl_logout_account">Logout</string>
    <string name="ssl_remain_offline">Ignore</string>
    <string name="ssl_fingerprint_hash">Fingerprint (%s):</string>
    <string name="ssl_could_not_verify">Could not verify identity of remote server.</string>
    <string name="ssl_cert_not_trust">This could mean that someone is maliciously intercepting your traffic, or that your phone does not trust the certificate provided by the remote server.</string>
    <string name="ssl_cert_new_account_expl">If the server administrator has said that this is expected, ensure that the fingerprint below matches the fingerprint provided by them.</string>
    <string name="ssl_unexpected_existing_expl">The certificate has changed from one that was trusted by your phone. This is HIGHLY UNUSUAL. It is recommended that you DO NOT ACCEPT this new certificate.</string>
    <string name="ssl_expected_existing_expl">The certificate has changed from a previously trusted one to one that is not trusted. The server may have renewed its certificate. Contact the server administrator for the expected fingerprint.</string>
    <string name="ssl_only_accept">Only accept the certificate if the server administrator has published a fingerprint that matches the one above.</string>

    <!-- Room Permissions -->
    <string name="room_settings_permissions_title">Room permissions</string>
    <string name="space_settings_permissions_title">Space permissions</string>
    <string name="room_settings_permissions_subtitle">View and update the roles required to change various parts of the room.</string>
    <string name="space_settings_permissions_subtitle">View and update the roles required to change various parts of the space.</string>

    <string name="room_permissions_title">"Permissions"</string>
    <string name="room_permissions_notice">"Select the roles required to change various parts of the room"</string>
    <string name="space_permissions_notice">"Select the roles required to change various parts of this space"</string>
    <string name="room_permissions_notice_read_only">"You don't have permission to update the roles required to change various parts of the room"</string>
    <string name="space_permissions_notice_read_only">"You don't have permission to update the roles required to change various parts of this space"</string>

    <string name="room_permissions_default_role">Default role</string>
    <string name="room_permissions_send_messages">Send messages</string>
    <string name="room_permissions_invite_users">Invite users</string>
    <string name="room_permissions_change_settings">Change settings</string>
    <string name="room_permissions_remove_users">Remove users</string>
    <string name="room_permissions_ban_users">Ban users</string>
    <string name="room_permissions_remove_messages_sent_by_others">Remove messages sent by others</string>
    <string name="room_permissions_notify_everyone">Notify everyone</string>
    <string name="room_permissions_modify_widgets">Modify widgets</string>
    <string name="room_permissions_change_room_avatar">Change room avatar</string>
    <string name="room_permissions_change_space_avatar">Change space avatar</string>
    <string name="room_permissions_change_main_address_for_the_room">Change main address for the room</string>
    <string name="room_permissions_change_main_address_for_the_space">Change main address for the space</string>
    <string name="room_permissions_enable_room_encryption">Enable room encryption</string>
    <string name="room_permissions_enable_space_encryption">Enable space encryption</string>
    <string name="room_permissions_change_history_visibility">Change history visibility</string>
    <string name="room_permissions_change_room_name">Change room name</string>
    <string name="room_permissions_change_space_name">Change space name</string>
    <string name="room_permissions_change_permissions">Change permissions</string>
    <string name="room_permissions_send_m_room_server_acl_events">Send m.room.server_acl events</string>
    <string name="room_permissions_upgrade_the_room">Upgrade the room</string>
    <string name="room_permissions_upgrade_the_space">Upgrade the space</string>
    <string name="room_permissions_change_topic">Change topic</string>

    <!-- Room Details -->
    <plurals name="room_details_selected">
        <item quantity="one">%d selected</item>
        <item quantity="other">%d selected</item>
    </plurals>

    <!-- Threads -->
    <string name="room_threads_filter">Filter Threads in room</string>
    <string name="thread_timeline_title">Thread</string>
    <string name="thread_list_title">Threads</string>
    <string name="thread_list_modal_title">Filter</string>
    <string name="thread_list_modal_all_threads_title">All Threads</string>
    <string name="thread_list_modal_all_threads_subtitle">Shows all threads from current room</string>
    <string name="thread_list_modal_my_threads_title">My Threads</string>
    <string name="thread_list_modal_my_threads_subtitle">Shows all threads you’ve participated in</string>
    <string name="thread_list_empty_title">Keep discussions organised with threads</string>
    <string name="thread_list_empty_subtitle">Threads help keep your conversations on-topic and easy to track.</string>
    <!-- Parameter %s will be replaced by the value of string reply_in_thread -->
    <string name="thread_list_empty_notice">Tip: Long tap a message and use “%s”.</string>
    <string name="search_thread_from_a_thread">From a Thread</string>
    <string name="threads_notice_migration_title">Threads Approaching Beta 🎉</string>
    <string name="threads_notice_migration_message">We’re getting closer to releasing a public Beta for Threads.\n\nAs we prepare for it, we need to make some changes: threads created before this point will be displayed as regular replies.\n\nThis will be a one-off transition as Threads are now part of the Matrix specification.</string>
    <string name="threads_beta_enable_notice_title">Threads Beta</string>
    <!-- %s will be replaced with action_learn_more string resource that will be clickable(url redirection)  -->
    <string name="threads_beta_enable_notice_message">Threads help keep your conversations on-topic and easy to track. %sEnabling threads will refresh the app. This may take longer for some accounts.</string>
    <string name="threads_labs_enable_notice_title">Threads Beta</string>
    <string name="threads_labs_enable_notice_message">Your homeserver does not currently support threads, so this feature may be unreliable. Some threaded messages may not be reliably available. %sDo you want to enable threads anyway?</string>


    <!-- Search -->
    <string name="search_hint">Search</string>
    <string name="search_members_hint">Filter room members</string>
    <string name="search_banned_user_hint">Filter banned users</string>
    <string name="search_no_results">No results</string>

    <!-- home room settings -->
    <string name="room_settings_all_messages">All messages</string>
    <string name="room_settings_mention_and_keyword_only">Mentions &amp; Keywords only</string>
    <string name="room_settings_none">None</string>
    <string name="room_settings_add_homescreen_shortcut">Add to Home screen</string>

    <string name="shortcut_disabled_reason_room_left">The room has been left!</string>
    <string name="shortcut_disabled_reason_sign_out">The session has been signed out!</string>

    <!-- Vector Settings -->

    <string name="settings_profile_picture">Profile Picture</string>
    <string name="settings_display_name">Display Name</string>
    <string name="settings_add_email_address">Add email address</string>
    <string name="settings_phone_number_empty">No phone number has been added to your account</string>
    <string name="settings_add_phone_number">Add phone number</string>
    <string name="settings_app_info_link_title">Application info</string>
    <string name="settings_app_info_link_summary">Show the application info in the system settings.</string>

    <string name="settings_emails">Email addresses</string>
    <string name="settings_emails_empty">No email has been added to your account</string>
    <string name="settings_phone_numbers">Phone numbers</string>
    <string name="settings_remove_three_pid_confirmation_content">Remove %s?</string>
    <string name="error_threepid_auth_failed">Ensure that you have clicked on the link in the email we have sent to you.</string>

    <string name="settings_notification_advanced">Advanced Notification Settings</string>
    <string name="settings_notification_by_event">Notification importance by event</string>

    <string name="settings_notification_emails_category">Email notification</string>
    <string name="settings_notification_emails_no_emails">To receive email with notification, please associate an email to your Matrix account</string>

    <!-- The variable is a single email address, eg Enable email notifications for example@matrix.org -->
    <string name="settings_notification_emails_enable_for_email">Enable email notifications for %s</string>

    <string name="settings_notification_default">Default Notifications</string>
    <string name="settings_notification_mentions_and_keywords">Mentions and Keywords</string>
    <string name="settings_notification_other">Other</string>

    <string name="settings_notification_notify_me_for">Notify me for</string>
    <string name="settings_notification_your_keywords">Your keywords</string>
    <string name="settings_notification_new_keyword">Add new keyword</string>
    <string name="settings_notification_keyword_contains_dot">Keywords cannot start with \'.\'</string>
    <string name="settings_notification_keyword_contains_invalid_character">Keywords cannot contain \'%s\'</string>

    <string name="settings_notification_troubleshoot">Troubleshoot Notifications</string>
    <string name="settings_troubleshoot_diagnostic">Troubleshooting diagnostics</string>
    <string name="settings_troubleshoot_diagnostic_run_button_title">Run Tests</string>
    <string name="settings_troubleshoot_diagnostic_running_status">Running… (%1$d of %2$d)</string>
    <string name="settings_troubleshoot_diagnostic_success_status">Basic diagnostic is OK. If you still do not receive notifications, please submit a bug report to help us investigate.</string>
    <string name="settings_troubleshoot_diagnostic_failure_status_with_quickfix">One or more tests have failed, try suggested fix(es).</string>
    <string name="settings_troubleshoot_diagnostic_failure_status_no_quickfix">One or more tests have failed, please submit a bug report to help us investigate.</string>

    <string name="settings_troubleshoot_test_system_settings_title">System Settings.</string>
    <string name="settings_troubleshoot_test_system_settings_success">Notifications are enabled in the system settings.</string>
    <string name="settings_troubleshoot_test_system_settings_failed">Notifications are disabled in the system settings.\nPlease check system settings.</string>
    <string name="open_settings">Open Settings</string>

    <string name="settings_troubleshoot_test_account_settings_title">Account Settings.</string>
    <string name="settings_troubleshoot_test_account_settings_success">Notifications are enabled for your account.</string>
    <string name="settings_troubleshoot_test_account_settings_failed">Notifications are disabled for your account.\nPlease check account settings.</string>
    <string name="settings_troubleshoot_test_account_settings_quickfix">Enable</string>

    <string name="settings_troubleshoot_test_device_settings_title">Session Settings.</string>
    <string name="settings_troubleshoot_test_device_settings_success">Notifications are enabled for this session.</string>
    <!-- Note to translators: the translation MUST contain the string "${app_name}", which will be replaced by the application name -->
    <string name="settings_troubleshoot_test_device_settings_failed">Notifications are not enabled for this session.\nPlease check the ${app_name} settings.</string>
    <string name="settings_troubleshoot_test_device_settings_quickfix">Enable</string>

    <string name="settings_troubleshoot_test_bing_settings_title">Custom Settings.</string>
    <string name="settings_troubleshoot_test_bing_settings_success_with_warn">Notice that some messages type are set to be silent (will produce a notification with no sound).</string>
    <string name="settings_troubleshoot_test_bing_settings_failed">Some notifications are disabled in your custom settings.</string>

    <string name="settings_troubleshoot_test_play_services_title">Play Services Check</string>
    <string name="settings_troubleshoot_test_play_services_success">Google Play Services APK is available and up-to-date.</string>
    <!-- Note to translators: the translation MUST contain the string "${app_name}", which will be replaced by the application name -->
    <string name="settings_troubleshoot_test_play_services_failed">${app_name} uses Google Play Services to deliver push messages but it doesn’t seem to be configured correctly:\n%1$s</string>
    <string name="settings_troubleshoot_test_play_services_quickfix">Fix Play Services</string>

    <string name="settings_troubleshoot_test_fcm_title">Firebase Token</string>
    <string name="settings_troubleshoot_test_fcm_success">FCM token successfully retrieved:\n%1$s</string>
    <string name="settings_troubleshoot_test_fcm_failed">Failed to retrieved FCM token:\n%1$s</string>
    <!-- Note to translators: the translation MUST contain the string "${app_name}", which will be replaced by the application name -->
    <string name="settings_troubleshoot_test_fcm_failed_too_many_registration">[%1$s]\nThis error is out of control of ${app_name} and according to Google, this error indicates that the device has too many apps registered with FCM. The error only occurs in cases where there are extreme numbers of apps, so it should not affect the average user.</string>
    <!-- Note to translators: the translation MUST contain the string "${app_name}", which will be replaced by the application name -->
    <string name="settings_troubleshoot_test_fcm_failed_service_not_available">[%1$s]\nThis error is out of control of ${app_name}. It can occur for several reasons. Maybe it will work if you retry later, you can also check that Google Play Service is not restricted in data usage in the system settings, or that your device clock is correct, or it can happen on custom ROM.</string>
    <!-- Note to translators: the translation MUST contain the string "${app_name}", which will be replaced by the application name -->
    <string name="settings_troubleshoot_test_fcm_failed_account_missing">[%1$s]\nThis error is out of control of ${app_name}. There is no Google account on the phone. Please open the account manager and add a Google account.</string>
    <string name="settings_troubleshoot_test_fcm_failed_account_missing_quick_fix">Add Account</string>

    <string name="settings_troubleshoot_test_token_registration_title">Token Registration</string>
    <string name="settings_troubleshoot_test_token_registration_success">FCM token successfully registered to homeserver.</string>
    <string name="settings_troubleshoot_test_token_registration_failed">Failed to register FCM token to homeserver:\n%1$s</string>

    <string name="settings_troubleshoot_test_endpoint_registration_title">Endpoint Registration</string>
    <string name="settings_troubleshoot_test_endpoint_registration_success">Endpoint successfully registered to homeserver.</string>
    <string name="settings_troubleshoot_test_endpoint_registration_failed">Failed to register endpoint token to homeserver:\n%1$s</string>

    <string name="settings_troubleshoot_test_push_loop_title">Test Push</string>
    <string name="settings_troubleshoot_test_push_loop_waiting_for_push">The application is waiting for the PUSH</string>
    <string name="settings_troubleshoot_test_push_loop_success">The application is receiving PUSH</string>
    <string name="settings_troubleshoot_test_push_loop_failed">Failed to receive push. Solution could be to reinstall the application.</string>
    <string name="settings_troubleshoot_test_push_notification_content">You are viewing the notification! Click me!</string>
    <string name="settings_troubleshoot_test_notification_title">Notification Display</string>
    <string name="settings_troubleshoot_test_notification_notice">Please click on the notification. If you do not see the notification, please check the system settings.</string>
    <string name="settings_troubleshoot_test_notification_notification_clicked">The notification has been clicked!</string>

    <string name="settings_troubleshoot_test_service_boot_title">Start on boot</string>
    <string name="settings_troubleshoot_test_service_boot_success">Service will start when the device is restarted.</string>
    <!-- Note to translators: the translation MUST contain the string "${app_name}", which will be replaced by the application name -->
    <string name="settings_troubleshoot_test_service_boot_failed">The service will not start when the device is restarted, you will not receive notifications until ${app_name} has been opened once.</string>
    <string name="settings_troubleshoot_test_service_boot_quickfix">Enable Start on boot</string>

    <string name="settings_troubleshoot_test_bg_restricted_title">Check background restrictions</string>
    <!-- Note to translators: the translation MUST contain the string "${app_name}", which will be replaced by the application name -->
    <string name="settings_troubleshoot_test_bg_restricted_success">Background restrictions are disabled for ${app_name}. This test should be run using mobile data (no WIFI).\n%1$s</string>
    <!-- Note to translators: the translation MUST contain the string "${app_name}", which will be replaced by the application name -->
    <string name="settings_troubleshoot_test_bg_restricted_failed">Background restrictions are enabled for ${app_name}.\nWork that the app tries to do will be aggressively restricted while it is in the background, and this could affect notifications.\n%1$s</string>
    <string name="settings_troubleshoot_test_bg_restricted_quickfix">Disable restrictions</string>

    <string name="settings_troubleshoot_test_battery_title">Battery Optimization</string>
    <!-- Note to translators: the translation MUST contain the string "${app_name}", which will be replaced by the application name -->
    <string name="settings_troubleshoot_test_battery_success">${app_name} is not affected by Battery Optimization.</string>
    <string name="settings_troubleshoot_test_battery_failed">If a user leaves a device unplugged and stationary for a period of time, with the screen off, the device enters Doze mode. This prevents apps from accessing the network and defers their jobs, syncs, and standard alarms. </string>
    <string name="settings_troubleshoot_test_battery_quickfix">Ignore Optimization</string>

    <string name="settings_notification_ringtone">Notification sound</string>
    <string name="settings_enable_all_notif">Enable notifications for this account</string>
    <string name="settings_enable_this_device">Enable notifications for this session</string>
    <string name="settings_noisy_notifications_preferences">Configure Noisy Notifications</string>
    <string name="settings_call_notifications_preferences">Configure Call Notifications</string>
    <string name="settings_silent_notifications_preferences">Configure Silent Notifications</string>
    <string name="settings_system_preferences_summary">Choose LED color, vibration, sound…</string>

    <string name="settings_messages_in_e2e_one_to_one">Encrypted messages in one-to-one chats</string>
    <string name="settings_messages_in_e2e_group_chat">Encrypted messages in group chats</string>
    <string name="settings_when_rooms_are_upgraded">When rooms are upgraded</string>
    <string name="settings_containing_my_display_name">Msgs containing my display name</string>
    <string name="settings_containing_my_user_name">Msgs containing my user name</string>
    <string name="settings_messages_in_one_to_one">Msgs in one-to-one chats</string>
    <string name="settings_messages_in_group_chat">Msgs in group chats</string>
    <string name="settings_invited_to_room">When I’m invited to a room</string>
    <string name="settings_messages_sent_by_bot">Messages sent by bot</string>
    <string name="settings_messages_at_room">Messages containing @room</string>

    <string name="settings_messages_containing_display_name">My display name</string>
    <string name="settings_messages_containing_username">My username</string>
    <string name="settings_messages_direct_messages">Direct messages</string>
    <string name="settings_encrypted_direct_messages">Encrypted direct messages</string>
    <string name="settings_group_messages">Group messages</string>
    <string name="settings_encrypted_group_messages">Encrypted group messages</string>
    <string name="settings_mentions_at_room">\@room</string>
    <string name="settings_messages_containing_keywords">Keywords</string>
    <string name="settings_room_invitations">Room invitations</string>
    <string name="settings_call_invitations">Call invitations</string>
    <string name="settings_messages_by_bot">Messages by bot</string>
    <string name="settings_room_upgrades">Room upgrades</string>
    <string name="settings_mentions_and_keywords_encryption_notice">You won’t get notifications for mentions &amp; keywords in encrypted rooms on mobile.</string>

    <string name="settings_background_sync">Background synchronization</string>
    <string name="settings_background_fdroid_sync_mode">Background Sync Mode</string>
    <string name="settings_background_fdroid_sync_mode_battery">Optimized for battery</string>
    <!-- Note to translators: the translation MUST contain the string "${app_name}", which will be replaced by the application name -->
    <string name="settings_background_fdroid_sync_mode_battery_description">${app_name} will sync in background in way that preserves the device’s limited resources (battery).\nDepending on your device resource state, the sync may be deferred by the operating system.</string>
    <string name="settings_background_fdroid_sync_mode_real_time">Optimized for real time</string>
    <!-- Note to translators: the translation MUST contain the string "${app_name}", which will be replaced by the application name -->
    <string name="settings_background_fdroid_sync_mode_real_time_description">${app_name} will sync in background periodically at precise time (configurable).\nThis will impact radio and battery usage, there will be a permanent notification displayed stating that ${app_name} is listening for events.</string>
    <string name="settings_background_fdroid_sync_mode_disabled">No background sync</string>
    <string name="settings_background_fdroid_sync_mode_disabled_description">You will not be notified of incoming messages when the app is in background.</string>

    <string name="settings_start_on_boot">Start on boot</string>
    <string name="settings_set_sync_timeout">Sync request timeout</string>
    <string name="settings_set_sync_delay">Delay between each Sync</string>
    <plurals name="seconds">
        <item quantity="one">%d second</item>
        <item quantity="other">%d seconds</item>
    </plurals>

    <string name="settings_version">Version</string>
    <string name="settings_olm_version">olm version</string>
    <string name="settings_app_term_conditions">Terms &amp; conditions</string>
    <string name="settings_third_party_notices">Third party notices</string>
    <string name="settings_copyright">Copyright</string>
    <string name="settings_privacy_policy">Privacy policy</string>
    <string name="settings_keep_media">Keep media</string>
    <string name="settings_clear_cache">Clear cache</string>
    <string name="settings_clear_media_cache">Clear media cache</string>

    <string name="settings_user_settings">User settings</string>
    <string name="settings_notifications">Notifications</string>
    <string name="settings_ignored_users">Ignored users</string>
    <string name="settings_other">Other</string>
    <string name="settings_advanced">Advanced</string>
    <string name="settings_integrations">Integrations</string>
    <string name="settings_integrations_summary">Use an integration manager to manage bots, bridges, widgets and sticker packs.\nIntegration managers receive configuration data, and can modify widgets, send room invites and set power levels on your behalf.</string>
    <string name="settings_cryptography">Cryptography</string>
    <string name="settings_cryptography_manage_keys">Cryptography Keys Management</string>
    <string name="settings_notifications_targets">Notification Targets</string>
    <string name="settings_contact">Local contacts</string>
    <string name="settings_contacts_app_permission">Contacts permission</string>
    <string name="settings_contacts_phonebook_country">Phonebook country</string>
    <string name="settings_home_display">Home display</string>
    <string name="settings_pin_missed_notifications">Pin rooms with missed notifications</string>
    <string name="settings_pin_unread_messages">Pin rooms with unread messages</string>
    <string name="settings_inline_url_preview">Inline URL preview</string>
    <string name="settings_inline_url_preview_summary">Preview links within the chat when your homeserver supports this feature.</string>
    <string name="settings_send_typing_notifs">Send typing notifications</string>
    <string name="settings_send_typing_notifs_summary">Let other users know that you are typing.</string>
    <string name="settings_send_markdown">Markdown formatting</string>
    <string name="settings_send_markdown_summary">Format messages using markdown syntax before they are sent. This allows for advanced formatting such as using asterisks to display italic text.</string>
    <string name="settings_always_show_timestamps">Show timestamps for all messages</string>
    <string name="settings_12_24_timestamps">Show timestamps in 12-hour format</string>
    <string name="settings_show_read_receipts">Show read receipts</string>
    <string name="settings_show_read_receipts_summary">Click on the read receipts for a detailed list.</string>
    <string name="settings_chat_effects_title">Show chat effects</string>
    <string name="settings_chat_effects_description">Use /confetti command or send a message containing ❄️ or 🎉</string>
    <string name="settings_autoplay_animated_images_title">Autoplay animated images</string>
    <string name="settings_autoplay_animated_images_summary">Play animated images in the timeline as soon as they are visible</string>
    <string name="settings_show_join_leave_messages">Show join and leave events</string>
    <string name="settings_show_join_leave_messages_summary">Invites, removes, and bans are unaffected.</string>
    <string name="settings_show_avatar_display_name_changes_messages">Show account events</string>
    <string name="settings_show_avatar_display_name_changes_messages_summary">Includes avatar and display name changes.</string>
    <string name="settings_vibrate_on_mention">Vibrate when mentioning a user</string>
    <string name="settings_preview_media_before_sending">Preview media before sending</string>
    <string name="settings_send_message_with_enter">Send message with enter</string>
    <string name="settings_send_message_with_enter_summary">Enter button of the soft keyboard will send message instead of adding a line break</string>
    <string name="settings_show_emoji_keyboard">Show emoji keyboard</string>
    <string name="settings_show_emoji_keyboard_summary">Add a button on message composer to open emoji keyboard</string>

    <string name="settings_secure_backup_section_title">Secure Backup</string>
    <string name="settings_secure_backup_setup">Set up Secure Backup</string>
    <string name="settings_secure_backup_reset">Reset Secure Backup</string>
    <string name="settings_secure_backup_enter_to_setup">Set up on this device</string>
    <string name="settings_secure_backup_section_info">Safeguard against losing access to encrypted messages &amp; data by backing up encryption keys on your server.</string>
    <string name="reset_secure_backup_title">Generate a new Security Key or set a new Security Phrase for your existing backup.</string>
    <string name="reset_secure_backup_warning">This will replace your current Key or Phrase.</string>

    <string name="settings_deactivate_account_section">Deactivate account</string>
    <string name="settings_deactivate_my_account">Deactivate my account</string>
    <string name="settings_discovery_category">Discovery</string>
    <string name="settings_discovery_manage">Manage your discovery settings.</string>

    <!-- analytics -->
    <string name="settings_analytics">Analytics</string>
    <string name="settings_opt_in_of_analytics">Send analytics data</string>
    <!-- Note to translators: the translation MUST contain the string "${app_name}", which will be replaced by the application name -->
    <string name="settings_opt_in_of_analytics_summary">${app_name} collects anonymous analytics to allow us to improve the application.</string>

    <string name="analytics_opt_in_title">Help improve ${app_name}</string>
    <!-- The template will be replaced by the value of the resource analytics_opt_in_content_link -->
    <string name="analytics_opt_in_content">Help us identify issues and improve ${app_name} by sharing anonymous usage data. To understand how people use multiple devices, we’ll generate a random identifier, shared by your devices.\n\nYou can read all our terms %s.</string>
    <string name="analytics_opt_in_content_link">here</string>
    <string name="analytics_opt_in_list_item_1">We <b>don\'t</b> record or profile any account data</string>
    <string name="analytics_opt_in_list_item_2">We <b>don\'t</b> share information with third parties</string>
    <string name="analytics_opt_in_list_item_3">You can turn this off anytime in settings</string>

    <string name="devices_details_id_title">ID</string>
    <string name="devices_details_name_title">Public Name</string>
    <string name="devices_details_device_name">Update Public Name</string>
    <string name="devices_details_last_seen_title">Last seen</string>
    <string name="devices_details_last_seen_format">%1$s @ %2$s</string>
    <string name="devices_delete_dialog_title">Authentication</string>

    <string name="settings_logged_in">Logged in as</string>
    <string name="settings_home_server">Homeserver</string>
    <string name="settings_identity_server">Identity server</string>
    <string name="settings_integration_allow">Allow integrations</string>
    <string name="settings_integration_manager">Integration manager</string>

    <string name="legals_application_title">${app_name} policy</string>
    <string name="legals_home_server_title">Your homeserver policy</string>
    <string name="legals_identity_server_title">Your identity server policy</string>
    <string name="legals_third_party_notices">Third party libraries</string>
    <string name="legals_no_policy_provided">This server does not provide any policy.</string>

    <string name="disabled_integration_dialog_title">Integrations are disabled</string>
    <string name="disabled_integration_dialog_content">"Enable 'Allow integrations' in Settings to do this."</string>

    <string name="settings_user_interface">User interface</string>
    <string name="settings_interface_language">Language</string>
    <string name="settings_select_language">Choose language</string>

    <string name="account_email_validation_message">Please check your email and click on the link it contains. Once this is done, click continue.</string>
    <string name="account_email_already_used_error">This email address is already in use.</string>
    <string name="account_phone_number_already_used_error">This phone number is already in use.</string>

    <string name="settings_password">Password</string>
    <string name="settings_change_password">Change password</string>
    <string name="settings_old_password">Current password</string>
    <string name="settings_new_password">New password</string>
    <string name="settings_fail_to_update_password">Failed to update password</string>
    <string name="settings_fail_to_update_password_invalid_current_password">The password is not valid</string>
    <string name="settings_password_updated">Your password has been updated</string>
    <string name="settings_unignore_user">Show all messages from %s?</string>

    <string name="settings_emails_and_phone_numbers_title">Emails and phone numbers</string>
    <string name="settings_emails_and_phone_numbers_summary">Manage emails and phone numbers linked to your Matrix account</string>

    <string name="settings_select_country">Choose a country</string>

    <!-- Media settings -->
    <string name="settings_media">Media</string>
    <string name="settings_default_compression">Default compression</string>
    <string name="compression_opt_list_choose">Choose</string>
    <string name="settings_default_media_source">Default media source</string>
    <string name="media_source_choose">Choose</string>
    <string name="settings_play_shutter_sound">Play shutter sound</string>

    <!-- medias saving settings -->
    <string name="media_saving_period_3_days">3 days</string>
    <string name="media_saving_period_1_week">1 week</string>
    <string name="media_saving_period_1_month">1 month</string>
    <string name="media_saving_period_forever">Forever</string>

    <!-- Presence settings -->
    <string name="settings_presence">Presence</string>
    <string name="settings_presence_user_always_appears_offline">Offline mode</string>
    <string name="settings_presence_user_always_appears_offline_summary">If enabled, you will always appear offline to other users, even when using the application.</string>

    <!-- Room Settings -->

    <!-- room global settings-->
    <string name="room_settings_topic">Topic</string>

    <!-- room settings : access and visibility -->
    <string name="room_settings_room_notifications_notify_me">Notify me for</string>
    <string name="room_settings_room_notifications_encryption_notice">Please note that mentions &amp; keyword notifications are not available in encrypted rooms on mobile.</string>
    <string name="room_settings_room_notifications_manage_notifications">You can manage notifications in %1$s.</string>
    <string name="room_settings_room_notifications_account_settings">Account settings</string>
    <string name="room_settings_room_read_history_rules_pref_title">Room History Readability</string>
    <string name="room_settings_room_read_history_rules_pref_dialog_title">Who can read history?</string>
    <string name="room_settings_room_read_history_dialog_subtitle">Changes to who can read history will only apply to future messages in this room. The visibility of existing history will be unchanged.</string>
    <string name="room_settings_access_rules_pref_dialog_title">Who can access?</string>
    <string name="room_settings_room_access_title">Room access</string>
    <string name="room_settings_space_access_title">Space access</string>
    <string name="room_settings_guest_access_title">Allow guests to join</string>

    <!-- room settings : alias -->
    <string name="room_settings_alias_title">Room addresses</string>
    <string name="room_settings_alias_subtitle">See and managed addresses of this room, and its visibility in the room directory.</string>
    <string name="space_settings_alias_title">Space addresses</string>
    <string name="space_settings_alias_subtitle">See and managed addresses of this space.</string>

    <string name="room_alias_published_alias_title">Published Addresses</string>
    <string name="room_alias_published_alias_subtitle">Published addresses can be used by anyone on any server to join your room. To publish an address, it needs to be set as a local address first.</string>
    <string name="room_alias_published_alias_main">This is the main address</string>
    <string name="room_alias_published_other">Other published addresses:</string>
    <string name="room_alias_published_alias_add_manually">Publish a new address manually</string>
    <string name="room_alias_published_alias_add_manually_submit">Publish</string>
    <string name="room_alias_unpublish_confirmation">Unpublish the address \"%1$s\"?</string>
    <string name="room_alias_delete_confirmation">Delete the address \"%1$s\"?</string>
    <string name="room_alias_address_empty_can_add">No other published addresses yet, add one below.</string>
    <string name="room_alias_address_empty">No other published addresses yet.</string>
    <string name="room_alias_address_hint">New published address (e.g. #alias:server)</string>

    <string name="room_alias_local_address_title">Local Addresses</string>
    <!-- Parameter will be the url of the homeserver, ex: matrix.org -->
    <string name="room_alias_local_address_subtitle">Set addresses for this room so users can find this room through your homeserver (%1$s)</string>
    <string name="room_alias_local_address_empty">This room has no local addresses</string>
    <string name="room_alias_local_address_add">Add a local address</string>

    <string name="room_alias_action_publish">Publish this address</string>
    <string name="room_alias_action_unpublish">Unpublish this address</string>

    <!-- Parameter will be the url of the homeserver, ex: matrix.org -->
    <string name="room_alias_publish_to_directory">Publish this room to the public in %1$s\'s room directory?</string>
    <!-- Parameter will be a technical error message -->
    <string name="room_alias_publish_to_directory_error">Unable to retrieve the current room directory visibility (%1$s).</string>

    <!-- Room settings, access and visibility : WHO CAN READ HISTORY? (read rule) -->
    <string name="room_settings_read_history_entry_anyone">Anyone</string>
    <string name="room_settings_read_history_entry_members_only_option_time_shared">Members only (since the point in time of selecting this option)</string>
    <string name="room_settings_read_history_entry_members_only_invited">Members only (since they were invited)</string>
    <string name="room_settings_read_history_entry_members_only_joined">Members only (since they joined)</string>

    <!-- Room settings: "Who can access this room?" (access rule) -->
    <string name="room_settings_room_access_entry_knock">Anyone can knock on the room, members can then accept or reject</string>
    <string name="room_settings_room_access_entry_unknown">Unknown access setting (%s)</string>
    <string name="room_settings_room_access_private_title">Private</string>
    <string name="room_settings_room_access_private_invite_only_title">Private (Invite Only)</string>
    <string name="room_settings_room_access_private_description">Only people invited can find and join</string>
    <string name="room_settings_room_access_public_title">Public</string>
    <string name="room_settings_room_access_public_description">Anyone can find the room and join</string>
    <string name="room_settings_space_access_public_description">Anyone can find the space and join</string>
    <string name="room_settings_room_access_restricted_title">Space members only</string>
    <string name="room_settings_room_access_restricted_description">Anyone in a space with this room can find and join it. Only admins of this room can add it to a space.</string>
    <string name="room_create_member_of_space_name_can_join">Members of Space %s can find, preview and join.</string>
    <string name="allow_space_member_to_find_and_access">Allow space members to find and access.</string>
    <string name="spaces_which_can_access">Spaces which can access</string>
    <string name="decide_which_spaces_can_access">Decide which spaces can access this room. If a space is selected its members will be able to find and join Room name.</string>
    <string name="select_spaces">Select spaces</string>
    <string name="tap_to_edit_spaces">Tap to edit spaces</string>
    <string name="decide_who_can_find_and_join">Decide who can find and join this room.</string>
    <string name="space_you_know_that_contains_this_room">Space you know that contain this room</string>
    <string name="other_spaces_or_rooms_you_might_not_know">Other spaces or rooms you might not know</string>

    <!-- Room settings: banned users -->
    <string name="room_settings_banned_users_title">Banned users</string>
    <plurals name="room_settings_banned_users_count">
        <item quantity="one">%d banned user</item>
        <item quantity="other">%d banned users</item>
    </plurals>

    <!-- advanced -->
    <string name="room_settings_category_advanced_title">Advanced</string>
    <string name="room_settings_room_internal_id">This room’s internal ID</string>
    <string name="room_settings_room_version_title">Room version</string>
    <string name="room_settings_labs_pref_title">Labs</string>
    <string name="room_settings_labs_warning_message">These are experimental features that may break in unexpected ways. Use with caution.</string>

    <string name="room_settings_set_main_address">Set as main address</string>
    <string name="room_settings_unset_main_address">Unset as main address</string>

    <string name="settings_theme">Theme</string>

    <string name="encryption_information_decryption_error">Decryption error</string>

    <string name="encryption_information_device_name">Public name</string>
    <string name="encryption_information_device_id">Session ID</string>
    <string name="encryption_information_device_key">Session key</string>

    <string name="encryption_export_e2e_room_keys">Export E2E room keys</string>
    <string name="encryption_export_room_keys">Export room keys</string>
    <string name="encryption_export_room_keys_summary">Export the keys to a local file</string>
    <string name="encryption_export_export">Export</string>
    <string name="encryption_export_notice">Please create a passphrase to encrypt the exported keys. You will need to enter the same passphrase to be able to import the keys.</string>
    <string name="encryption_exported_successfully">Keys successfully exported</string>

    <string name="encryption_message_recovery">Encrypted Messages Recovery</string>
    <string name="encryption_settings_manage_message_recovery_summary">Manage Key Backup</string>

    <string name="encryption_import_e2e_room_keys">Import E2E room keys</string>
    <string name="encryption_import_room_keys">Import room keys</string>
    <string name="encryption_import_room_keys_summary">Import the keys from a local file</string>
    <string name="encryption_import_import">Import</string>
    <string name="encryption_never_send_to_unverified_devices_title">Encrypt to verified sessions only</string>
    <string name="encryption_never_send_to_unverified_devices_summary">Never send encrypted messages to unverified sessions from this session.</string>
    <plurals name="encryption_import_room_keys_success">
        <item quantity="one">%1$d/%2$d key imported with success.</item>
        <item quantity="other">%1$d/%2$d keys imported with success.</item>
    </plurals>

    <string name="encryption_information_not_verified">Not Verified</string>
    <string name="encryption_information_verified">Verified</string>

    <string name="encryption_information_unknown_ip">unknown ip</string>

    <string name="encryption_information_verify">Verify</string>

    <string name="encryption_information_verify_device_warning">Confirm by comparing the following with the User Settings in your other session:</string>
    <string name="encryption_information_verify_device_warning2">"If they don't match, the security of your communication may be compromised."</string>

    <!-- directory activity  -->
    <string name="select_room_directory">Select a room directory</string>
    <string name="directory_server_placeholder">Server name</string>
    <string name="directory_server_all_rooms_on_server">All rooms on %s server</string>
    <string name="directory_server_native_rooms">All native %s rooms</string>
    <string name="directory_your_server">Your server</string>
    <string name="directory_add_a_new_server">Add a new server</string>
    <string name="directory_add_a_new_server_prompt">Enter the name of a new server you want to explore.</string>
    <string name="directory_add_a_new_server_error">"Can't find this server or its room list"</string>
    <string name="directory_add_a_new_server_error_already_added">This server is already present in the list</string>

    <!-- Notifications -->
    <plurals name="notification_unread_notified_messages">
        <item quantity="one">%d unread notified message</item>
        <item quantity="other">%d unread notified messages</item>
    </plurals>
    <plurals name="notification_unread_notified_messages_in_room_rooms">
        <item quantity="one">%d room</item>
        <item quantity="other">%d rooms</item>
    </plurals>
    <plurals name="notification_invitations">
        <item quantity="one">%d invitation</item>
        <item quantity="other">%d invitations</item>
    </plurals>

    <plurals name="notification_compat_summary_line_for_room">
        <item quantity="one">%1$s: %2$d message</item>
        <item quantity="other">%1$s: %2$d messages</item>
    </plurals>
    <plurals name="notification_compat_summary_title">
        <item quantity="one">%d notification</item>
        <item quantity="other">%d notifications</item>
    </plurals>

    <string name="notification_unread_notified_messages_in_room">%1$s in %2$s"</string>
    <string name="notification_unread_notified_messages_in_room_and_invitation">%1$s in %2$s and %3$s"</string>
    <string name="notification_unread_notified_messages_and_invitation">%1$s and %2$s"</string>
    <string name="notification_unknown_new_event">New Event</string>
    <string name="notification_unknown_room_name">Room</string>
    <string name="notification_new_messages">New Messages</string>
    <string name="notification_new_invitation">New Invitation</string>
    <string name="notification_sender_me">Me</string>
    <string name="notification_inline_reply_failed">** Failed to send - please open room</string>
    <string name="notification_ticker_text_dm">%1$s: %2$s</string>
    <string name="notification_ticker_text_group">%1$s: %2$s %3$s</string>

    <!-- text size selection -->
    <string name="font_size_title">Choose font size</string>
    <string name="font_size_section_auto">Set automatically</string>
    <string name="font_size_section_manually">Choose manually</string>
    <string name="font_size_use_system">Use system default</string>
    <string name="font_size">Font size</string>
    <string name="tiny">Tiny</string>
    <string name="small">Small</string>
    <string name="normal">Normal</string>
    <string name="large">Large</string>
    <string name="larger">Larger</string>
    <string name="largest">Largest</string>
    <string name="huge">Huge</string>

    <!-- Widget-->
    <string name="widget_delete_message_confirmation">Are you sure you want to delete the widget from this room?</string>
    <plurals name="active_widgets">
        <item quantity="one">%d active widget</item>
        <item quantity="other">%d active widgets</item>
    </plurals>
    <string name="active_widget_view_action">"VIEW"</string>
    <string name="active_widgets_title">"Active widgets"</string>

    <string name="room_widget_activity_title">Widget</string>
    <string name="room_widget_permission_title">Load Widget</string>
    <string name="room_widget_permission_added_by">This widget was added by:</string>
    <string name="room_widget_permission_webview_shared_info_title">Using it may set cookies and share data with %s:</string>
    <string name="room_widget_permission_shared_info_title">Using it may share data with %s:</string>
    <string name="room_widget_failed_to_load">Failed to load widget.\n%s</string>
    <string name="room_widget_reload">Reload widget</string>
    <string name="room_widget_open_in_browser">Open in browser</string>
    <string name="room_widget_revoke_access">Revoke access for me</string>

    <string name="room_widget_permission_display_name">Your display name</string>
    <string name="room_widget_permission_avatar_url">Your avatar URL</string>
    <string name="room_widget_permission_user_id">Your user ID</string>
    <string name="room_widget_permission_theme">Your theme</string>
    <string name="room_widget_permission_widget_id">Widget ID</string>
    <string name="room_widget_permission_room_id">Room ID</string>


    <string name="error_jitsi_not_supported_on_old_device">Sorry, conference calls with Jitsi are not supported on old devices (devices with Android OS below 6.0)</string>
    <string name="error_jitsi_join_conf">Sorry, an error occurred while trying to join the conference</string>
    <string name="jitsi_leave_conf_to_join_another_one_content">Leave the current conference and switch to the other one?</string>

    <string name="room_widget_resource_permission_title">This widget wants to use the following resources:</string>
    <string name="room_widget_resource_grant_permission">Allow</string>
    <string name="room_widget_resource_decline_permission">Block All</string>
    <string name="room_widget_webview_access_camera">Use the camera</string>
    <string name="room_widget_webview_access_microphone">Use the microphone</string>
    <string name="room_widget_webview_read_protected_media">Read DRM protected Media</string>

    <!-- Widget integration manager -->

    <string name="widget_integration_unable_to_create">Unable to create widget.</string>
    <string name="widget_integration_failed_to_send_request">Failed to send request.</string>
    <string name="widget_integration_positive_power_level">Power level must be positive integer.</string>
    <string name="widget_integration_must_be_in_room">You are not in this room.</string>
    <string name="widget_integration_no_permission_in_room">You do not have permission to do that in this room.</string>
    <string name="widget_integration_missing_room_id">Missing room_id in request.</string>
    <string name="widget_integration_missing_user_id">Missing user_id in request.</string>
    <string name="widget_integration_room_not_visible">Room %s is not visible.</string>
    <string name="widget_integration_missing_parameter">A required parameter is missing.</string>
    <string name="room_add_matrix_apps">Add Matrix apps</string>
    <string name="room_manage_integrations">Manage Integrations</string>
    <string name="room_no_active_widgets">No active widgets</string>
    <string name="settings_labs_native_camera">Use native camera</string>
    <string name="settings_labs_native_camera_summary">Start the system camera instead of the custom camera screen.</string>
    <string name="widget_integration_review_terms">To continue you need to accept the Terms of this service.</string>

    <!-- share keys -->
    <string name="you_added_a_new_device">You added a new session \'%s\', which is requesting encryption keys.</string>
    <string name="you_added_a_new_device_with_info">A new session is requesting encryption keys.\nSession name: %1$s\nLast seen: %2$s\nIf you didn’t log in on another session, ignore this request.</string>
    <string name="your_unverified_device_requesting">Your unverified session  \'%s\' is requesting encryption keys.</string>
    <string name="your_unverified_device_requesting_with_info">An unverified session is requesting encryption keys.\nSession name: %1$s\nLast seen: %2$s\nIf you didn’t log in on another session, ignore this request.</string>

    <string name="start_verification">Start verification</string>
    <!-- Keep the label as small as possible-->
    <string name="share_without_verifying_short_label">Share</string>
    <string name="key_share_request">Key Share Request</string>
    <!-- Keep the label as small as possible-->
    <string name="ignore_request_short_label">Ignore</string>

    <!-- slash commands -->
    <string name="command_error">Command error</string>
    <string name="unrecognized_command">Unrecognized command: %s</string>
    <string name="command_problem_with_parameters">The command \"%s\" needs more parameters, or some parameters are incorrect.</string>
    <string name="command_not_supported_in_threads">The command \"%s\" is recognized but not supported in threads.</string>
    <string name="command_description_emote">Displays action</string>
    <string name="command_description_ban_user">Bans user with given id</string>
    <string name="command_description_unban_user">Unbans user with given id</string>
    <string name="command_description_ignore_user">Ignores a user, hiding their messages from you</string>
    <string name="command_description_unignore_user">Stops ignoring a user, showing their messages going forward</string>
    <string name="command_description_op_user">Define the power level of a user</string>
    <string name="command_description_deop_user">Deops user with given id</string>
    <string name="command_description_room_name">Sets the room name</string>
    <string name="command_description_invite_user">Invites user with given id to current room</string>
    <string name="command_description_join_room">Joins room with given address</string>
    <string name="command_description_part_room">Leave room</string>
    <string name="command_description_topic">Set the room topic</string>
    <string name="command_description_remove_user">Removes user with given id from this room</string>
    <string name="command_description_nick">Changes your display nickname</string>
    <string name="command_description_nick_for_room">Changes your display nickname in the current room only</string>
    <string name="command_description_room_avatar">Changes the avatar of the current room</string>
    <string name="command_description_avatar_for_room">Changes your avatar in this current room only</string>
    <string name="command_description_markdown">On/Off markdown</string>
    <string name="command_description_clear_scalar_token">To fix Matrix Apps management</string>
    <string name="command_description_whois">Displays information about a user</string>

    <string name="markdown_has_been_enabled">Markdown has been enabled.</string>
    <string name="markdown_has_been_disabled">Markdown has been disabled.</string>

    <!-- notification statuses -->
    <string name="notification_off">Off</string>
    <string name="notification_silent">Silent</string>
    <string name="notification_noisy">Noisy</string>

    <string name="encrypted_message">Encrypted message</string>

    <!-- groups creation -->
    <string name="create">Create</string>

    <!-- group details -->
    <string name="group_details_home">Home</string>

    <string name="rooms">Rooms</string>
    <string name="invited">Invited</string>

    <string name="has_been_removed">You have been removed from %1$s by %2$s</string>
    <string name="has_been_banned">You have been banned from %1$s by %2$s</string>
    <string name="reason_colon">Reason: %1$s</string>

    <string name="avatar">Avatar</string>

    <!-- Consent modal -->
    <string name="dialog_user_consent_content">To continue using the %1$s homeserver you must review and agree to the terms and conditions.</string>
    <string name="dialog_user_consent_submit">Review now</string>

    <!-- Deactivate account screen -->
    <string name="deactivate_account_title">Deactivate Account</string>
    <string name="deactivate_account_content">This will make your account permanently unusable. You will not be able to log in, and no one will be able to re-register the same user ID. This will cause your account to leave all rooms it is participating in, and it will remove your account details from your identity server. <b>This action is irreversible</b>.\n\nDeactivating your account <b>does not by default cause us to forget messages you have sent</b>. If you would like us to forget your messages, please tick the box below.\n\nMessage visibility in Matrix is similar to email. Our forgetting your messages means that messages you have sent will not be shared with any new or unregistered users, but registered users who already have access to these messages will still have access to their copy.</string>
    <string name="deactivate_account_delete_checkbox">Please forget all messages I have sent when my account is deactivated (Warning: this will cause future users to see an incomplete view of conversations)</string>
    <string name="deactivate_account_submit">Deactivate Account</string>

    <string name="error_empty_field_enter_user_name">Please enter a username.</string>
    <string name="error_empty_field_your_password">Please enter your password.</string>
    <string name="room_tombstone_versioned_description">This room has been replaced and is no longer active.</string>
    <string name="room_tombstone_continuation_link">The conversation continues here</string>
    <string name="room_tombstone_continuation_description">This room is a continuation of another conversation</string>
    <string name="room_tombstone_predecessor_link">Click here to see older messages</string>

    <!-- Will be a link to send an email -->
    <string name="resource_limit_contact_admin">"contact your service administrator"</string>

    <string name="resource_limit_soft_default">"This homeserver has exceeded one of its resource limits so <b>some users will not be able to log in</b>."</string>
    <string name="resource_limit_hard_default">"This homeserver has exceeded one of its resource limits."</string>

    <string name="resource_limit_soft_mau"> "This homeserver has hit its Monthly Active User limit so "<b>some users will not be able to log in</b>."</string>
    <string name="resource_limit_hard_mau">"This homeserver has hit its Monthly Active User limit."</string>

    <!-- Parameter %s will be replaced by the value of string resource_limit_contact_admin -->
    <string name="resource_limit_soft_contact">"Please %s to get this limit increased."</string>
    <!-- Parameter %s will be replaced by the value of string resource_limit_contact_admin -->
    <string name="resource_limit_hard_contact">"Please %s to continue using this service."</string>

    <!-- Other errors -->
    <string name="unknown_error">Sorry, an error occurred</string>

    <!-- Expand/Collapse room member changes -->
    <string name="merged_events_expand">expand</string>
    <string name="merged_events_collapse">collapse</string>

    <string name="generic_label_and_value">%1$s: %2$s</string>
    <string name="x_plus">+%d</string>
    <string name="no_valid_google_play_services_apk">No valid Google Play Services APK found. Notifications may not work properly.</string>

    <!-- Passphrase -->
    <string name="passphrase_create_passphrase">Create passphrase</string>
    <string name="passphrase_confirm_passphrase">Confirm passphrase</string>
    <string name="passphrase_enter_passphrase">Enter passphrase</string>
    <string name="passphrase_passphrase_does_not_match">Passphrase doesn’t match</string>
    <string name="passphrase_empty_error_message">Please enter a passphrase</string>
    <string name="passphrase_passphrase_too_weak">Passphrase is too weak</string>

    <!-- Key Backup -->

    <!-- Note to translators: the translation MUST contain the string "${app_name}", which will be replaced by the application name -->
    <string name="keys_backup_passphrase_not_empty_error_message">Please delete the passphrase if you want ${app_name} to generate a recovery key.</string>

    <string name="keys_backup_setup_step1_title">Never lose encrypted messages</string>
    <string name="keys_backup_setup_step1_description">Messages in encrypted rooms are secured with end-to-end encryption. Only you and the recipient(s) have the keys to read these messages.\n\nSecurely back up your keys to avoid losing them.</string>
    <string name="keys_backup_setup">Start using Key Backup</string>
    <string name="keys_backup_setup_step1_advanced">(Advanced)</string>
    <string name="keys_backup_setup_step1_manual_export">Manually export keys</string>

    <string name="keys_backup_setup_step2_text_title">Secure your backup with a Passphrase.</string>
    <string name="keys_backup_setup_step2_text_description">We’ll store an encrypted copy of your keys on your homeserver. Protect your backup with a passphrase to keep it secure.\n\nFor maximum security, this should be different from your account password.</string>
    <string name="keys_backup_setup_step2_button_title">Set Passphrase</string>
    <string name="keys_backup_setup_creating_backup">Creating Backup</string>
    <string name="keys_backup_setup_step1_recovery_key_alternative">Or, secure your backup with a Recovery Key, saving it somewhere safe.</string>
    <string name="keys_backup_setup_step2_skip_button_title">(Advanced) Set up with Recovery Key</string>
    <string name="keys_backup_setup_step3_success_title">Success !</string>
    <string name="keys_backup_setup_step3_text_line1">Your keys are being backed up.</string>
    <string name="keys_backup_setup_step3_text_line2">Your recovery key is a safety net - you can use it to restore access to your encrypted messages if you forget your passphrase.\nKeep your recovery key somewhere very secure, like a password manager (or a safe)</string>
    <string name="keys_backup_setup_step3_text_line2_no_passphrase">Keep your recovery key somewhere very secure, like a password manager (or a safe)</string>
    <string name="keys_backup_setup_step3_button_title">Done</string>
    <string name="keys_backup_setup_step3_button_title_no_passphrase">I’ve made a copy</string>
    <string name="keys_backup_setup_step3_copy_button_title">Save Recovery Key</string>
    <string name="keys_backup_setup_step3_share_recovery_file">Share</string>
    <string name="keys_backup_setup_step3_save_button_title">Save as File</string>
    <string name="recovery_key_export_saved">The recovery key has been saved.</string>

    <string name="keys_backup_setup_override_backup_prompt_tile">A backup already exist on your homeserver</string>
    <string name="keys_backup_setup_override_backup_prompt_description">It looks like you already have setup key backup from another session. Do you want to replace it with the one you’re creating?</string>
    <string name="keys_backup_setup_override_replace">Replace</string>
    <string name="keys_backup_setup_override_stop">Stop</string>

    <string name="keys_backup_setup_step3_please_make_copy">Please make a copy</string>
    <string name="keys_backup_setup_step3_share_intent_chooser_title">Share recovery key with…</string>
    <string name="keys_backup_setup_step3_generating_key_status">Generating Recovery Key using passphrase, this process can take several seconds.</string>
    <string name="recovery_key">Recovery Key</string>
    <string name="unexpected_error">Unexpected error</string>

    <string name="keys_backup_setup_skip_title">Are you sure?</string>
    <string name="keys_backup_setup_skip_msg">You may lose access to your messages if you log out or lose this device.</string>

    <string name="keys_backup_restore_is_getting_backup_version">Fetching backup version…</string>
    <string name="keys_backup_restore_with_passphrase">Use your recovery passphrase to unlock your encrypted messages history</string>
    <string name="keys_backup_restore_use_recovery_key">use your recovery key</string>
    <!-- %s will be replaced by the keys_backup_restore_use_recovery_key key  -->
    <string name="keys_backup_restore_with_passphrase_helper_with_link">Don’t know your recovery passphrase, you can %s.</string>

    <string name="keys_backup_restore_with_recovery_key">Use your Recovery Key to unlock your encrypted messages history</string>
    <string name="keys_backup_restore_key_enter_hint">Enter Recovery Key</string>

    <!-- %s will be replaced by the keys_backup_restore_setup_recovery_key key  -->
    <string name="keys_backup_restore_with_key_helper">Lost your recovery key? You can set up a new one in settings.</string>
    <string name="keys_backup_passphrase_error_decrypt">Backup could not be decrypted with this passphrase: please verify that you entered the correct recovery passphrase.</string>

    <string name="keys_backup_restoring_waiting_message">Restoring backup:</string>
    <string name="keys_backup_restoring_computing_key_waiting_message">Computing recovery key…</string>
    <string name="keys_backup_restoring_downloading_backup_waiting_message">Downloading keys…</string>
    <string name="keys_backup_restoring_importing_keys_waiting_message">Importing keys…</string>
    <string name="keys_backup_unlock_button">Unlock History</string>
    <string name="keys_backup_recovery_code_empty_error_message">Please enter a recovery key</string>
    <string name="keys_backup_recovery_code_error_decrypt">Backup could not be decrypted with this recovery key: please verify that you entered the correct recovery key.</string>

    <!-- %s will be replaced by an emoji -->
    <string name="keys_backup_restore_success_title">Backup Restored %s !</string>
    <plurals name="keys_backup_restore_success_description_part1">
        <item quantity="one">Restored a backup with %d key.</item>
        <item quantity="other">Restored a backup with %d keys.</item>
    </plurals>
    <plurals name="keys_backup_restore_success_description_part2">
        <item quantity="one">%d new key has been added to this session.</item>
        <item quantity="other">%d new keys have been added to this session.</item>
    </plurals>

    <string name="keys_backup_get_version_error">Failed to get latest restore keys version (%s).</string>

    <string name="keys_backup_settings_restore_backup_button">Restore from Backup</string>
    <string name="keys_backup_settings_delete_backup_button">Delete Backup</string>

    <string name="keys_backup_settings_status_ok">Key Backup has been correctly set up for this session.</string>
    <string name="keys_backup_settings_status_ko">Key Backup is not active on this session.</string>
    <string name="keys_backup_settings_status_not_setup">Your keys are not being backed up from this session.</string>

    <string name="keys_backup_settings_signature_from_unknown_device">Backup has a signature from unknown session with ID %s.</string>
    <string name="keys_backup_settings_signature_from_this_user">Backup has a valid signature from this user.</string>
    <string name="keys_backup_settings_valid_signature_from_this_device">Backup has a valid signature from this session.</string>
    <string name="keys_backup_settings_valid_signature_from_verified_device">Backup has a valid signature from verified session %s.</string>
    <string name="keys_backup_settings_valid_signature_from_unverified_device">Backup has a valid signature from unverified session %s</string>
    <string name="keys_backup_settings_invalid_signature_from_verified_device">Backup has a invalid signature from verified session %s</string>
    <string name="keys_backup_settings_invalid_signature_from_unverified_device">Backup has a invalid signature from unverified session %s</string>

    <!-- renamed key keys_backup_settings_verify_device_now -->
    <string name="keys_backup_settings_untrusted_backup">To use Key Backup on this session, restore with your passphrase or recovery key now.</string>
    <string name="keys_backup_settings_deleting_backup">Deleting backup…</string>

    <string name="keys_backup_settings_checking_backup_state">Checking backup state</string>
    <string name="keys_backup_settings_delete_confirm_title">Delete Backup</string>
    <string name="keys_backup_settings_delete_confirm_message">Delete your backed up encryption keys from the server? You will no longer be able to use your recovery key to read encrypted message history.</string>

    <!-- Keys backup banner -->
    <string name="secure_backup_banner_setup_line1">Secure Backup</string>
    <string name="secure_backup_banner_setup_line2">Safeguard against losing access to encrypted messages &amp; data</string>

    <string name="keys_backup_banner_recover_line1">Never lose encrypted messages</string>
    <string name="keys_backup_banner_recover_line2">Use Key Backup</string>

    <string name="keys_backup_banner_update_line1">New secure message keys</string>
    <string name="keys_backup_banner_update_line2">Manage in Key Backup</string>

    <string name="keys_backup_banner_in_progress">Backing up your keys. This may take several minutes…</string>


    <string name="secure_backup_setup">Set Up Secure Backup</string>

    <!-- Keys backup info -->
    <string name="keys_backup_info_keys_all_backup_up">All keys backed up</string>
    <plurals name="keys_backup_info_keys_backing_up">
        <item quantity="one">Backing up %d key…</item>
        <item quantity="other">Backing up %d keys…</item>
    </plurals>

    <string name="keys_backup_info_title_version">Version</string>
    <string name="keys_backup_info_title_algorithm">Algorithm</string>
    <string name="keys_backup_info_title_signature">Signature</string>

    <string name="sas_verified">Verified!</string>
    <string name="sas_got_it">Got it</string>

    <string name="sas_incoming_request_notif_title">Verification Request</string>
    <string name="sas_incoming_request_notif_content">%s wants to verify your session</string>

    <!-- SAS Errors -->
    <string name="sas_error_unknown">Unknown Error</string>

    <!-- Identity server -->
    <string name="identity_server_not_defined">You are not using any identity server</string>

    <string name="error_user_already_logged_in">It looks like you’re trying to connect to another homeserver. Do you want to sign out?</string>

    <string name="edit">Edit</string>
    <string name="reply">Reply</string>
    <string name="reply_in_thread">Reply in thread</string>
    <string name="view_in_room">View In Room</string>

    <string name="global_retry">Retry</string>
    <string name="send_you_invite">"Sent you an invitation"</string>
    <string name="invited_by">Invited by %s</string>

    <string name="room_list_catchup_empty_title">You’re all caught up!</string>
    <string name="room_list_catchup_empty_body">You have no more unread messages</string>
    <string name="room_list_people_empty_title">Conversations</string>
    <!-- Note to translators: for RTL languages, the + will be at the bottom left. Please translate "bottom left" instead of "bottom right". Thanks! -->
    <string name="room_list_people_empty_body">Your direct message conversations will be displayed here. Tap the + at the bottom right to start some.</string>
    <string name="room_list_rooms_empty_title">Rooms</string>
    <!-- Note to translators: for RTL languages, the + will be at the bottom left. Please translate "bottom left" instead of "bottom right". Thanks! -->
    <string name="room_list_rooms_empty_body">Your rooms will be displayed here. Tap the + at the bottom right to find existing ones or start some of your own.</string>

    <string name="title_activity_emoji_reaction_picker">Reactions</string>
    <string name="message_add_reaction">Add Reaction</string>
    <string name="message_view_reaction">View Reactions</string>
    <string name="reactions">Reactions</string>

    <string name="event_redacted">Message removed</string>
    <string name="settings_show_redacted">Show removed messages</string>
    <string name="settings_show_redacted_summary">Show a placeholder for removed messages</string>
    <string name="event_redacted_by_user_reason">Event deleted by user</string>
    <string name="event_redacted_by_admin_reason">Event moderated by room admin</string>

    <string name="malformed_message">Malformed event, cannot display</string>
    <string name="create_new_room">Create New Room</string>
    <string name="create_new_space">Create New Space</string>
    <string name="error_no_network">No network. Please check your Internet connection.</string>
    <string name="change_room_directory_network">"Change network"</string>
    <string name="please_wait">"Please wait…"</string>
    <!--TODO: delete-->
    <string name="group_all_communities" tools:ignore="UnusedResources">"All Communities"</string>

    <string name="room_preview_no_preview">"This room can't be previewed"</string>
    <string name="room_preview_not_found">This room is not accessible at this time.\nTry again later, or ask a room admin to check if you have access.</string>
    <string name="room_preview_no_preview_join">"This room can't be previewed. Do you want to join it?"</string>
    <string name="fab_menu_create_room">"Rooms"</string>
    <string name="fab_menu_create_chat">"Direct Messages"</string>

    <!-- Create room screen -->
    <string name="create_room_action_create">"CREATE"</string>
    <string name="create_room_action_go">Go</string>
    <string name="create_room_name_section">"Room name"</string>
    <string name="create_room_name_hint">"Name"</string>
    <string name="create_room_topic_section">"Room topic (optional)"</string>
    <string name="create_room_topic_hint">"Topic"</string>
    <string name="create_room_settings_section">"Room settings"</string>
    <string name="create_room_public_title">"Public"</string>
    <string name="create_room_public_description">"Anyone will be able to join this room"</string>
    <string name="create_room_federation_error">"The room has been created, but some invitations have not been sent for the following reason:\n\n%s"</string>

    <string name="keys_backup_unable_to_get_trust_info">"An error occurred getting trust info"</string>
    <string name="keys_backup_unable_to_get_keys_backup_data">"An error occurred getting keys backup data"</string>

    <string name="import_e2e_keys_from_file">"Import e2e keys from file \"%1$s\"."</string>

    <string name="settings_sdk_version">Matrix SDK Version</string>
    <string name="settings_other_third_party_notices">Other third party notices</string>
    <string name="navigate_to_room_when_already_in_the_room">You are already viewing this room!</string>
    <string name="navigate_to_thread_when_already_in_the_thread">You are already viewing this thread!</string>

    <!-- Settings -->
    <string name="settings_general_title">General</string>
    <string name="settings_preferences">Preferences</string>
    <string name="settings_security_and_privacy">Security &amp; Privacy</string>
    <string name="settings_push_rules">Push Rules</string>
    <string name="settings_push_rules_no_rules">No push rules defined</string>
    <string name="settings_push_gateway_no_pushers">No registered push gateways</string>

    <string name="push_gateway_item_app_id">app_id:</string>
    <string name="push_gateway_item_push_key">push_key:</string>
    <string name="push_gateway_item_app_display_name">app_display_name:</string>
    <string name="push_gateway_item_device_name">session_name:</string>
    <string name="push_gateway_item_url">Url:</string>
    <string name="push_gateway_item_format">Format:</string>
    <string name="push_gateway_item_profile_tag">Profile tag:</string>

    <string name="preference_voice_and_video">Voice &amp; Video</string>
    <string name="preference_root_help_about">Help &amp; About</string>
    <string name="preference_root_legals">Legals</string>

    <string name="preference_help">Help</string>
    <string name="preference_help_title">Help and support</string>
    <string name="preference_help_summary">Get help with using ${app_name}</string>
    <string name="preference_versions">Versions</string>
    <string name="preference_system_settings">System settings</string>

    <string name="settings_troubleshoot_test_token_registration_quick_fix">Register token</string>

    <string name="settings_troubleshoot_test_endpoint_registration_quick_fix">Reset notification method</string>

    <string name="send_suggestion">Make a suggestion</string>
    <string name="send_suggestion_content">Please write your suggestion below.</string>
    <string name="send_suggestion_report_placeholder">Describe your suggestion here</string>
    <string name="send_suggestion_sent">Thanks, the suggestion has been successfully sent</string>
    <string name="send_suggestion_failed">The suggestion failed to be sent (%s)</string>

    <string name="beta_title_bottom_sheet_action">BETA</string>
    <string name="send_feedback_space_title">Spaces feedback</string>
    <string name="feedback">Feedback</string>
    <string name="send_feedback_space_info">You’re using a beta version of spaces. Your feedback will help inform the next versions. Your platform and username will be noted to help us use your feedback as much as we can.</string>
    <string name="you_may_contact_me">You may contact me if you have any follow up questions</string>
    <string name="feedback_sent">Thanks, your feedback has been successfully sent</string>
    <string name="feedback_failed">The feedback failed to be sent (%s)</string>
    <string name="give_feedback" tools:ignore="UnusedResources">Give Feedback</string>
    <string name="give_feedback_threads">Give Feedback</string>
    <string name="send_feedback_threads_title">Threads Beta feedback</string>
    <string name="send_feedback_threads_info">Threads are a work in progress with new, exciting upcoming features, such as improved notifications. We’d love to hear your feedback!</string>
    <string name="beta">BETA</string>

    <string name="settings_labs_show_hidden_events_in_timeline">Show hidden events in timeline</string>
    <string name="settings_labs_show_complete_history_in_encrypted_room">"Show complete history in encrypted rooms"</string>

    <string name="bottom_action_people_x">Direct Messages</string>

    <string name="send_file_step_idle">Waiting…</string>
    <string name="send_file_step_encrypting_thumbnail">Encrypting thumbnail…</string>
    <string name="send_file_step_sending_thumbnail">Sending thumbnail (%1$s / %2$s)</string>
    <string name="send_file_step_encrypting_file">Encrypting file…</string>
    <string name="send_file_step_sending_file">Sending file (%1$s / %2$s)</string>
    <string name="send_file_step_compressing_image">Compressing image…</string>
    <string name="send_file_step_compressing_video">Compressing video %d%%</string>

    <string name="downloaded_file">File %1$s has been downloaded!</string>

    <string name="edited_suffix">"(edited)"</string>

    <string name="message_edits">Message Edits</string>
    <string name="no_message_edits_found">No edits found</string>

    <!-- Room filtering -->
    <string name="room_filtering_filter_hint">Filter conversations…</string>
    <string name="room_filtering_footer_title">Can’t find what you’re looking for?</string>
    <string name="room_filtering_footer_create_new_room">Create a new room</string>
    <string name="room_filtering_footer_create_new_direct_message">Send a new direct message</string>
    <string name="room_filtering_footer_open_room_directory">View the room directory</string>

    <string name="room_directory_search_hint">Name or ID (#example:matrix.org)</string>
    <string name="user_directory_search_hint_2">Search by name, ID or mail</string>

    <string name="search_hint_room_name">Search Name</string>

    <string name="labs_swipe_to_reply_in_timeline">Enable swipe to reply in timeline</string>
    <string name="labs_show_unread_notifications_as_tab">Add a dedicated tab for unread notifications on main screen.</string>

    <string name="link_copied_to_clipboard">Link copied to clipboard</string>

    <string name="add_by_qr_code">Add by QR code</string>
    <string name="qr_code">QR code</string>
    <string name="creating_direct_room">"Creating room…"</string>
    <string name="direct_room_user_list_known_title">Known Users</string>
    <string name="direct_room_user_list_suggestions_title">Suggestions</string>

    <string name="message_view_edit_history">View Edit History</string>

    <!-- Terms -->
    <string name="terms_of_service">Terms of Service</string>
    <string name="terms_description_for_identity_server">Be discoverable by others</string>
    <string name="terms_description_for_integration_manager">Use Bots, bridges, widgets and sticker packs</string>

    <string name="identity_server">Identity server</string>
    <string name="disconnect_identity_server">Disconnect identity server</string>
    <string name="add_identity_server">Configure identity server</string>
    <string name="open_discovery_settings">Open Discovery Settings</string>
    <string name="change_identity_server">Change identity server</string>
    <string name="settings_discovery_show_identity_server_policy_title">Show identity server policy</string>
    <string name="settings_discovery_hide_identity_server_policy_title">Hide identity server policy</string>
    <string name="settings_discovery_no_policy_provided">No policy provided by the identity server</string>
    <string name="settings_discovery_identity_server_info">You are currently using %1$s to discover and be discoverable by existing contacts you know.</string>
    <string name="settings_discovery_identity_server_info_none">You are not currently using an identity server. To discover and be discoverable by existing contacts you know, configure one below.</string>
    <string name="settings_discovery_emails_title">Discoverable email addresses</string>
    <string name="settings_discovery_no_mails">Discovery options will appear once you have added an email.</string>
    <string name="settings_discovery_no_msisdn">Discovery options will appear once you have added a phone number.</string>
    <string name="settings_discovery_disconnect_identity_server_info">Disconnecting from your identity server will mean you won’t be discoverable by other users and you won’t be able to invite others by email or phone.</string>
    <string name="settings_discovery_msisdn_title">Discoverable phone numbers</string>
    <string name="settings_discovery_confirm_mail">We sent you a confirm email to %s, check your email and click on the confirmation link</string>
    <string name="settings_discovery_confirm_mail_not_clicked">We sent you a confirm email to %s, please first check your email and click on the confirmation link</string>
    <string name="settings_discovery_consent_title">Send emails and phone numbers</string>
    <string name="settings_discovery_consent_notice_on">You have given your consent to send emails and phone numbers to this identity server to discover other users from your contacts.</string>
    <string name="settings_discovery_consent_notice_off_2">Your contacts are private. To discover users from your contacts, we need your permission to send contact info to your identity server.</string>
    <string name="settings_discovery_consent_action_revoke">Revoke my consent</string>
    <string name="settings_discovery_consent_action_give_consent">Give consent</string>

    <string name="identity_server_consent_dialog_title_2">Send emails and phone numbers to %s</string>
    <string name="identity_server_consent_dialog_content_3">To discover existing contacts, you need to send contact info (emails and phone numbers) to your identity server. We hash your data before sending for privacy.</string>
    <string name="identity_server_consent_dialog_content_question">Do you agree to send this info?</string>

    <string name="settings_discovery_enter_identity_server">Enter an identity server URL</string>
    <string name="settings_discovery_bad_identity_server">Could not connect to identity server</string>
    <string name="settings_discovery_please_enter_server">Please enter the identity server url</string>
    <string name="settings_discovery_no_terms_title">Identity server has no terms of services</string>
    <string name="settings_discovery_no_terms">The identity server you have chosen does not have any terms of services. Only continue if you trust the owner of the service</string>
    <string name="settings_text_message_sent">A text message has been sent to %s. Please enter the verification code it contains.</string>
    <string name="settings_text_message_sent_hint">Code</string>
    <string name="settings_text_message_sent_wrong_code">The verification code is not correct.</string>

    <string name="settings_discovery_disconnect_with_bound_pid">You are currently sharing email addresses or phone numbers on the identity server %1$s. You will need to reconnect to %2$s to stop sharing them.</string>
    <string name="settings_agree_to_terms">Agree to the identity server (%s) Terms of Service to allow yourself to be discoverable by email address or phone number.</string>

    <string name="labs_allow_extended_logging">Enable verbose logs.</string>
    <string name="labs_allow_extended_logging_summary">Verbose logs will help developers by providing more logs when you send a RageShake. Even when enabled, the application does not log message contents or any other private data.</string>


    <string name="error_terms_not_accepted">Please retry once you have accepted the terms and conditions of your homeserver.</string>

    <string name="error_network_timeout">Looks like the server is taking too long to respond, this can be caused by either poor connectivity or an error with the server. Please try again in a while.</string>

    <string name="send_attachment">Send attachment</string>

    <string name="a11y_open_drawer">Open the navigation drawer</string>
    <string name="a11y_create_menu_open">Open the create room menu</string>
    <string name="a11y_create_menu_close">Close the create room menu…</string>
    <string name="a11y_create_direct_message">Create a new direct conversation</string>
    <string name="a11y_create_room">Create a new room</string>
    <string name="a11y_close_keys_backup_banner">Close keys backup banner</string>
    <string name="a11y_jump_to_bottom">Jump to bottom</string>

    <!-- Read receipts list a11y -->
    <plurals name="two_and_some_others_read">
        <item quantity="one">%1$s, %2$s and %3$d other read</item>
        <item quantity="other">%1$s, %2$s and %3$d others read</item>
    </plurals>
    <string name="three_users_read">%1$s, %2$s and %3$s read</string>
    <string name="two_users_read">%1$s and %2$s read</string>
    <string name="one_user_read">%s read</string>
    <plurals name="fallback_users_read">
        <item quantity="one">%d user read</item>
        <item quantity="other">%d users read</item>
    </plurals>

    <string name="error_file_too_big_simple">"The file is too large to upload."</string>

    <string name="attachment_type_dialog_title">"Add image from"</string>
    <string name="attachment_type_file">"File"</string>
    <string name="attachment_type_contact">"Contact"</string>
    <string name="attachment_type_camera">"Camera"</string>
    <string name="attachment_type_gallery">"Gallery"</string>
    <string name="attachment_type_sticker">"Sticker"</string>
    <string name="attachment_type_poll">Poll</string>
    <string name="attachment_type_location">Location</string>
    <string name="rotate_and_crop_screen_title">Rotate and crop</string>
    <string name="error_handling_incoming_share">Couldn\'t handle share data</string>

    <string name="attachment_viewer_item_x_of_y">%1$d of %2$d</string>

    <string name="uploads_media_title">MEDIA</string>
    <string name="uploads_media_no_result">There are no media in this room</string>
    <string name="uploads_files_title">FILES</string>
    <!-- First parameter is a username and second is a date Example: "Matthew at 12:00 on 01/01/01" -->
    <string name="uploads_files_subtitle">%1$s at %2$s</string>
    <string name="uploads_files_no_result">There are no files in this room</string>

    <string name="report_content_spam">"It's spam"</string>
    <string name="report_content_inappropriate">"It's inappropriate"</string>
    <string name="report_content_custom">"Custom report…"</string>
    <string name="report_content_custom_title">"Report this content"</string>
    <string name="report_content_custom_hint">"Reason for reporting this content"</string>
    <string name="report_content_custom_submit">"REPORT"</string>
    <string name="block_user">"IGNORE USER"</string>

    <string name="content_reported_title">"Content reported"</string>
    <string name="content_reported_content">"This content was reported.\n\nIf you don't want to see any more content from this user, you can ignore them to hide their messages."</string>
    <string name="content_reported_as_spam_title">"Reported as spam"</string>
    <string name="content_reported_as_spam_content">"This content was reported as spam.\n\nIf you don't want to see any more content from this user, you can ignore them to hide their messages."</string>
    <string name="content_reported_as_inappropriate_title">"Reported as inappropriate"</string>
    <string name="content_reported_as_inappropriate_content">"This content was reported as inappropriate.\n\nIf you don't want to see any more content from this user, you can ignore them to hide their messages."</string>

    <string name="message_ignore_user">Ignore user</string>

    <string name="room_list_quick_actions_notifications_all_noisy">"All messages (noisy)"</string>
    <string name="room_list_quick_actions_notifications_all">"All messages"</string>
    <string name="room_list_quick_actions_notifications_mentions">"Mentions only"</string>
    <string name="room_list_quick_actions_notifications_mute">"Mute"</string>
    <string name="room_list_quick_actions_settings">"Settings"</string>
    <string name="room_list_quick_actions_favorite_add">"Add to favorites"</string>
    <string name="room_list_quick_actions_favorite_remove">"Remove from favorites"</string>
    <string name="room_list_quick_actions_low_priority_add">"Add to low priority"</string>
    <string name="room_list_quick_actions_low_priority_remove">"Remove from low priority"</string>
    <string name="room_list_quick_actions_leave">"Leave the room"</string>
    <string name="room_list_quick_actions_room_settings">"Room settings"</string>

    <string name="notice_member_no_changes">"%1$s made no changes"</string>
    <string name="notice_member_no_changes_by_you">"You made no changes"</string>
    <string name="command_description_spoiler">Sends the given message as a spoiler</string>
    <string name="spoiler">Spoiler</string>
    <string name="reaction_search_type_hint">Type keywords to find a reaction.</string>

    <string name="no_ignored_users">You are not ignoring any users</string>

    <string name="help_long_click_on_room_for_more_options">Long click on a room to see more options</string>


    <string name="room_join_rules_public">%1$s made the room public to whoever knows the link.</string>
    <string name="room_join_rules_public_by_you">You made the room public to whoever knows the link.</string>
    <string name="room_join_rules_invite">%1$s made the room invite only.</string>
    <string name="room_join_rules_invite_by_you">You made the room invite only.</string>
    <string name="direct_room_join_rules_invite">%1$s made this invite only.</string>
    <string name="direct_room_join_rules_invite_by_you">You made this invite only.</string>
    <string name="timeline_unread_messages">Unread messages</string>

    <!--  Onboarding -->
    <string name="ftue_auth_carousel_secure_title">Own your conversations.</string>
    <string name="ftue_auth_carousel_control_title">You\'re in control.</string>
    <string name="ftue_auth_carousel_encrypted_title">Secure messaging.</string>
    <string name="ftue_auth_carousel_workplace_title">Messaging for your team.</string>

    <string name="ftue_auth_carousel_secure_body">Secure and independent communication that gives you the same level of privacy as a face-to-face conversation in your own home.</string>
    <string name="ftue_auth_carousel_control_body">Choose where your conversations are kept, giving you control and independence. Connected via Matrix.</string>
    <string name="ftue_auth_carousel_encrypted_body">End-to-end encrypted and no phone number required. No ads or datamining.</string>
    <!-- Note to translators: the translation MUST contain the string "${app_name}", which will be replaced by the application name -->
    <string name="ftue_auth_carousel_workplace_body">${app_name} is also great for the workplace. It’s trusted by the world’s most secure organisations.</string>

    <string name="ftue_auth_use_case_title">Who will you chat to the most?</string>
    <string name="ftue_auth_use_case_subtitle">We\'ll help you get connected</string>
    <string name="ftue_auth_use_case_option_one">Friends and family</string>
    <string name="ftue_auth_use_case_option_two">Teams</string>
    <string name="ftue_auth_use_case_option_three">Communities</string>
    <!-- Note to translators: the %s is replaced by the content of ftue_auth_use_case_skip_partial -->
    <string name="ftue_auth_use_case_skip">Not sure yet? %s</string>
    <string name="ftue_auth_use_case_skip_partial">Skip this question</string>
    <string name="ftue_auth_use_case_join_existing_server">Looking to join an existing server?</string>
    <string name="ftue_auth_use_case_connect_to_server">Connect to server</string>

    <string name="ftue_account_created_personalize">Personalize profile</string>
    <string name="ftue_account_created_take_me_home">Take me home</string>
    <string name="ftue_account_created_congratulations_title">Congratulations!</string>
    <string name="ftue_account_created_subtitle">Your account %s has been created</string>

    <string name="ftue_auth_create_account_title">Create your account</string>
    <!-- Note for translators, %s is the full matrix of the account being created, eg @hello:matrix.org -->
    <string name="ftue_auth_create_account_username_entry_footer">Others can discover you %s</string>
    <string name="ftue_auth_create_account_password_entry_footer">Must be 8 characters or more</string>
    <string name="ftue_auth_create_account_choose_server_header">Where your conversations will live</string>
    <string name="ftue_auth_create_account_sso_section_header">Or</string>
    <string name="ftue_auth_create_account_edit_server_selection">Edit</string>

    <string name="ftue_auth_welcome_back_title">Welcome back!</string>

    <string name="ftue_auth_choose_server_title">Select your server</string>
    <string name="ftue_auth_choose_server_subtitle">What is the address of your server? This is like a home for all your data</string>
    <string name="ftue_auth_choose_server_entry_hint">Server URL</string>
    <string name="ftue_auth_choose_server_ems_title">Want to host your own server?</string>

    <string name="ftue_auth_choose_server_ems_subtitle">Element Matrix Services (EMS) is a robust and reliable hosting service for fast, secure and real time communication. Find out how on <a href="${ftue_ems_url}">element.io/ems</a></string>
    <string name="ftue_auth_choose_server_ems_cta">Get in touch</string>

    <string name="ftue_auth_terms_title">Server policies</string>
    <!-- Note for translators, %s is the homeserver name, eg matrix.org -->
    <string name="ftue_auth_terms_subtitle">Please read through %s\'s terns and policies</string>

    <string name="ftue_auth_email_title">Enter your email</string>
    <!-- Note for translators, %s is the homeserver name, eg matrix.org -->
    <string name="ftue_auth_email_subtitle">%s needs to verify your account</string>
    <string name="ftue_auth_email_entry_title">Email</string>
    <string name="ftue_auth_phone_title">Enter your phone number</string>
    <!-- Note for translators, %s is the homeserver name, eg matrix.org -->
    <string name="ftue_auth_phone_subtitle">%s needs to verify your account</string>
    <string name="ftue_auth_phone_entry_title">Phone Number</string>
    <string name="ftue_auth_phone_confirmation_entry_title">Confirmation code</string>

    <!-- Note for translators, %s is the homeserver name, eg matrix.org -->
    <string name="ftue_auth_reset_password_email_subtitle">%s will send you a verification link</string>
    <string name="ftue_auth_reset_password_breaker_title">Check your email.</string>
    <string name="ftue_auth_new_password_entry_title">New Password</string>
    <string name="ftue_auth_new_password_title">Choose a new password</string>
    <string name="ftue_auth_new_password_subtitle">Make sure it\'s 8 characters or more.</string>
    <string name="ftue_auth_reset_password">Reset password</string>
    <string name="ftue_auth_sign_out_all_devices">Sign out all devices</string>

    <string name="ftue_auth_phone_confirmation_title">Confirm your phone number</string>
    <!-- Note for translators, %s is the users international phone number -->
    <string name="ftue_auth_phone_confirmation_subtitle">A code was sent to %s</string>
    <string name="ftue_auth_phone_confirmation_resend_code">Resend code</string>

    <string name="ftue_auth_email_verification_title">Check your email to verify.</string>
    <!-- Note for translators, %s is the users email address -->
    <string name="ftue_auth_email_verification_subtitle">To confirm your email, tap the button in the email we just sent to %s</string>
    <string name="ftue_auth_email_verification_footer">Did not receive an email?</string>
    <string name="ftue_auth_email_resend_email">Resend email</string>
    <string name="ftue_auth_forgot_password">Forgot password</string>
    <string name="ftue_auth_password_reset_confirmation">Password reset</string>
    <!-- Note for translators, %s is the users email address -->
    <string name="ftue_auth_password_reset_email_confirmation_subtitle">Follow the instructions send to %s</string>

    <string name="ftue_auth_captcha_title">Are you a human?</string>
    <string name="ftue_auth_login_username_entry">Username / Email / Phone</string>

    <string name="ftue_display_name_title">Choose a display name</string>

    <!--  TODO remove  -->
    <!--suppress UnusedResources -->
    <string name="ftue_display_name_subtitle">This will be shown when you send messages.</string>
    <string name="ftue_display_name_entry_title">Display Name</string>
    <string name="ftue_display_name_entry_footer">You can change this later</string>

    <string name="ftue_profile_picture_title">Add a profile picture</string>
    <string name="ftue_profile_picture_subtitle">Time to put a face to the name</string>
    <string name="ftue_personalize_lets_go">Let\'s go</string>
    <string name="ftue_personalize_complete_title">Looking good!</string>
    <string name="ftue_personalize_complete_subtitle">Head to settings anytime to update your profile</string>

    <string name="ftue_personalize_submit">Save and continue</string>
    <string name="ftue_personalize_skip_this_step">Skip this step</string>

    <string name="login_splash_title">It\'s your conversation. Own it.</string>
    <string name="login_splash_text1">Chat with people directly or in groups</string>
    <string name="login_splash_text2">Keep conversations private with encryption</string>
    <string name="login_splash_text3">Extend &amp; customise your experience</string>
    <string name="login_splash_submit">Get started</string>
    <string name="login_splash_create_account">Create account</string>
    <string name="login_splash_already_have_account">I already have an account</string>

    <string name="login_server_title">Select a server</string>
    <string name="login_server_text">Just like email, accounts have one home, although you can talk to anyone</string>
    <string name="login_server_matrix_org_text">Join millions for free on the largest public server</string>
    <string name="login_server_modular_text">Premium hosting for organisations</string>
    <string name="login_server_modular_learn_more">Learn more</string>
    <string name="login_server_other_title">Other</string>
    <string name="login_server_other_text">Custom &amp; advanced settings</string>


    <string name="login_social_continue">Or</string>
    <string name="login_social_continue_with">Continue with %s</string>
    <string name="login_social_signup_with">Sign up with %s</string>
    <string name="login_social_signin_with">Sign in with %s</string>
    <string name="login_social_sso">single sign-on</string>

    <string name="login_continue">Continue</string>
    <!-- Replaced string is the homeserver url -->
    <string name="login_connect_to">Connect to %1$s</string>
    <string name="login_connect_to_modular">Connect to Element Matrix Services</string>
    <string name="login_connect_to_a_custom_server">Connect to a custom server</string>
    <!-- Replaced string is the homeserver url -->
    <string name="login_signin_to">Sign in to %1$s</string>
    <string name="login_signup">Sign Up</string>
    <string name="login_signin">Sign In</string>
    <string name="login_signin_sso">Continue with SSO</string>
    <string name="login_clear_homeserver_history">Clear history</string>

    <string name="login_server_url_form_modular_hint">Element Matrix Services Address</string>
    <string name="login_server_url_form_other_hint">Address</string>
    <string name="login_server_url_form_modular_text">Premium hosting for organisations</string>
    <string name="login_server_url_form_modular_notice">Enter the address of the Modular Element or Server you want to use</string>
    <string name="login_server_url_form_common_notice">Enter the address of the server you want to use</string>

    <string name="login_sso_error_message">An error occurred when loading the page: %1$s (%2$d)</string>
    <string name="login_mode_not_supported">The application is not able to signin to this homeserver. The homeserver supports the following signin type(s): %1$s.\n\nDo you want to signin using a web client?</string>
    <string name="login_registration_disabled">Sorry, this server isn’t accepting new accounts.</string>
    <string name="login_registration_not_supported">The application is not able to create an account on this homeserver.\n\nDo you want to signup using a web client?</string>

    <string name="login_login_with_email_error">This email is not associated to any account.</string>

    <!-- Replaced string is the homeserver url -->
    <string name="login_reset_password_on">Reset password on %1$s</string>
    <string name="login_reset_password_notice">A verification email will be sent to your inbox to confirm setting your new password.</string>
    <string name="login_reset_password_submit">Next</string>
    <string name="login_reset_password_email_hint">Email</string>
    <string name="login_reset_password_password_hint">New password</string>

    <string name="login_reset_password_warning_title">Warning!</string>
    <string name="login_reset_password_warning_content">Changing your password will reset any end-to-end encryption keys on all of your sessions, making encrypted chat history unreadable. Set up Key Backup or export your room keys from another session before resetting your password.</string>
    <string name="login_reset_password_warning_submit">Continue</string>

    <string name="login_reset_password_error_not_found">This email is not linked to any account</string>

    <string name="login_reset_password_mail_confirmation_title">Check your inbox</string>
    <!-- Replaced string is an email -->
    <string name="login_reset_password_mail_confirmation_notice">A verification email was sent to %1$s.</string>
    <string name="login_reset_password_mail_confirmation_notice_2">Tap on the link to confirm your new password. Once you\'ve followed the link it contains, click below.</string>
    <string name="login_reset_password_mail_confirmation_submit">I have verified my email address</string>

    <string name="login_reset_password_success_title">Success!</string>
    <string name="login_reset_password_success_notice">Your password has been reset.</string>
    <string name="login_reset_password_success_notice_2">You have been logged out of all sessions and will no longer receive push notifications. To re-enable notifications, sign in again on each device.</string>
    <string name="login_reset_password_success_submit">Back to Sign In</string>

    <string name="login_reset_password_cancel_confirmation_title">Warning</string>
    <string name="login_reset_password_cancel_confirmation_content">Your password is not yet changed.\n\nStop the password change process?</string>

    <string name="login_set_email_title">Set email address</string>
    <string name="login_set_email_notice">Set an email to recover your account. Later, you can optionally allow people you know to discover you by your email.</string>
    <string name="login_set_email_mandatory_hint">Email</string>
    <string name="login_set_email_optional_hint">Email (optional)</string>
    <string name="login_set_email_submit">Next</string>
    <string name="does_not_look_like_valid_email">Doesn\'t look like a valid email address</string>

    <string name="login_set_msisdn_title">Set phone number</string>
    <string name="login_set_msisdn_notice">Set a phone number to optionally allow people you know to discover you.</string>
    <string name="login_set_msisdn_notice2">Please use the international format.</string>
    <string name="login_set_msisdn_mandatory_hint">Phone number</string>
    <string name="login_set_msisdn_optional_hint">Phone number (optional)</string>
    <string name="login_set_msisdn_submit">Next</string>

    <string name="login_msisdn_confirm_title">Confirm phone number</string>
    <!-- Template will be replaced by a phone number -->
    <string name="login_msisdn_confirm_notice">We just sent a code to %1$s. Enter it below to verify it’s you.</string>
    <string name="login_msisdn_confirm_hint">Enter code</string>
    <string name="login_msisdn_confirm_send_again">Send again</string>
    <string name="login_msisdn_confirm_submit">Next</string>

    <string name="login_msisdn_notice">"Please use the international format (phone number must start with '+')"</string>
    <string name="login_msisdn_error_not_international">"International phone numbers must start with '+'"</string>
    <string name="login_msisdn_error_other">"Phone number seems invalid. Please check it"</string>

    <!-- Replaced string is the homeserver url -->
    <string name="login_signup_to">Sign up to %1$s</string>
    <string name="login_signin_username_hint">Username or email</string>
    <string name="login_signup_username_hint">Username</string>
    <string name="login_signup_password_hint">Password</string>
    <string name="login_signup_submit">Next</string>
    <string name="login_signup_error_user_in_use">That username is taken</string>
    <string name="login_signup_cancel_confirmation_title">Warning</string>
    <string name="login_signup_cancel_confirmation_content">Your account is not created yet. Stop the registration process?</string>

    <string name="login_a11y_choose_matrix_org">Select matrix.org</string>
    <string name="login_a11y_choose_modular">Select Element Matrix Services</string>
    <string name="login_a11y_choose_other">Select a custom homeserver</string>
    <string name="login_a11y_captcha_container">Please perform the captcha challenge</string>
    <string name="login_terms_title">Accept terms to continue</string>

    <string name="login_wait_for_email_title">Please check your email</string>
    <string name="login_wait_for_email_notice">We just sent an email to %1$s.\nPlease click on the link it contains to continue the account creation.</string>
    <string name="login_validation_code_is_not_correct">The entered code is not correct. Please check.</string>
    <string name="login_error_outdated_homeserver_title">Outdated homeserver</string>
    <string name="login_error_outdated_homeserver_warning_content">This homeserver is running an old version. Ask your homeserver admin to upgrade. You can continue, but some features may not work correctly.</string>

    <plurals name="login_error_limit_exceeded_retry_after">
        <item quantity="one">Too many requests have been sent. You can retry in %1$d second…</item>
        <item quantity="other">Too many requests have been sent. You can retry in %1$d seconds…</item>
    </plurals>

    <string name="login_connect_using_matrix_id_submit">Sign in with Matrix ID</string>
    <string name="login_signin_matrix_id_title">Sign in with Matrix ID</string>
    <string name="login_signin_matrix_id_notice">If you set up an account on a homeserver, use your Matrix ID (e.g. @user:domain.com) and password below.</string>
    <string name="login_signin_matrix_id_hint">Matrix ID</string>
    <string name="login_signin_matrix_id_password_notice">If you don’t know your password, go back to reset it.</string>
    <string name="login_signin_matrix_id_error_invalid_matrix_id">This is not a valid user identifier. Expected format: \'@user:homeserver.org\'</string>
    <string name="autodiscover_well_known_error">Unable to find a valid homeserver. Please check your identifier</string>

    <string name="seen_by">Seen by</string>

    <string name="signed_out_title">You’re signed out</string>
    <string name="signed_out_notice">It can be due to various reasons:\n\n• You’ve changed your password on another session.\n\n• You have deleted this session from another session.\n\n• The administrator of your server has invalidated your access for security reason.</string>
    <string name="signed_out_submit">Sign in again</string>

    <string name="soft_logout_title">You’re signed out</string>
    <string name="soft_logout_signin_title">Sign in</string>
    <!-- Replacement: homeserver url, user display name and userId -->
    <string name="soft_logout_signin_notice">Your homeserver (%1$s) admin has signed you out of your account %2$s (%3$s).</string>
    <string name="soft_logout_signin_e2e_warning_notice">Sign in to recover encryption keys stored exclusively on this device. You need them to read all of your secure messages on any device.</string>
    <string name="soft_logout_signin_submit">Sign in</string>
    <string name="soft_logout_signin_password_hint">Password</string>
    <string name="soft_logout_clear_data_title">Clear personal data</string>
    <string name="soft_logout_clear_data_notice">Warning: Your personal data (including encryption keys) is still stored on this device.\n\nClear it if you’re finished using this device, or want to sign in to another account.</string>
    <string name="soft_logout_clear_data_submit">Clear all data</string>

    <string name="soft_logout_clear_data_dialog_title">Clear data</string>
    <string name="soft_logout_clear_data_dialog_content">Clear all data currently stored on this device?\nSign in again to access your account data and messages.</string>
    <string name="soft_logout_clear_data_dialog_e2e_warning_content">You’ll lose access to secure messages unless you sign in to recover your encryption keys.</string>
    <!-- Note to translators: the translation MUST contain the string "${app_name}", which will be replaced by the application name -->
    <string name="soft_logout_sso_not_same_user_error">The current session is for user %1$s and you provide credentials for user %2$s. This is not supported by ${app_name}.\nPlease first clear data, then sign in again on another account.</string>

    <string name="permalink_malformed">Your matrix.to link was malformed</string>
    <string name="permalink_unsupported_groups">Cannot open this link: communities have been replaced by spaces</string>
    <string name="bug_report_error_too_short">The description is too short</string>

    <string name="notification_initial_sync">Initial Sync…</string>

    <string name="settings_advanced_settings">Advanced settings</string>
    <string name="settings_developer_mode">Developer mode</string>
    <string name="settings_developer_mode_summary">The developer mode activates hidden features and may also make the application less stable. For developers only!</string>
    <string name="settings_rageshake">Rageshake</string>
    <string name="settings_rageshake_detection_threshold">Detection threshold</string>
    <string name="settings_rageshake_detection_threshold_summary">Shake your phone to test the detection threshold</string>
    <string name="rageshake_detected">Shake detected!</string>
    <string name="settings">Settings</string>
    <string name="devices_current_device">Current session</string>
    <string name="devices_other_devices">Other sessions</string>

    <string name="autocomplete_limited_results">Showing only the first results, type more letters…</string>

    <string name="settings_developer_mode_fail_fast_title">Fail-fast</string>
    <!-- Note to translators: the translation MUST contain the string "${app_name}", which will be replaced by the application name -->
    <string name="settings_developer_mode_fail_fast_summary">${app_name} may crash more often when an unexpected error occurs</string>

    <string name="settings_developer_mode_show_info_on_screen_title">Show debug info on screen</string>
    <string name="settings_developer_mode_show_info_on_screen_summary">Show some useful info to help debugging the application</string>

    <string name="command_description_shrug">Prepends ¯\\_(ツ)_/¯ to a plain-text message</string>
    <string name="command_description_lenny">Prepends ( ͡° ͜ʖ ͡°) to a plain-text message</string>

    <string name="create_room_encryption_title">"Enable encryption"</string>
    <string name="create_room_encryption_description">"Once enabled, encryption cannot be disabled."</string>

    <string name="show_advanced">Show advanced</string>
    <string name="hide_advanced">Hide advanced</string>

    <string name="create_room_disable_federation_title">Block anyone not part of %s from ever joining this room</string>
    <string name="create_room_disable_federation_description">You might enable this if the room will only be used for collaborating with internal teams on your homeserver. This cannot be changed later.</string>

    <string name="create_space_alias_hint">Space address</string>
    <string name="create_room_alias_already_in_use">This address is already in use</string>
    <string name="create_room_alias_empty">Please provide a room address</string>
    <string name="create_room_alias_invalid">Some characters are not allowed</string>
    <string name="create_room_in_progress">Creating room…</string>
    <string name="create_space_in_progress">Creating space…</string>

    <string name="login_error_threepid_denied">Your email domain is not authorized to register on this server</string>

    <string name="verification_conclusion_warning">Untrusted sign in</string>
    <string name="verification_sas_match">They match</string>
    <string name="verification_sas_do_not_match">They don\'t match</string>

    <string name="verification_conclusion_not_secure">Not secure</string>
    <string name="verification_conclusion_compromised">One of the following may be compromised:\n\n   - Your homeserver\n   - The homeserver the user you’re verifying is connected to\n   - Yours, or the other users’ internet connection\n   - Yours, or the other users’ device
    </string>

    <string name="sent_a_video">Video.</string>
    <string name="sent_an_image">Image.</string>
    <string name="sent_an_audio_file">Audio</string>
    <string name="sent_a_voice_message">Voice</string>
    <string name="sent_a_file">File</string>
    <string name="send_a_sticker">Sticker</string>
    <string name="sent_a_poll">Poll</string>
    <string name="sent_a_reaction">Reacted with: %s</string>
    <string name="sent_verification_conclusion">Verification Conclusion</string>
    <string name="sent_location">Shared their location</string>
    <string name="sent_live_location">Shared their live location</string>

    <string name="verification_request_waiting">Waiting…</string>
    <string name="verification_request_other_cancelled">%s cancelled</string>
    <string name="verification_request_you_cancelled">You cancelled</string>
    <string name="verification_request_other_accepted">%s accepted</string>
    <string name="verification_request_you_accepted">You accepted</string>
    <string name="verification_sent">Verification Sent</string>
    <string name="verification_request">Verification Request</string>
    <string name="verification_verify_device">Verify this session</string>

    <string name="verification_scan_notice">Scan the code with the other user\'s device to securely verify each other</string>
    <string name="verification_scan_self_notice">Scan the code with your other device or switch and scan with this device</string>
    <string name="verification_scan_their_code">Scan their code</string>
    <string name="verification_scan_with_this_device">Scan with this device</string>
    <string name="verification_scan_emoji_title">Can\'t scan</string>
    <string name="verification_scan_emoji_subtitle">If you\'re not in person, compare emoji instead</string>
    <string name="verification_scan_self_emoji_subtitle">Verify by comparing emoji instead</string>

    <string name="verification_no_scan_emoji_title">Verify by comparing emojis</string>

    <string name="verification_verify_user">Verify %s</string>
    <string name="verification_verified_user">Verified %s</string>
    <string name="verification_request_waiting_for">Waiting for %s…</string>
    <string name="room_profile_not_encrypted_subtitle">Messages in this room are not end-to-end encrypted.</string>
    <string name="direct_room_profile_not_encrypted_subtitle">Messages here are not end-to-end encrypted.</string>
    <string name="room_profile_encrypted_subtitle">Messages in this room are end-to-end encrypted.\n\nYour messages are secured with locks and only you and the recipient have the unique keys to unlock them.</string>
    <string name="encryption_has_been_misconfigured">Encryption has been misconfigured.</string>
    <string name="contact_admin_to_restore_encryption">Please contact an admin to restore encryption to a valid state.</string>
    <string name="direct_room_profile_encrypted_subtitle">Messages here are end-to-end encrypted.\n\nYour messages are secured with locks and only you and the recipient have the unique keys to unlock them.</string>
    <string name="room_profile_section_security">Security</string>
    <string name="room_profile_section_restore_security">Restore Encryption</string>
    <string name="room_profile_section_security_learn_more">Learn more</string>
    <string name="room_profile_section_more">More</string>
    <string name="room_profile_section_admin">Admin Actions</string>
    <string name="room_profile_section_more_settings">Room settings</string>
    <string name="direct_room_profile_section_more_settings">Settings</string>
    <string name="room_profile_section_more_notifications">Notifications</string>
    <plurals name="room_profile_section_more_member_list">
        <item quantity="one">"One person"</item>
        <item quantity="other">"%1$d people"</item>
    </plurals>
    <string name="room_profile_section_more_uploads">Uploads</string>
    <string name="room_profile_section_more_leave">Leave Room</string>
    <string name="direct_room_profile_section_more_leave">Leave</string>
    <string name="room_profile_leaving_room">"Leaving the room…"</string>

    <string name="room_member_override_nick_color">Override display name color</string>

    <string name="room_member_power_level_admins">Admins</string>
    <string name="room_member_power_level_moderators">Moderators</string>
    <string name="room_member_power_level_custom">Custom</string>
    <string name="room_member_power_level_invites">Invites</string>
    <string name="room_member_power_level_users">Users</string>

    <string name="room_member_power_level_admin_in">Admin in %1$s</string>
    <string name="room_member_power_level_moderator_in">Moderator in %1$s</string>
    <string name="room_member_power_level_default_in">Default in %1$s</string>
    <string name="room_member_power_level_custom_in">Custom (%1$d) in %2$s</string>

    <string name="room_member_open_or_create_dm">Direct message</string>
    <string name="room_member_jump_to_read_receipt">Jump to read receipt</string>

    <!-- Note to translators: the translation MUST contain the string "${app_name}", which will be replaced by the application name -->
    <string name="rendering_event_error_type_of_event_not_handled">${app_name} does not handle events of type \'%1$s\'</string>
    <!-- Note to translators: the translation MUST contain the string "${app_name}", which will be replaced by the application name -->
    <string name="rendering_event_error_exception">${app_name} encountered an issue when rendering content of event with id \'%1$s\'</string>

    <string name="unignore">Unignore</string>

    <string name="verify_cannot_cross_sign">This session is unable to share this verification with your other sessions.\nThe verification will be saved locally and shared in a future version of the app.</string>

    <string name="command_description_rainbow">Sends the given message colored as a rainbow</string>
    <string name="command_description_rainbow_emote">Sends the given emote colored as a rainbow</string>

    <!-- Title for category in the settings which affect what is displayed in the timeline (ex: show read receipts, etc.) -->
    <string name="settings_category_timeline">Timeline</string>

    <!-- Title for category in the settings which affect the behavior of the message editor (ex: enable Markdown, send typing notification, etc.) -->
    <string name="settings_category_composer">Message editor</string>

    <string name="room_settings_enable_encryption">Enable end-to-end encryption…</string>
    <string name="room_settings_enable_encryption_no_permission">You don\'t have permission to enable encryption in this room.</string>

    <string name="room_settings_enable_encryption_dialog_title">Enable encryption?</string>
    <string name="room_settings_enable_encryption_dialog_content">Once enabled, encryption for a room cannot be disabled. Messages sent in an encrypted room cannot be seen by the server, only by the participants of the room. Enabling encryption may prevent many bots and bridges from working correctly.</string>
    <string name="room_settings_enable_encryption_dialog_submit">Enable encryption</string>

    <string name="verification_request_notice">To be secure, verify %s by checking a one-time code.</string>
    <string name="verification_request_start_notice">To be secure, do this in person or use another way to communicate.</string>

    <string name="verification_emoji_notice">Compare the unique emoji, ensuring they appear in the same order.</string>
    <string name="verification_code_notice">Compare the code with the one displayed on the other user\'s screen.</string>
    <string name="verification_conclusion_ok_notice">Messages with this user are end-to-end encrypted and can\'t be read by third parties.</string>
    <string name="verification_conclusion_ok_self_notice">Your new session is now verified. It has access to your encrypted messages, and other users will see it as trusted.</string>

    <string name="encryption_information_cross_signing_state">Cross-Signing</string>
    <string name="encryption_information_dg_xsigning_complete">Cross-Signing is enabled\nPrivate Keys on device.</string>
    <string name="encryption_information_dg_xsigning_trusted">Cross-Signing is enabled\nKeys are trusted.\nPrivate keys are not known</string>
    <string name="encryption_information_dg_xsigning_not_trusted">Cross-Signing is enabled.\nKeys are not trusted</string>
    <string name="encryption_information_dg_xsigning_disabled">Cross-Signing is not enabled</string>

    <string name="settings_hs_admin_e2e_disabled">Your server admin has disabled end-to-end encryption by default in private rooms &amp; Direct Messages.</string>
    <string name="settings_active_sessions_list">Active Sessions</string>
    <string name="settings_active_sessions_show_all">Show All Sessions</string>
    <string name="settings_active_sessions_manage">Manage Sessions</string>
    <string name="settings_active_sessions_signout_device">Sign out of this session</string>

    <string name="settings_server_name">Server name</string>
    <string name="settings_server_version">Server version</string>
    <string name="settings_server_upload_size_title">Server file upload limit</string>
    <string name="settings_server_upload_size_content">Your homeserver accepts attachments (files, media, etc.) with a size up to %s.</string>
    <string name="settings_server_upload_size_unknown">The limit is unknown.</string>
    <!-- Please use the same emoji in the translations -->
    <string name="settings_server_room_versions">Room Versions 👓</string>
    <string name="settings_server_default_room_version">Default Version</string>
    <string name="settings_server_room_version_stable">stable</string>
    <string name="settings_server_room_version_unstable">unstable</string>

    <string name="settings_failed_to_get_crypto_device_info">No cryptographic information available</string>

    <string name="settings_active_sessions_verified_device_desc">This session is trusted for secure messaging because you verified it:</string>
    <string name="settings_active_sessions_unverified_device_desc">Verify this session to mark it as trusted &amp; grant it access to encrypted messages. If you didn’t sign in to this session your account may be compromised:</string>

    <plurals name="settings_active_sessions_count">
        <item quantity="one">%d active session</item>
        <item quantity="other">%d active sessions</item>
    </plurals>

    <string name="crosssigning_verify_this_session">Verify this login</string>

    <string name="verification_open_other_to_verify">Use an existing session to verify this one, granting it access to encrypted messages.</string>

    <string name="verification_profile_verify">Verify</string>
    <string name="verification_profile_verified">Verified</string>
    <string name="verification_profile_warning">Warning</string>

    <string name="room_member_profile_failed_to_get_devices">Failed to get sessions</string>
    <string name="room_member_profile_sessions_section_title">Sessions</string>
    <string name="trusted">Trusted</string>
    <string name="not_trusted">Not Trusted</string>

    <string name="verification_profile_device_verified_because">This session is trusted for secure messaging because %1$s (%2$s) verified it:</string>
    <string name="verification_profile_device_new_signing">%1$s (%2$s) signed in using a new session:</string>
    <string name="verification_profile_device_untrust_info">Until this user trusts this session, messages sent to and from it are labelled with warnings. Alternatively, you can manually verify it.</string>


    <string name="initialize_cross_signing">Initialize CrossSigning</string>
    <string name="reset_cross_signing">Reset Keys</string>

    <string name="a11y_qr_code_for_verification">QR code</string>

    <string name="qr_code_scanned_by_other_notice">Almost there! Is %s showing a tick?</string>
    <string name="qr_code_scanned_by_other_yes">Yes</string>
    <string name="qr_code_scanned_by_other_no">No</string>

    <string name="no_connectivity_to_the_server_indicator">Connectivity to the server has been lost</string>
    <string name="no_connectivity_to_the_server_indicator_airplane">Airplane mode is on</string>

    <string name="settings_dev_tools">Dev Tools</string>
    <string name="settings_account_data">Account Data</string>
    <string name="delete_account_data_warning">Delete the account data of type %1$s?\n\nUse with caution, it may lead to unexpected behavior.</string>

    <string name="verification_cannot_access_other_session">Use a Recovery Passphrase or Key</string>
    <string name="verification_use_passphrase">If you can’t access an existing session</string>

    <string name="enter_secret_storage_invalid">Cannot find secrets in storage</string>

    <string name="message_action_item_redact">Remove…</string>
    <string name="share_confirm_room">Do you want to send this attachment to %1$s?</string>
    <plurals name="send_images_with_original_size">
        <item quantity="one">Send image with the original size</item>
        <item quantity="other">Send images with the original size</item>
    </plurals>
    <plurals name="send_videos_with_original_size">
        <item quantity="one">Send video with the original size</item>
        <item quantity="other">Send videos with the original size</item>
    </plurals>
    <string name="send_images_and_video_with_original_size">Send media with the original size</string>

    <string name="delete_event_dialog_title">Confirm Removal</string>
    <string name="delete_event_dialog_content">Are you sure you wish to remove (delete) this event? Note that if you delete a room name or topic change, it could undo the change.</string>
    <string name="delete_event_dialog_reason_checkbox">Include a reason</string>
    <string name="delete_event_dialog_reason_hint">Reason for redacting</string>

    <string name="event_redacted_by_user_reason_with_reason">Event deleted by user, reason: %1$s</string>
    <string name="event_redacted_by_admin_reason_with_reason">Event moderated by room admin, reason: %1$s</string>

    <string name="keys_backup_restore_success_title_already_up_to_date">Keys are already up to date!</string>

    <!-- Note to translators: the translation MUST contain the string "${app_name}", which will be replaced by the application name -->
    <string name="login_default_session_public_name">${app_name} Android</string>

    <string name="settings_key_requests">Key Requests</string>
    <string name="settings_export_trail">Export Audit</string>

    <string name="e2e_use_keybackup">Unlock encrypted messages history</string>

    <string name="refresh">Refresh</string>

    <string name="new_session">New login. Was this you?</string>
    <string name="verify_new_session_notice">Use this session to verify your new one, granting it access to encrypted messages.</string>
    <string name="verify_new_session_was_not_me">This wasn’t me</string>
    <string name="verify_new_session_compromized">Your account may be compromised</string>

    <string name="verify_cancel_self_verification_from_untrusted">If you cancel, you won’t be able to read encrypted messages on this device, and other users won’t trust it</string>
    <string name="verify_cancel_self_verification_from_trusted">If you cancel, you won’t be able to read encrypted messages on your new device, and other users won’t trust it</string>
    <string name="verify_cancel_other">You won’t verify %1$s (%2$s) if you cancel now. Start again in their user profile.</string>

    <string name="verify_not_me_self_verification">
        One of the following may be compromised:\n\n- Your password\n- Your homeserver\n- This device, or the other device\n- The internet connection either device is using\n\nWe recommend you change your password &amp; recovery key in Settings immediately.
    </string>

    <string name="verify_cancelled_notice">Verification has been cancelled. You can start verification again.</string>
    <string name="verification_cancelled">Verification Cancelled</string>

    <string name="recovery_passphrase">Recovery Passphrase</string>
    <string name="message_key">Message Key</string>

    <!-- %s will be replaced by account_password -->
    <string name="enter_account_password">Enter your %s to continue.</string>

    <string name="bootstrap_dont_reuse_pwd">Don’t use your account password.</string>

    <string name="bootstrap_info_text_2">Enter a security phrase only you know, used to secure secrets on your server.</string>

    <string name="bootstrap_loading_text">This might take several seconds, please be patient.</string>
    <string name="bootstrap_loading_title">Setting up recovery.</string>
    <string name="bootstrap_finish_title">"You're done!"</string>
    <string name="keep_it_safe">Keep it safe</string>
    <string name="finish">Finish</string>

    <string name="bootstrap_crosssigning_progress_initializing">Publishing created identity keys</string>
    <string name="bootstrap_crosssigning_progress_pbkdf2">Generating secure key from passphrase</string>
    <string name="bootstrap_crosssigning_progress_default_key">Defining SSSS default Key</string>
    <string name="bootstrap_crosssigning_progress_save_msk">Synchronizing Master key</string>
    <string name="bootstrap_crosssigning_progress_save_usk">Synchronizing User key</string>
    <string name="bootstrap_crosssigning_progress_save_ssk">Synchronizing Self Signing key</string>
    <string name="bootstrap_crosssigning_progress_key_backup">Setting Up Key Backup</string>


    <!-- %1$s is replaced by message_key and %2$s by recovery_passphrase -->
    <string name="bootstrap_cross_signing_success">Your %2$s &amp; %1$s are now set.\n\nKeep them safe! You’ll need them to unlock encrypted messages and secure information if you lose all of your active sessions.</string>

    <!-- the %s will be replaced by a check mark on screen-->
    <string name="bootstrap_crosssigning_print_it">Print it and store it somewhere safe</string>
    <string name="bootstrap_crosssigning_save_usb">Save it on a USB key or backup drive</string>
    <string name="bootstrap_crosssigning_save_cloud">Copy it to your personal cloud storage</string>

    <string name="bootstrap_cancel_text">If you cancel now, you may lose encrypted messages &amp; data if you lose access to your logins.\n\nYou can also set up Secure Backup &amp; manage your keys in Settings.</string>

    <string name="encryption_enabled">Encryption enabled</string>
    <string name="encryption_enabled_tile_description">Messages in this room are end-to-end encrypted. Learn more &amp; verify users in their profile.</string>
    <string name="direct_room_encryption_enabled_tile_description">Messages in this chat are end-to-end encrypted.</string>
    <string name="direct_room_encryption_enabled_tile_description_future">Messages in this chat will be end-to-end encrypted.</string>
    <string name="encryption_not_enabled">Encryption not enabled</string>
    <string name="encryption_misconfigured">Encryption is misconfigured</string>
    <string name="encryption_unknown_algorithm_tile_description">The encryption used by this room is not supported</string>

    <string name="room_created_summary_item">%s created and configured the room.</string>
    <string name="room_created_summary_item_by_you">You created and configured the room.</string>
    <string name="direct_room_created_summary_item">%s joined.</string>
    <string name="direct_room_created_summary_item_by_you">You joined.</string>
    <string name="this_is_the_beginning_of_room">This is the beginning of %s.</string>
    <string name="this_is_the_beginning_of_room_no_name">This is the beginning of this conversation.</string>
    <string name="this_is_the_beginning_of_dm">This is the beginning of your direct message history with %s.</string>
    <string name="send_your_first_msg_to_invite">Send your first message to invite %s to chat</string>
    <!-- First param will be replaced by the value of add_a_topic_link_text, that will be clickable-->
    <string name="room_created_summary_no_topic_creation_text">%s to let people know what this room is about.</string>
    <string name="add_a_topic_link_text">Add a topic</string>
    <string name="topic_prefix">"Topic: "</string>

    <string name="qr_code_scanned_self_verif_notice">Almost there! Is the other device showing a tick?</string>
    <string name="qr_code_scanned_verif_waiting_notice">Almost there! Waiting for confirmation…</string>
    <string name="qr_code_scanned_verif_waiting">Waiting for %s…</string>

    <string name="error_failed_to_import_keys">Failed to import keys</string>

    <string name="settings_notification_configuration">Notifications configuration</string>
    <string name="settings_troubleshoot_title">Troubleshoot</string>

    <string name="command_description_plain">Sends a message as plain text, without interpreting it as markdown</string>

    <string name="auth_invalid_login_param_space_in_password">Incorrect username and/or password. The entered password starts or ends with spaces, please check it.</string>
    <string name="auth_invalid_login_deactivated_account">This account has been deactivated.</string>

    <string name="room_message_placeholder">Message…</string>

    <string name="upgrade_security">Encryption upgrade available</string>
    <string name="security_prompt_text">Verify yourself &amp; others to keep your chats safe</string>

    <!-- %s will be replaced by recovery_key -->
    <string name="bootstrap_enter_recovery">Enter your %s to continue</string>
    <string name="use_file">Use File</string>

    <string name="bootstrap_invalid_recovery_key">"It's not a valid recovery key"</string>
    <string name="recovery_key_empty_error_message">Please enter a recovery key</string>

    <string name="bootstrap_progress_checking_backup">Checking backup Key</string>
    <string name="bootstrap_progress_checking_backup_with_info">Checking backup Key (%s)</string>
    <string name="bootstrap_progress_compute_curve_key">Getting curve key</string>
    <string name="bootstrap_progress_generating_ssss">Generating SSSS key from passphrase</string>
    <string name="bootstrap_progress_generating_ssss_with_info">Generating SSSS key from passphrase (%s)</string>
    <string name="bootstrap_progress_generating_ssss_recovery">Generating SSSS key from recovery key</string>
    <string name="bootstrap_progress_storing_in_sss">Storing keybackup secret in SSSS</string>

    <string name="bootstrap_migration_enter_backup_password">Enter your Key Backup Passphrase to continue.</string>
    <string name="bootstrap_migration_use_recovery_key">use your Key Backup recovery key</string>
    <!-- %s will be replaced by the value of bootstrap_migration_use_recovery_key  -->
    <string name="bootstrap_migration_with_passphrase_helper_with_link">Don’t know your Key Backup Passphrase, you can %s.</string>
    <string name="bootstrap_migration_backup_recovery_key">Key Backup recovery key</string>

    <string name="settings_security_prevent_screenshots_title">Prevent screenshots of the application</string>
    <string name="settings_security_prevent_screenshots_summary">Enabling this setting adds the FLAG_SECURE to all Activities. Restart the application for the change to take effect.</string>

    <string name="error_saving_media_file">Could not save media file</string>
    <string name="change_password_summary">Set a new account password…</string>

    <!-- Note to translators: the translation MUST contain the string "${app_name}", which will be replaced by the application name -->
    <string name="use_other_session_content_description">Use the latest ${app_name} on your other devices, ${app_name} Web, ${app_name} Desktop, ${app_name} iOS, ${app_name} for Android, or another cross-signing capable Matrix client</string>
    <!-- Note to translators: the translation MUST contain the string "${app_name}", which will be replaced by the application name -->
    <string name="app_desktop_web">${app_name} Web\n${app_name} Desktop</string>
    <!-- Note to translators: the translation MUST contain the string "${app_name}", which will be replaced by the application name -->
    <string name="app_ios_android">${app_name} iOS\n${app_name} Android</string>
    <string name="or_other_mx_capable_client">or another cross-signing capable Matrix client</string>
    <!-- Note to translators: the translation MUST contain the string "${app_name}", which will be replaced by the application name -->
    <string name="use_latest_app">Use the latest ${app_name} on your other devices:</string>
    <string name="command_description_discard_session">Forces the current outbound group session in an encrypted room to be discarded</string>
    <string name="command_description_discard_session_not_handled">Only supported in encrypted rooms</string>
    <!-- first will be replaced by recovery_passphrase, second will be replaced by recovery_key-->
    <string name="enter_secret_storage_passphrase_or_key">Use your %1$s or use your %2$s to continue.</string>
    <string name="use_recovery_key">Use Recovery Key</string>
    <string name="enter_secret_storage_input_key">Select your Recovery Key, or input it manually by typing it or pasting from your clipboard</string>
    <string name="failed_to_access_secure_storage">Failed to access secure storage</string>
    <string name="bad_passphrase_key_reset_all_action">Forgot or lost all recovery options? Reset everything</string>
    <string name="secure_backup_reset_all">Reset everything</string>
    <string name="secure_backup_reset_all_no_other_devices">Only do this if you have no other device you can verify this device with.</string>
    <string name="secure_backup_reset_if_you_reset_all">If you reset everything</string>
    <string name="secure_backup_reset_no_history">You will restart with no history, no messages, trusted devices or trusted users</string>
    <plurals name="secure_backup_reset_devices_you_can_verify">
        <item quantity="one">Show the device you can verify with now</item>
        <item quantity="other">Show %d devices you can verify with now</item>
    </plurals>

    <string name="command_confetti">Sends the given message with confetti</string>
    <string name="command_snow">Sends the given message with snowfall</string>
    <!-- Note to translators: please use the same emoji 🎉 in your translation -->
    <string name="default_message_emote_confetti">sends confetti 🎉</string>
    <!-- Note to translators: please use the same emoji ❄️ in your translation -->
    <string name="default_message_emote_snow">sends snowfall ❄️</string>

    <string name="unencrypted">Unencrypted</string>
    <string name="encrypted_unverified">Encrypted by an unverified device</string>
    <string name="review_logins">Review where you’re logged in</string>
    <string name="verify_other_sessions">Verify all your sessions to ensure your account &amp; messages are safe</string>
    <!-- Argument will be replaced by the other session name (e.g, Desktop, mobile) -->
    <string name="verify_this_session">Verify the new login accessing your account: %1$s</string>

    <string name="cross_signing_verify_by_text">Manually Verify by Text</string>
    <string name="crosssigning_verify_session">Verify login</string>
    <string name="cross_signing_verify_by_emoji">Interactively Verify by Emoji</string>
    <string name="confirm_your_identity">Confirm your identity by verifying this login from one of your other sessions, granting it access to encrypted messages.</string>
    <string name="confirm_your_identity_quad_s">Confirm your identity by verifying this login, granting it access to encrypted messages.</string>

    <string name="failed_to_initialize_cross_signing">Failed to set up Cross Signing</string>

    <string name="error_empty_field_choose_user_name">Please choose a username.</string>
    <string name="error_empty_field_choose_password">Please choose a password.</string>
    <string name="error_forbidden_digits_only_username">"The homeserver does not accept username with only digits."</string>
    <string name="external_link_confirmation_title">Double-check this link</string>
    <string name="external_link_confirmation_message">The link %1$s is taking you to another site: %2$s.\n\nAre you sure you want to continue?</string>

    <string name="create_room_dm_failure">"We couldn't create your DM. Please check the users you want to invite and try again."</string>

    <string name="add_members_to_room">Add members</string>
    <string name="add_people">Add people</string>
    <string name="invite_users_to_room_action_invite">INVITE</string>
    <string name="inviting_users_to_room">Inviting users…</string>
    <string name="invite_users_to_room_title">Invite Users</string>
    <string name="invite_friends">Invite friends</string>
    <!-- Note to translators: the translation MUST contain the string "${app_name}", which will be replaced by the application name -->
    <string name="invite_friends_text">Hey, talk to me on ${app_name}: %s</string>
    <!-- Note to translators: the translation MUST contain the string "${app_name}", which will be replaced by the application name -->
    <string name="invite_friends_rich_title">🔐️ Join me on ${app_name}</string>
    <string name="invitation_sent_to_one_user">Invitation sent to %1$s</string>
    <string name="invitations_sent_to_two_users">Invitations sent to %1$s and %2$s</string>
    <string name="not_a_valid_qr_code">"It's not a valid matrix QR code"</string>
    <plurals name="invitations_sent_to_one_and_more_users">
        <item quantity="one">Invitations sent to %1$s and one more</item>
        <item quantity="other">Invitations sent to %1$s and %2$d more</item>
    </plurals>
    <string name="invite_users_to_room_failure">We could not invite users. Please check the users you want to invite and try again.</string>

    <string name="user_code_scan">Scan a QR code</string>
    <string name="user_code_share">Share my code</string>
    <string name="user_code_my_code">My code</string>
    <string name="user_code_info_text">Share this code with people so they can scan it to add you and start chatting.</string>

    <string name="choose_locale_current_locale_title">Current language</string>
    <string name="choose_locale_other_locales_title">Other available languages</string>
    <string name="choose_locale_loading_locales">Loading available languages…</string>

    <string name="open_terms_of">Open terms of %s</string>
    <string name="disconnect_identity_server_dialog_content">Disconnect from the identity server %s?</string>
    <!-- Note to translators: the translation MUST contain the string "${app_name}", which will be replaced by the application name -->
    <string name="identity_server_error_outdated_identity_server">This identity server is outdated. ${app_name} support only API V2.</string>
    <string name="identity_server_error_outdated_home_server">This operation is not possible. The homeserver is outdated.</string>
    <string name="identity_server_error_no_identity_server_configured">Please first configure an identity server.</string>
    <string name="identity_server_error_terms_not_signed">Please first accepts the terms of the identity server in the settings.</string>
    <!-- Note to translators: the translation MUST contain the string "${app_name}", which will be replaced by the application name -->
    <string name="identity_server_error_bulk_sha256_not_supported">For your privacy, ${app_name} only supports sending hashed user emails and phone number.</string>
    <string name="identity_server_error_binding_error">The association has failed.</string>
    <string name="identity_server_error_no_current_binding_error">There is no current association with this identifier.</string>
    <string name="identity_server_user_consent_not_provided">The user consent has not been provided.</string>

    <string name="identity_server_set_default_notice">Your homeserver (%1$s) proposes to use %2$s for your identity server</string>
    <string name="identity_server_set_default_submit">Use %1$s</string>
    <string name="identity_server_set_alternative_notice">Alternatively, you can enter any other identity server URL</string>
    <string name="identity_server_set_alternative_notice_no_default">Enter the URL of an identity server</string>
    <string name="identity_server_set_alternative_submit">Submit</string>
    <string name="power_level_edit_title">Set role</string>
    <string name="power_level_title">Role</string>
    <string name="a11y_open_chat">Open chat</string>
    <string name="a11y_mute_microphone">Mute the microphone</string>
    <string name="a11y_unmute_microphone">Unmute the microphone</string>
    <string name="a11y_stop_camera">Stop the camera</string>
    <string name="a11y_start_camera">Start the camera</string>

    <string name="bottom_sheet_setup_secure_backup_title">Secure backup</string>
    <string name="bottom_sheet_setup_secure_backup_subtitle">Safeguard against losing access to encrypted messages &amp; data by backing up encryption keys on your server.</string>
    <string name="bottom_sheet_setup_secure_backup_submit">Set up</string>
    <string name="bottom_sheet_setup_secure_backup_security_key_title">Use a Security Key</string>
    <string name="bottom_sheet_setup_secure_backup_security_key_subtitle">Generate a security key to store somewhere safe like a password manager or a safe.</string>
    <string name="bottom_sheet_setup_secure_backup_security_phrase_title">Use a Security Phrase</string>
    <string name="bottom_sheet_setup_secure_backup_security_phrase_subtitle">Enter a secret phrase only you know, and generate a key for backup.</string>

    <string name="bottom_sheet_save_your_recovery_key_title">Save your Security Key</string>
    <string name="bottom_sheet_save_your_recovery_key_content">Store your Security Key somewhere safe, like a password manager or a safe.</string>

    <string name="set_a_security_phrase_title">Set a Security Phrase</string>
    <string name="set_a_security_phrase_notice">Enter a security phrase only you know, used to secure secrets on your server.</string>
    <string name="set_a_security_phrase_hint">Security Phrase</string>
    <string name="set_a_security_phrase_again_notice">Enter your Security Phrase again to confirm it.</string>

    <!-- Room Settings -->
    <string name="room_settings_name_hint">Room Name</string>
    <string name="room_settings_topic_hint">Topic</string>
    <string name="room_settings_save_success">You changed room settings successfully</string>
    <string name="room_settings_set_avatar">Set avatar</string>

    <string name="notice_crypto_unable_to_decrypt_final">You cannot access this message</string>
    <string name="notice_crypto_unable_to_decrypt_friendly">Waiting for this message, this may take a while</string>
    <string name="notice_crypto_unable_to_decrypt_friendly_desc">Due to end-to-end encryption, you might need to wait for someone\'s message to arrive because the encryption keys were not properly sent to you.</string>
    <string name="crypto_error_withheld_blacklisted">You cannot access this message because you have been blocked by the sender</string>
    <string name="crypto_error_withheld_unverified">You cannot access this message because your session is not trusted by the sender</string>
    <string name="crypto_error_withheld_generic">You cannot access this message because the sender purposely did not send the keys</string>
    <string name="notice_crypto_unable_to_decrypt_merged">Waiting for encryption history</string>

    <string name="disclaimer_title">Riot is now Element!</string>
    <string name="disclaimer_content">We’re excited to announce we’ve changed name! Your app is up to date and you’re signed in to your account.</string>
    <string name="disclaimer_negative_button">GOT IT</string>
    <string name="disclaimer_positive_button">LEARN MORE</string>

    <string name="save_recovery_key_chooser_hint">Save recovery key in</string>

    <string name="loading_contact_book">Retrieving your contacts…</string>
    <string name="empty_contact_book">Your contact book is empty</string>
    <string name="contacts_book_title">Contacts book</string>
    <string name="phone_book_perform_lookup">Search for contacts on Matrix</string>

    <string name="three_pid_revoke_invite_dialog_title">Revoke invite</string>
    <string name="three_pid_revoke_invite_dialog_content">Revoke invite to %1$s?</string>

    <string name="member_banned_by">Banned by %1$s</string>
    <string name="failed_to_unban">Failed to UnBan user</string>

    <string name="alert_push_are_disabled_title">Push notifications are disabled</string>
    <string name="alert_push_are_disabled_description">Review your settings to enable push notifications</string>
    <plurals name="wrong_pin_message_remaining_attempts">
        <item quantity="one">Wrong code, %d remaining attempt</item>
        <item quantity="other">Wrong code, %d remaining attempts</item>
    </plurals>
    <plurals name="entries">
        <item quantity="one">%d entry"</item>
        <item quantity="other">%d entries"</item>
    </plurals>
    <string name="wrong_pin_message_last_remaining_attempt">Warning! Last remaining attempt before logout!</string>
    <string name="too_many_pin_failures">Too many errors, you\'ve been logged out</string>
    <string name="create_pin_title">Choose a PIN for security</string>
    <string name="create_pin_confirm_title">Confirm PIN</string>
    <string name="create_pin_confirm_failure">Failed to validate PIN, please tap a new one.</string>
    <string name="auth_pin_title">Enter your PIN</string>
    <string name="auth_pin_forgot">Forgot PIN?</string>
    <string name="auth_pin_reset_title">Reset PIN</string>
    <string name="auth_pin_new_pin_action">New PIN</string>
    <string name="auth_pin_reset_content">To reset your PIN, you\'ll need to re-login and create a new one.</string>
    <string name="auth_biometric_key_invalidated_message">Biometric authentication was disabled because a new biometric authentication method was recently added. You can enable it again in Settings.</string>
    <string name="settings_security_application_protection_title">Protect access</string>
    <string name="settings_security_application_protection_summary">Protect access using PIN and biometrics.</string>
    <string name="settings_security_application_protection_screen_title">Configure protection</string>
    <string name="settings_security_pin_code_title">Enable PIN</string>
    <string name="settings_security_pin_code_summary">If you want to reset your PIN, tap Forgot PIN to logout and reset.</string>
    <string name="settings_security_pin_code_use_biometrics_title">Enable biometrics</string>
    <string name="settings_security_pin_code_use_biometrics_summary_on">Enable device specific biometrics, like fingerprints and face recognition.</string>
    <!-- Note to translators: the translation MUST contain the string "${app_name}", which will be replaced by the application name -->
    <string name="settings_security_pin_code_use_biometrics_summary_off">PIN code is the only way to unlock ${app_name}.</string>
    <string name="settings_security_pin_code_use_biometrics_error">Could not enable biometric authentication.</string>
    <string name="settings_security_pin_code_notifications_title">Show content in notifications</string>
    <string name="settings_security_pin_code_notifications_summary_on">Show details like room names and message content.</string>
    <string name="settings_security_pin_code_notifications_summary_off">Only display number of unread messages in a simple notification.</string>
    <string name="settings_security_pin_code_grace_period_title">Require PIN after 2 minutes</string>
    <!-- Note to translators: the translation MUST contain the string "${app_name}", which will be replaced by the application name -->
    <string name="settings_security_pin_code_grace_period_summary_on">PIN code is required after 2 minutes of not using ${app_name}.</string>
    <!-- Note to translators: the translation MUST contain the string "${app_name}", which will be replaced by the application name -->
    <string name="settings_security_pin_code_grace_period_summary_off">PIN code is required every time you open ${app_name}.</string>
    <string name="settings_security_pin_code_change_pin_title">Change PIN</string>
    <string name="settings_security_pin_code_change_pin_summary">Change your current PIN</string>
    <string name="error_opening_banned_room">Can\'t open a room where you are banned from.</string>
    <string name="room_error_not_found">Can\'t find this room. Make sure it exists.</string>

    <!-- Add by QR code -->
    <string name="share_by_text">Share by text</string>
    <string name="cannot_dm_self">Cannot DM yourself!</string>
    <string name="invalid_qr_code_uri">Invalid QR code (Invalid URI)!</string>
    <string name="qr_code_not_scanned">QR code not scanned!</string>

    <!-- Universal link -->
    <string name="universal_link_malformed">The link was malformed</string>
    <string name="warning_room_not_created_yet">The room is not yet created. Cancel the room creation?</string>
    <string name="warning_unsaved_change">There are unsaved changes. Discard the changes?</string>
    <string name="warning_unsaved_change_discard">Discard changes</string>

    <string name="call_tile_you_declined_this_call">You declined this call</string>
    <string name="call_tile_other_declined">%1$s declined this call</string>
    <string name="call_tile_ended">This call has ended</string>
    <string name="call_tile_call_back">Call back</string>

    <string name="call_tile_voice_incoming">Incoming voice call</string>
    <string name="call_tile_video_incoming">Incoming video call</string>
    <string name="call_tile_voice_active">Active voice call</string>
    <string name="call_tile_video_active">Active video call</string>
    <string name="call_tile_voice_call_has_ended">Voice call ended • %1$s</string>
    <string name="call_tile_video_call_has_ended">Video call ended • %1$s</string>
    <string name="call_tile_voice_declined">Voice call declined</string>
    <string name="call_tile_video_declined">Video call declined</string>
    <string name="call_tile_voice_missed">Missed voice call</string>
    <string name="call_tile_video_missed">Missed video call</string>
    <string name="call_tile_no_answer">No answer</string>

    <string name="call_dial_pad_title">Dial pad</string>
    <string name="call_dial_pad_lookup_error">"There was an error looking up the phone number"</string>


    <string name="call_only_active">Active call (%1$s)</string>
    <plurals name="call_active_status">
        <item quantity="one">Active call ·</item>
        <item quantity="other">%1$d active calls ·</item>
    </plurals>
    <string name="call_one_active">Active call (%1$s) ·</string>
    <string name="call_tap_to_return">%1$s Tap to return</string>

    <string name="call_transfer_consult_first">Consult first</string>
    <string name="call_transfer_connect_action">Connect</string>
    <string name="call_transfer_title">Transfer</string>
    <string name="call_transfer_failure">An error occurred while transferring call</string>
    <string name="call_transfer_users_tab_title">Users</string>
    <string name="call_transfer_consulting_with">Consulting with %1$s</string>
    <string name="call_transfer_transfer_to_title">Transfer to %1$s</string>
    <string name="call_transfer_unknown_person">Unknown person</string>

    <string name="call_slide_to_end_conference">Slide to end the call</string>

    <string name="re_authentication_activity_title">Re-Authentication Needed</string>
    <!-- Note to translators: the translation MUST contain the string "${app_name}", which will be replaced by the application name -->
    <string name="re_authentication_default_confirm_text">${app_name} requires you to enter your credentials to perform this action.</string>
    <string name="authentication_error">Failed to authenticate</string>

    <string name="a11y_screenshot">Screenshot</string>
    <string name="a11y_open_widget">Open widgets</string>
    <string name="a11y_import_key_from_file">Import key from file</string>
    <string name="a11y_image">Image</string>
    <string name="a11y_change_avatar">Change avatar</string>
    <string name="a11y_delete_avatar">Delete avatar</string>
    <string name="a11y_error_some_message_not_sent">Some messages have not been sent</string>
    <string name="a11y_unsent_draft">has unsent draft</string>
    <string name="a11y_video">Video</string>
    <string name="a11y_selected">Selected</string>
    <string name="a11y_trust_level_default">Default trust level</string>
    <string name="a11y_trust_level_warning">Warning trust level</string>
    <string name="a11y_trust_level_trusted">Trusted trust level</string>
    <string name="a11y_open_emoji_picker">Open Emoji picker</string>
    <string name="a11y_close_emoji_picker">Close Emoji picker</string>
    <string name="a11y_checked">Checked</string>
    <string name="a11y_unchecked">Unchecked</string>
    <string name="a11y_error_message_not_sent">Message not sent due to error</string>
    <string name="a11y_rule_notify_noisy">Notify with sound</string>
    <string name="a11y_rule_notify_silent">Notify without sound</string>
    <string name="a11y_rule_notify_off">Do not notify</string>
    <string name="a11y_view_read_receipts">View read receipts</string>
    <string name="a11y_public_room">Public room</string>
    <string name="a11y_presence_online">Online</string>
    <string name="a11y_presence_offline">Offline</string>
    <string name="a11y_presence_busy">Busy</string>
    <string name="a11y_presence_unavailable">Away</string>

    <string name="dev_tools_menu_name">Dev Tools</string>
    <string name="dev_tools_explore_room_state">Explore Room State</string>
    <string name="dev_tools_send_custom_event">Send Custom Event</string>
    <string name="dev_tools_send_state_event">Send State Event</string>
    <string name="dev_tools_state_event">State Events</string>
    <string name="dev_tools_edit_content">Edit Content</string>
    <string name="dev_tools_send_custom_state_event">Send Custom State Event</string>
    <string name="dev_tools_form_hint_type">Type</string>
    <string name="dev_tools_form_hint_state_key">State Key</string>
    <string name="dev_tools_form_hint_event_content">Event Content</string>
    <string name="dev_tools_error_no_content">No content</string>
    <string name="dev_tools_error_no_message_type">Missing message type</string>
    <string name="dev_tools_error_malformed_event">Malformed event</string>
    <string name="dev_tools_success_event">Event sent!</string>
    <string name="dev_tools_success_state_event">State event sent!</string>
    <string name="dev_tools_event_content_hint">Event content</string>

    <string name="command_description_create_space">Create a Space</string>
    <string name="command_description_add_to_space">Add to the given Space</string>
    <string name="command_description_join_space">Join the Space with the given id</string>
    <string name="command_description_leave_room">Leave room with given id (or current room if null)</string>
    <string name="command_description_upgrade_room">Upgrades a room to a new version</string>

    <string name="event_status_a11y_sending">Sending</string>
    <string name="event_status_a11y_sent">Sent</string>
    <string name="event_status_a11y_failed">Failed</string>
    <string name="event_status_a11y_delete_all">Delete all failed messages</string>
    <string name="event_status_cancel_sending_dialog_message">Do you want to cancel sending message?</string>
    <string name="event_status_failed_messages_warning">Messages failed to send</string>
    <string name="event_status_delete_all_failed_dialog_title">Delete unsent messages</string>
    <string name="event_status_delete_all_failed_dialog_message">Are you sure you want to delete all unsent messages in this room?</string>

    <string name="public_space">Public space</string>
    <string name="private_space">Private space</string>
    <string name="add_space">Add space</string>
    <string name="your_public_space">Your public space</string>
    <string name="your_private_space">Your private space</string>
    <string name="create_spaces_choose_type_label">What type of space do you want to create?</string>
    <string name="create_spaces_you_can_change_later">You can change this later</string>
    <string name="create_spaces_join_info_help">To join an existing space, you need an invite.</string>
    <string name="create_spaces_who_are_you_working_with">Who are you working with?</string>
    <string name="create_spaces_make_sure_access">Make sure the right people have access to %s.</string>
    <string name="create_spaces_just_me">Just me</string>
    <string name="create_spaces_organise_rooms">A private space to organise your rooms</string>
    <string name="create_spaces_me_and_teammates">Me and teammates</string>
    <string name="create_spaces_private_teammates">A private space for you &amp; your teammates</string>
    <string name="space_type_public">Public</string>
    <string name="space_type_public_desc">Open to anyone, best for communities</string>
    <string name="space_type_private">Private</string>
    <string name="space_type_private_desc">Invite only, best for yourself or teams</string>
    <string name="activity_create_space_title">Create a space</string>
    <string name="create_spaces_details_public_header">Add some details to help it stand out. You can change these at any point.</string>
    <string name="create_spaces_details_private_header">Add some details to help people identify it. You can change these at any point.</string>
    <string name="create_space_error_empty_field_space_name">Give it a name to continue.</string>
    <string name="create_spaces_room_public_header">What are some discussions you want to have in %s?</string>
    <string name="create_spaces_room_public_header_desc">We’ll create rooms for them. You can add more later too.</string>
    <string name="create_spaces_invite_public_header">Who are your teammates?</string>
    <string name="create_spaces_invite_public_header_desc">Ensure the right people have access to %s company. You can invite more later.</string>
    <string name="create_spaces_room_private_header">What things are you working on?</string>
    <string name="create_spaces_room_private_header_desc">Let’s create a room for each of them. You can add more later too, including already existing ones.</string>
    <string name="create_spaces_default_public_room_name">General</string>
    <string name="create_spaces_default_public_random_room_name">Random</string>
    <string name="create_spaces_loading_message">Creating Space…</string>
    <string name="create_space_topic_hint">Description</string>
    <string name="invite_people_to_your_space">Invite people to your space</string>
    <string name="invite_people_menu">Invite people</string>
    <string name="invite_to_space">Invite to %s</string>
    <string name="invite_people_to_your_space_desc">It’s just you at the moment.  %s will be even better with others.</string>
    <string name="invite_by_email">Invite by email</string>
    <string name="invite_by_username_or_mail">Invite by username or mail</string>
    <string name="invite_by_link">Share link</string>
    <string name="invite_to_space_with_name">Invite to %s</string>
    <string name="invite_to_space_with_name_desc">"They’ll be able to explore %s"</string>
    <string name="invite_just_to_this_room">Just to this room</string>
    <string name="invite_just_to_this_room_desc">"They won’t be a part of %s"</string>
    <!-- First one is the space name, and the second one is the matrix.to link -->
    <string name="share_space_link_message">Join my space %1$s %2$s</string>
    <string name="skip_for_now">Skip for now</string>
    <string name="create_space">Create space</string>
    <string name="join_space">Join Space</string>
    <string name="join_anyway">Join Anyway</string>
    <string name="room_alias_preview_not_found">This alias is not accessible at this time.\nTry again later, or ask a room admin to check if you have access.</string>


    <string name="create_space_identity_server_info_none">You are not currently using an identity server. In order to invite teammates and be discoverable by them, configure one below.</string>


    <string name="finish_setting_up_discovery">Finish setting up discovery.</string>
    <string name="discovery_invite">Invite by email, find contacts and more…</string>
    <string name="finish_setup">Finish setup</string>
    <!-- %s will be replaced by the user identity server domain, e.g vector.im -->
    <string name="discovery_section">Discovery (%s)</string>

    <plurals name="space_people_you_know">
        <item quantity="one">%d person you know has already joined</item>
        <item quantity="other">%d people you know have already joined</item>
    </plurals>

    <string name="space_explore_activity_title">Explore rooms</string>
    <string name="space_add_child_title">Add rooms</string>
    <string name="leave_space">Leave</string>

    <string name="space_leave_radio_buttons_title">Things in this space</string>
    <string name="space_leave_radio_button_all">Leave all</string>
    <string name="space_leave_radio_button_none">Leave none</string>

    <string name="space_leave_prompt_msg_with_name">Are you sure you want to leave %s?</string>
    <string name="space_leave_prompt_msg_only_you">You are the only person here. If you leave, no one will be able to join in the future, including you.</string>
    <string name="space_leave_prompt_msg_private">You won\'t be able to rejoin unless you are re-invited.</string>
    <string name="space_leave_prompt_msg_as_admin">You\'re the only admin of this space. Leaving it will mean no one has control over it.</string>

    <string name="space_explore_filter_no_result_title">No results found</string>
    <string name="space_explore_filter_no_result_description">Some results may be hidden because they’re private and you need an invite to them.</string>

    <string name="space_add_existing_rooms">Add existing rooms and space</string>
    <string name="space_add_existing_rooms_only">Add existing rooms</string>
    <string name="space_add_existing_spaces">Add existing spaces</string>
    <string name="space_add_space_to_any_space_you_manage">Add a space to any space you manage.</string>
    <string name="spaces_beta_welcome_to_spaces_desc">Spaces are a new way to group rooms and people.</string>
    <string name="you_are_invited">You are invited</string>

    <string name="labs_auto_report_uisi">Auto Report Decryption Errors.</string>
    <string name="labs_auto_report_uisi_desc">Your system will automatically send logs when an unable to decrypt error occurs</string>
    <string name="labs_enable_thread_messages">Enable Thread Messages</string>
    <string name="labs_enable_thread_messages_desc">Note: app will be restarted</string>
    <string name="settings_show_latest_profile">Show latest user info</string>
    <string name="settings_show_latest_profile_description">Show the latest profile info (avatar and display name) for all the messages.</string>

    <string name="user_invites_you">%s invites you</string>

    <string name="looking_for_someone_not_in_space">Looking for someone not in %s?</string>
    <string name="space_settings_manage_rooms">Manage rooms</string>
    <string name="space_suggested">Suggested</string>
    <string name="space_mark_as_suggested">Mark as suggested</string>
    <string name="space_mark_as_not_suggested">Mark as not suggested</string>
    <string name="space_manage_rooms_and_spaces">Manage rooms and spaces</string>

    <string name="preference_show_all_rooms_in_home">Show all rooms in Home</string>
    <string name="all_rooms_youre_in_will_be_shown_in_home">All rooms you’re in will be shown in Home.</string>

    <string name="spaces_feeling_experimental_subspace">Feeling experimental?\nYou can add existing spaces to a space.</string>
    <string name="spaces_no_server_support_title">It looks like your homeserver does not support Spaces yet</string>
    <string name="spaces_no_server_support_description">Please contact your homeserver admin for further information</string>

    <string name="this_space_has_no_rooms">This space has no rooms</string>
    <string name="this_space_has_no_rooms_not_admin">Some rooms may be hidden because they’re private and you need an invite.\nYou don’t have permission to add rooms.</string>
    <string name="this_space_has_no_rooms_admin">Some rooms may be hidden because they’re private and you need an invite.</string>

    <string name="unnamed_room">Unnamed Room</string>

    <string name="joining_replacement_room">Join replacement room</string>
    <string name="it_may_take_some_time">Please be patient, it may take some time.</string>

    <string name="upgrade">Upgrade</string>
    <string name="upgrade_required">Upgrade Required</string>
    <string name="upgrade_public_room">Upgrade public room</string>
    <string name="upgrade_private_room">Upgrade private room</string>
    <string name="upgrade_room_warning">Upgrading a room is an advanced action and is usually recommended when a room is unstable due to bugs, missing features or security vulnerabilities.\nThis usually only affects how the room is processed on the server.</string>
    <string name="upgrade_public_room_from_to">You\'ll upgrade this room from %1$s to %2$s.</string>
    <string name="upgrade_room_auto_invite">Automatically invite users</string>
    <string name="upgrade_room_update_parent_space">Automatically update space parent</string>
    <string name="upgrade_room_no_power_to_manage">You need permission to upgrade a room</string>

    <string name="room_using_unstable_room_version">This room is running room version %s, which this homeserver has marked as unstable.</string>
    <string name="room_upgrade_to_recommended_version">Upgrade to the recommended room version</string>

    <string name="error_failed_to_join_room">Sorry, an error occurred while trying to join: %s</string>

    <string name="a11y_start_voice_message">Record Voice Message</string>
    <string name="voice_message_slide_to_cancel">Slide to cancel</string>
    <string name="a11y_play_voice_message">Play Voice Message</string>
    <string name="a11y_pause_voice_message">Pause Voice Message</string>
    <string name="a11y_stop_voice_message">Stop Recording</string>
    <string name="a11y_recording_voice_message">Recording voice message</string>
    <string name="a11y_delete_recorded_voice_message">Delete recording</string>
    <string name="voice_message_release_to_send_toast">Hold to record, release to send</string>
    <string name="voice_message_n_seconds_warning_toast">%1$ds left</string>
    <string name="voice_message_tap_to_stop_toast">Tap on your recording to stop or listen</string>
    <string name="error_voice_message_unable_to_play">Cannot play this voice message</string>
    <string name="error_voice_message_unable_to_record">Cannot record a voice message</string>
    <string name="error_voice_message_cannot_reply_or_edit">Cannot reply or edit while voice message is active</string>
    <string name="voice_message_reply_content">Voice Message (%1$s)</string>

    <string name="a11y_audio_message_item">%1$s, %2$s, %3$s</string> <!-- filename, duration, file size -->
    <string name="a11y_audio_playback_duration">%1$d minutes %2$d seconds</string>
    <string name="a11y_play_audio_message">Play %1$s</string>
    <string name="a11y_pause_audio_message">Pause %1$s</string>
    <string name="error_audio_message_unable_to_play">Unable to play %1$s</string>
    <string name="audio_message_reply_content">%1$s (%2$s)</string>
    <string name="audio_message_file_size">(%1$s)</string>

    <string name="upgrade_room_for_restricted">Anyone in %s will be able to find and join this room - no need to manually invite everyone. You’ll be able to change this in room settings anytime.</string>
    <string name="upgrade_room_for_restricted_no_param">Anyone in a parent space will be able to find and join this room - no need to manually invite everyone. You’ll be able to change this in room settings anytime.</string>

    <string name="upgrade_room_for_restricted_note">Please note upgrading will make a new version of the room. All current messages will stay in this archived room.</string>

    <!-- %s will be replaced by an email at runtime -->
    <string name="this_invite_to_this_room_was_sent">This invite to this room was sent to %s which is not associated with your account</string>
    <!-- %s will be replaced by an email at runtime -->
    <string name="this_invite_to_this_space_was_sent">This invite to this space was sent to %s which is not associated with your account</string>

    <string name="link_this_email_settings_link">Link this email with your account</string>
    <!-- %s will be replaced by the value of link_this_email_settings_link and styled as a link -->
    <string name="link_this_email_with_your_account">%s in Settings to receive invites directly in ${app_name}.</string>

    <string name="labs_enable_latex_maths">Enable LaTeX mathematics</string>
    <string name="restart_the_application_to_apply_changes">Restart the application for the change to take effect.</string>

    <string name="labs_enable_msc3061_share_history">MSC3061: Sharing room keys for past messages</string>
    <string name="labs_enable_msc3061_share_history_desc">When inviting in an encrypted room that is sharing history, encrypted history will be visible.</string>

    <!-- Poll -->
    <string name="create_poll_title">Create Poll</string>
    <string name="create_poll_question_title">Poll question or topic</string>
    <string name="create_poll_question_hint">Question or topic</string>
    <string name="create_poll_options_title">Create options</string>
    <string name="create_poll_options_hint">Option %1$d</string>
    <string name="create_poll_add_option">ADD OPTION</string>
    <string name="create_poll_button">CREATE POLL</string>
    <string name="create_poll_empty_question_error">Question cannot be empty</string>
    <plurals name="create_poll_not_enough_options_error">
        <item quantity="one">At least %1$s option is required</item>
        <item quantity="other">At least %1$s options are required</item>
    </plurals>
    <plurals name="poll_option_vote_count">
        <item quantity="one">%1$d vote</item>
        <item quantity="other">%1$d votes</item>
    </plurals>
    <plurals name="poll_total_vote_count_before_ended_and_voted">
        <item quantity="one">Based on %1$d vote</item>
        <item quantity="other">Based on %1$d votes</item>
    </plurals>
    <string name="poll_no_votes_cast">No votes cast</string>
    <string name="poll_undisclosed_not_ended">Results will be visible when the poll is ended</string>
    <plurals name="poll_total_vote_count_before_ended_and_not_voted">
        <item quantity="one">%1$d vote cast. Vote to the see the results</item>
        <item quantity="other">%1$d votes cast. Vote to the see the results</item>
    </plurals>
    <plurals name="poll_total_vote_count_after_ended">
        <item quantity="one">Final result based on %1$d vote</item>
        <item quantity="other">Final result based on %1$d votes</item>
    </plurals>
    <string name="poll_end_action">End poll</string>
    <string name="a11y_poll_winner_option">winner option</string>
    <string name="end_poll_confirmation_title">End this poll?</string>
    <string name="end_poll_confirmation_description">This will stop people from being able to vote and will display the final results of the poll.</string>
    <string name="end_poll_confirmation_approve_button">End poll</string>
    <string name="poll_response_room_list_preview">Vote cast</string>
    <string name="poll_end_room_list_preview">Poll ended</string>
    <string name="delete_poll_dialog_title">Remove poll</string>
    <string name="delete_poll_dialog_content">Are you sure you want to remove this poll? You won\'t be able to recover it once removed.</string>
    <string name="edit_poll_title">Edit poll</string>
    <string name="poll_type_title">Poll type</string>
    <string name="open_poll_option_title">Open poll</string>
    <string name="open_poll_option_description">Voters see results as soon as they have voted</string>
    <string name="closed_poll_option_title">Closed poll</string>
    <string name="closed_poll_option_description">Results are only revealed when you end the poll</string>

    <!-- Location -->
    <string name="location_activity_title_static_sharing">Share location</string>
    <string name="location_activity_title_preview">Location</string>
    <string name="a11y_static_map_image">Map</string>
    <string name="a11y_location_share_pin_on_map">Pin of selected location on map</string>
    <string name="a11y_location_share_locate_button">Zoom to current location</string>
    <string name="location_share_option_user_current">Share my current location</string>
    <string name="a11y_location_share_option_user_current_icon">Share my current location</string>
    <string name="location_share_option_user_live">Share live location</string>
    <string name="a11y_location_share_option_user_live_icon">Share live location</string>
    <string name="location_share_option_pinned">Share this location</string>
    <string name="a11y_location_share_option_pinned_icon">Share this location</string>
    <string name="location_share_live_select_duration_title">Share your live location for</string>
    <string name="location_share_live_select_duration_option_1">15 minutes</string>
    <string name="location_share_live_select_duration_option_2">1 hour</string>
    <string name="location_share_live_select_duration_option_3">8 hours</string>
    <string name="location_not_available_dialog_title">${app_name} could not access your location</string>
    <string name="location_not_available_dialog_content">${app_name} could not access your location. Please try again later.</string>
    <string name="location_share_external">Open with</string>
    <string name="location_timeline_failed_to_load_map">Failed to load map</string>
    <string name="location_share_live_enabled">Live location enabled</string>
    <string name="location_share_live_started">Loading live location…</string>
    <string name="location_share_live_ended">Live location ended</string>
    <string name="location_share_live_view">View live location</string>
    <!-- Examples of usage: Live until 5:42 PM/Live until 17:42-->
    <string name="location_share_live_until">Live until %1$s</string>
    <string name="location_share_live_stop">Stop</string>
    <!-- Examples of usage: 6h 15min 30sec left/15min 30sec left/30 sec left-->
    <string name="location_share_live_remaining_time">%1$s left</string>
    <string name="live_location_sharing_notification_title">${app_name} Live Location</string>
    <string name="live_location_sharing_notification_description">Location sharing is in progress</string>
    <string name="labs_enable_live_location">Enable Live Location Sharing</string>
    <string name="labs_enable_live_location_summary">Temporary implementation: locations persist in room history</string>
    <!-- TODO remove key -->
    <string name="live_location_bottom_sheet_stop_sharing" tools:ignore="UnusedResources">Stop sharing</string>
    <string name="live_location_bottom_sheet_last_updated_at">Updated %1$s ago</string>
<<<<<<< HEAD
    <string name="live_location_not_enough_permission_dialog_title">You don’t have permission to share live location</string>
    <string name="live_location_not_enough_permission_dialog_description">You need to have the right permissions in order to share live location in this room.</string>
=======
    <string name="live_location_share_location_item_share">Share location</string>
>>>>>>> 38ba61f1

    <string name="message_bubbles">Show Message bubbles</string>

    <string name="tooltip_attachment_photo">Open camera</string>
    <string name="tooltip_attachment_gallery">Send images and videos</string>
    <string name="tooltip_attachment_file">Upload file</string>
    <string name="tooltip_attachment_sticker">Send sticker</string>
    <string name="tooltip_attachment_contact">Open contacts</string>
    <string name="tooltip_attachment_poll">Create poll</string>
    <string name="tooltip_attachment_location">Share location</string>

    <string name="message_reaction_show_less">Show less</string>
    <plurals name="message_reaction_show_more">
        <item quantity="one">"%1$d more"</item>
        <item quantity="other">"%1$d more"</item>
    </plurals>

    <string name="room_message_notify_everyone">Notify the whole room</string>
    <string name="room_message_autocomplete_users">Users</string>
    <string name="room_message_autocomplete_notification">Room notification</string>

    <!-- Screen sharing -->
    <string name="screen_sharing_notification_title">${app_name} Screen Sharing</string>
    <string name="screen_sharing_notification_description">Screen sharing is in progress</string>

    <string name="unifiedpush_getdistributors_dialog_title">Choose how to receive notifications</string>
    <string name="unifiedpush_distributor_fcm_fallback">Google Services</string>
    <string name="unifiedpush_distributor_background_sync">Background synchronization</string>
    <string name="settings_notification_method">Notification method</string>
    <string name="settings_troubleshoot_test_distributors_title">Available methods</string>
    <string name="settings_troubleshoot_test_distributors_gplay">No other method than Google Play Service found.</string>
    <string name="settings_troubleshoot_test_distributors_fdroid">No other method than background synchronization found.</string>
    <plurals name="settings_troubleshoot_test_distributors_many">
        <item quantity="one">Found %d method.</item>
        <item quantity="other">Found %d methods.</item>
    </plurals>
    <string name="settings_troubleshoot_test_current_distributor_title">Method</string>
    <string name="settings_troubleshoot_test_current_distributor">Currently using %s.</string>
    <string name="settings_troubleshoot_test_current_endpoint_title">Endpoint</string>
    <string name="settings_troubleshoot_test_current_endpoint_success">Current endpoint: %s</string>
    <string name="settings_troubleshoot_test_current_endpoint_failed">Cannot find the endpoint.</string>
    <string name="settings_troubleshoot_test_current_gateway_title">Gateway</string>
    <string name="settings_troubleshoot_test_current_gateway">Current gateway: %s</string>

    <!-- Live Location Sharing Labs Flag Promotional BottomSheet -->
    <string name="live_location_labs_promotion_title">Live location sharing</string>
    <string name="live_location_labs_promotion_description">Please note: this is a labs feature using a temporary implementation. This means you will not be able to delete your location history, and advanced users will be able to see your location history even after you stop sharing your live location with this room.</string>
    <string name="live_location_labs_promotion_switch_title">Enable location sharing</string>

    <plurals name="room_removed_messages">
        <item quantity="one">%d message removed</item>
        <item quantity="other">%d messages removed</item>
    </plurals>
</resources><|MERGE_RESOLUTION|>--- conflicted
+++ resolved
@@ -3116,12 +3116,9 @@
     <!-- TODO remove key -->
     <string name="live_location_bottom_sheet_stop_sharing" tools:ignore="UnusedResources">Stop sharing</string>
     <string name="live_location_bottom_sheet_last_updated_at">Updated %1$s ago</string>
-<<<<<<< HEAD
     <string name="live_location_not_enough_permission_dialog_title">You don’t have permission to share live location</string>
     <string name="live_location_not_enough_permission_dialog_description">You need to have the right permissions in order to share live location in this room.</string>
-=======
     <string name="live_location_share_location_item_share">Share location</string>
->>>>>>> 38ba61f1
 
     <string name="message_bubbles">Show Message bubbles</string>
 
