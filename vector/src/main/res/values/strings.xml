<?xml version="1.0" encoding="utf-8"?>
<resources>
    <!-- use to retrieve the supported languages list -->
    <!-- should the same value as the file name -->
    <string name="resources_language">en</string>
    <string name="resources_country_code">US</string>
    <!-- NOTE TO TRANSLATORS: Value MUST have 4 letters and MUST be in this list: https://www.unicode.org/iso15924/iso15924-codes.html. Example:  "Arab", "Cyrl", "Latn", etc. -->
    <string name="resources_script">Latn</string>

    <!-- theme -->
    <string name="light_theme">Light Theme</string>
    <string name="dark_theme">Dark Theme</string>
    <string name="black_them">Black Theme</string>
    <string name="status_theme">Status.im Theme</string>

    <!-- permanent notification subtitle -->
    <string name="notification_sync_init">Initializing service</string>
    <string name="notification_sync_in_progress">Synchronising…</string>
    <string name="notification_listening_for_events">Listening for events</string>
    <string name="notification_noisy_notifications">Noisy notifications</string>
    <string name="notification_silent_notifications">Silent notifications</string>

    <!-- titles -->
    <string name="title_activity_home">Messages</string>
    <string name="title_activity_room">Room</string>
    <string name="title_activity_settings">Settings</string>
    <string name="title_activity_member_details">Member Details</string>
    <string name="title_activity_historical">Historical</string>
    <string name="title_activity_bug_report">Bug report</string>
    <string name="title_activity_group_details">Community details</string>
    <string name="title_activity_choose_sticker">Send a sticker</string>
    <string name="title_activity_keys_backup_setup">Key Backup</string>
    <string name="title_activity_keys_backup_restore">Use Key Backup</string>
    <string name="title_activity_verify_device">Verify session</string>

    <!-- Signing out screen -->
    <string name="keys_backup_is_not_finished_please_wait">Keys backup is not finished, please wait…</string>
    <string name="sign_out_bottom_sheet_warning_no_backup">You’ll lose your encrypted messages if you sign out now</string>
    <string name="sign_out_bottom_sheet_warning_backing_up">Key backup in progress. If you sign out now you’ll lose access to your encrypted messages.</string>
    <string name="sign_out_bottom_sheet_warning_backup_not_active">Secure Key Backup should be active on all of your sessions to avoid losing access to your encrypted messages.</string>
    <string name="sign_out_bottom_sheet_dont_want_secure_messages">I don’t want my encrypted messages</string>
    <string name="sign_out_bottom_sheet_backing_up_keys">Backing up keys…</string>
    <string name="keys_backup_activate">Use Key Backup</string>
    <string name="are_you_sure">Are you sure?</string>
    <string name="backup">Back up</string>
    <string name="sign_out_bottom_sheet_will_lose_secure_messages">You’ll lose access to your encrypted messages unless you back up your keys before signing out.</string>
    <string name="dialog_title_third_party_licences">Third party licences</string>

    <!-- splash screen accessibility -->
    <string name="loading">Loading…</string>

    <!-- button names -->
    <string name="ok">OK</string>
    <string name="cancel">Cancel</string>
    <string name="save">Save</string>
    <string name="leave">Leave</string>
    <string name="stay">Stay</string>
    <string name="send">Send</string>
    <string name="resend">Resend</string>
    <string name="redact">Remove</string>
    <string name="quote">Quote</string>
    <string name="download">Download</string>
    <string name="share">Share</string>
    <string name="speak">Speak</string>
    <string name="clear">Clear</string>
    <string name="later">Later</string>
    <string name="forward">Forward</string>
    <string name="permalink">Permalink</string>
    <string name="view_source">View Source</string>
    <string name="view_decrypted_source">View Decrypted Source</string>
    <string name="delete">Delete</string>
    <string name="rename">Rename</string>
    <string name="none">None</string>
    <string name="revoke">Revoke</string>
    <string name="disconnect">Disconnect</string>
    <string name="report_content">Report content</string>
    <string name="active_call">Active call</string>
    <string name="play_video">Play</string>
    <string name="pause_video">Pause</string>
    <string name="dismiss">Dismiss</string>
    <string name="reset">Reset</string>


    <!-- First param will be replace by the value of ongoing_conference_call_voice, and second one by the value of ongoing_conference_call_video -->
    <string name="ongoing_conference_call">Ongoing conference call.\nJoin as %1$s or %2$s</string>
    <string name="ongoing_conference_call_voice">Voice</string>
    <string name="ongoing_conference_call_video">Video</string>
    <string name="cannot_start_call">Cannot start the call, please try later</string>
    <string name="missing_permissions_warning">"Due to missing permissions, some features may be missing…</string>
    <string name="missing_permissions_error">"Due to missing permissions, this action is not possible.</string>
    <string name="missing_permissions_to_start_conf_call">You need permission to invite to start a conference in this room</string>
    <string name="no_permissions_to_start_conf_call">You do not have permission to start a conference call in this room</string>
    <string name="no_permissions_to_start_conf_call_in_direct_room">You do not have permission to start a conference call</string>
    <string name="no_permissions_to_start_webrtc_call">You do not have permission to start a call in this room</string>
    <string name="no_permissions_to_start_webrtc_call_in_direct_room">You do not have permission to start a call</string>
    <string name="conference_call_in_progress">A conference is already in progress!</string>
    <string name="video_meeting">Start video meeting</string>
    <string name="audio_meeting">Start audio meeting</string>
    <string name="audio_video_meeting_description">Meetings use Jitsi security and permission policies. All people currently in the room will see an invite to join while your meeting is happening.</string>
    <string name="missing_permissions_title_to_start_conf_call">Cannot start call</string>
    <string name="cannot_call_yourself">You cannot place a call with yourself</string>
    <string name="cannot_call_yourself_with_invite">You cannot place a call with yourself, wait for participants to accept invitation</string>
    <string name="device_information">Session information</string>
    <string name="failed_to_add_widget">Failed to add widget</string>
    <string name="failed_to_remove_widget">Failed to remove widget</string>
    <string name="room_no_conference_call_in_encrypted_rooms">Conference calls are not supported in encrypted rooms</string>
    <string name="call_anyway">Call Anyway</string>
    <string name="send_anyway">Send Anyway</string>
    <string name="or">or</string>
    <string name="invite">Invite</string>
    <string name="offline">Offline</string>
    <string name="accept">Accept</string>
    <string name="skip">Skip</string>
    <string name="done">Done</string>
    <string name="abort">Abort</string>
    <string name="ignore">Ignore</string>
    <string name="review">Review</string>
    <string name="decline">Decline</string>

    <string name="call_notification_answer">Accept</string>
    <string name="call_notification_reject">Decline</string>
    <string name="call_notification_hangup">Hang Up</string>

    <!-- actions -->
    <string name="action_exit">Exit</string>
    <string name="actions">Actions</string>
    <string name="action_sign_out">Sign out</string>
    <string name="action_sign_out_confirmation_simple">Are you sure you want to sign out?</string>
    <string name="action_voice_call">Voice Call</string>
    <string name="action_video_call">Video Call</string>
    <string name="action_global_search">Global search</string>
    <string name="action_mark_all_as_read">Mark all as read</string>
    <string name="action_historical">Historical</string>
    <string name="action_quick_reply">Quick reply</string>
    <string name="action_mark_room_read">Mark as read</string>
    <string name="action_open">Open</string>
    <string name="action_close">Close</string>
    <string name="action_copy">Copy</string>
    <string name="copied_to_clipboard">Copied to clipboard</string>
    <string name="disable">Disable</string>

    <!-- dialog titles -->
    <string name="dialog_title_confirmation">Confirmation</string>
    <string name="dialog_title_warning">Warning</string>
    <string name="dialog_title_error">Error</string>
    <string name="dialog_title_success">Success</string>

    <!-- Bottom navigation buttons -->
    <string name="bottom_action_home">Home</string>
    <string name="bottom_action_notification">Notifications</string>
    <string name="bottom_action_favourites">Favourites</string>
    <string name="bottom_action_people">People</string>
    <string name="bottom_action_rooms">Rooms</string>
    <string name="bottom_action_groups">Communities</string>

    <!-- Home screen -->
    <string name="home_filter_placeholder_home">Filter room names</string>
    <string name="home_filter_placeholder_favorites">Filter favourites</string>
    <string name="home_filter_placeholder_people">Filter people</string>
    <string name="home_filter_placeholder_rooms">Filter room names</string>
    <string name="home_filter_placeholder_groups">Filter community names</string>

    <!-- Home fragment -->
    <string name="invitations_header">Invites</string>
    <string name="low_priority_header">Low priority</string>
    <string name="system_alerts_header">"System Alerts"</string>

    <!-- People fragment -->
    <string name="direct_chats_header">Conversations</string>
    <string name="local_address_book_header">Local address book</string>
    <string name="user_directory_header">User directory</string>
    <string name="matrix_only_filter">Matrix contacts only</string>
    <string name="no_conversation_placeholder">No conversations</string>
    <string name="no_contact_access_placeholder">You didn’t allow Element to access your local contacts</string>
    <string name="no_result_placeholder">No results</string>
    <string name="people_no_identity_server">No identity server configured.</string>

    <!-- Rooms fragment -->
    <string name="rooms_header">Rooms</string>
    <string name="rooms_directory_header">Room directory</string>
    <string name="no_room_placeholder">No rooms</string>
    <string name="no_public_room_placeholder">No public rooms available</string>
    <plurals name="public_room_nb_users">
        <item quantity="one">%d user</item>
        <item quantity="other">%d users</item>
    </plurals>

    <!-- Groups fragment -->
    <string name="groups_invite_header">Invite</string>
    <string name="groups_header">Communities</string>
    <string name="no_group_placeholder">No groups</string>

    <string name="send_bug_report_include_logs">Send logs</string>
    <string name="send_bug_report_include_crash_logs">Send crash logs</string>
    <string name="send_bug_report_include_screenshot">Send screenshot</string>
    <string name="send_bug_report">Report bug</string>
    <string name="send_bug_report_description">Please describe the bug. What did you do? What did you expect to happen? What actually happened?</string>
    <string name="send_bug_report_description_in_english">If possible, please write the description in English.</string>
    <string name="send_bug_report_placeholder">Describe your problem here</string>
    <string name="send_bug_report_logs_description">In order to diagnose problems, logs from this client will be sent with this bug report. This bug report, including the logs and the screenshot, will not be publicly visible. If you would prefer to only send the text above, please untick:</string>
    <string name="send_bug_report_alert_message">You seem to be shaking the phone in frustration. Would you like to open the bug report screen?</string>
    <string name="send_bug_report_app_crashed">The application has crashed last time. Would you like to open the crash report screen?</string>
    <string name="send_bug_report_rage_shake">Rage shake to report bug</string>

    <string name="send_bug_report_sent">The bug report has been successfully sent</string>
    <string name="send_bug_report_failed">The bug report failed to be sent (%s)</string>
    <string name="send_bug_report_progress">Progress (%s%%)</string>

    <string name="send_files_in">Send into</string>
    <string name="read_receipt">Read</string>

    <string name="join_room">Join Room</string>
    <string name="username">Username</string>
    <string name="create_account">Create Account</string>
    <string name="login">Log in</string>
    <string name="logout">Sign out</string>
    <string name="hs_url">Home Server URL</string>
    <string name="identity_url">Identity Server URL</string>
    <string name="search">Search</string>

    <string name="start_new_chat">Start New Chat</string>
    <string name="start_voice_call">Start Voice Call</string>
    <string name="start_video_call">Start Video Call</string>

    <string name="option_send_voice">Send voice</string>

    <string name="start_new_chat_prompt_msg">Are you sure that you want to start a new chat with %s?</string>
    <string name="start_voice_call_prompt_msg">Are you sure that you want to start a voice call?</string>
    <string name="start_video_call_prompt_msg">Are you sure that you want to start a video call?</string>
    <string name="call_failed_no_ice_title">Call failed due to misconfigured server</string>
    <string name="call_failed_no_ice_description">Please ask the administrator of your homeserver (%1$s) to configure a TURN server in order for calls to work reliably.\n\nAlternatively, you can try to use the public server at %2$s, but this will not be as reliable, and it will share your IP address with that server. You can also manage this in Settings."</string>
    <string name="call_failed_no_ice_use_alt">Try using %s</string>
    <string name="call_failed_dont_ask_again">Do not ask me again</string>

    <string name="call_failed_no_connection">Element Call Failed</string>
    <string name="call_failed_no_connection_description">Failed to establish real time connection.\nPlease ask the administrator of your homeserver to configure a TURN server in order for calls to work reliably.</string>

    <string name="call_select_sound_device">Select Sound Device</string>
    <string name="sound_device_phone">Phone</string>
    <string name="sound_device_speaker">Speaker</string>
    <string name="sound_device_headset">Headset</string>
    <string name="sound_device_wireless_headset">Wireless Headset</string>
    <string name="call_switch_camera">Switch Camera</string>
    <string name="call_camera_front">Front</string>
    <string name="call_camera_back">Back</string>
    <string name="call_format_turn_hd_off">Turn HD off</string>
    <string name="call_format_turn_hd_on">Turn HD on</string>

    <string name="option_send_files">Send files</string>
    <string name="option_send_sticker">Send sticker</string>
    <string name="option_take_photo_video">Take photo or video</string>
    <string name="option_take_photo">Take photo</string>
    <string name="option_take_video">Take video</string>

    <!-- No sticker application dialog -->
    <string name="no_sticker_application_dialog_content">You don’t currently have any stickerpacks enabled.\n\nAdd some now?</string>

    <!-- External application -->
    <string name="go_on_with">go on with…</string>
    <string name="error_no_external_application_found">Sorry, no external application has been found to complete this action.</string>

    <!-- Authentication -->
    <string name="auth_login">Log in</string>
    <string name="auth_login_sso">Sign in with single sign-on</string>
    <string name="auth_register">Create Account</string>
    <string name="auth_submit">Submit</string>
    <string name="auth_skip">Skip</string>
    <string name="auth_send_reset_email">Send Reset Email</string>
    <string name="auth_return_to_login">Return to login screen</string>
    <string name="auth_user_id_placeholder">Email or user name</string>
    <string name="auth_password_placeholder">Password</string>
    <string name="auth_new_password_placeholder">New password</string>
    <string name="auth_user_name_placeholder">User name</string>
    <string name="auth_add_email_message_2">"Set an email for account recovery, and later to be optionally discoverable by people who know you."</string>
    <string name="auth_add_phone_message_2">"Set a phone, and later to be optionally discoverable by people who know you."</string>
    <string name="auth_add_email_phone_message_2">"Set an email for account recovery. Use later email or phone to be optionally discoverable by people who know you."</string>
    <string name="auth_add_email_and_phone_message_2">"Set an email for account recovery. Use later email or phone to be optionally discoverable by people who know you."</string>
    <string name="auth_email_placeholder">Email address</string>
    <string name="auth_opt_email_placeholder">Email address (optional)</string>
    <string name="auth_phone_number_placeholder">Phone number</string>
    <string name="auth_opt_phone_number_placeholder">Phone number (optional)</string>
    <string name="auth_repeat_password_placeholder">Repeat password</string>
    <string name="auth_repeat_new_password_placeholder">Confirm your new password</string>
    <string name="auth_invalid_login_param">Incorrect username and/or password</string>
    <string name="auth_invalid_user_name">User names may only contain letters, numbers, dots, hyphens and underscores</string>
    <string name="auth_invalid_password">Password too short (min 6)</string>
    <string name="auth_missing_password">Missing password</string>
    <string name="auth_invalid_email">"This doesn’t look like a valid email address"</string>
    <string name="auth_invalid_phone">"This doesn’t look like a valid phone number"</string>
    <string name="auth_email_already_defined">This email address is already defined.</string>
    <string name="auth_msisdn_already_defined">This phone number is already defined.</string>
    <string name="auth_missing_email">Missing email address</string>
    <string name="auth_missing_phone">Missing phone number</string>
    <string name="auth_missing_email_or_phone">Missing email address or phone number</string>
    <string name="auth_invalid_token">Invalid token</string>
    <string name="auth_password_dont_match">Passwords don’t match</string>
    <string name="auth_forgot_password">Forgot password?</string>
    <string name="auth_use_server_options">Use custom server options (advanced)</string>
    <string name="auth_email_validation_message">Please check your email to continue registration</string>
    <string name="auth_threepid_warning_message">Registration with email and phone number at once is not supported yet until the api exists. Only the phone number will be taken into account.\n\nYou may add your email to your profile in settings.</string>
    <string name="auth_recaptcha_message">This Home Server would like to make sure you are not a robot</string>
    <string name="auth_username_in_use">Username in use</string>
    <string name="auth_home_server">Home Server:</string>
    <string name="auth_identity_server">Identity Server:</string>
    <string name="auth_reset_password_next_step_button">I have verified my email address</string>
    <string name="auth_reset_password_message">To reset your password, enter the email address linked to your account:</string>
    <string name="auth_reset_password_missing_email">The email address linked to your account must be entered.</string>
    <string name="auth_reset_password_missing_password">A new password must be entered.</string>
    <string name="auth_reset_password_email_validation_message">An email has been sent to %s. Once you’ve followed the link it contains, click below.</string>
    <string name="auth_reset_password_error_unauthorized">Failed to verify email address: make sure you clicked the link in the email</string>
    <string name="auth_reset_password_success_message">Your password has been reset.\n\nYou have been logged out of all sessions and will no longer receive push notifications. To re-enable notifications, re-log in on each device.</string>
    <string name="auth_accept_policies">"Please review and accept the policies of this homeserver:"</string>

    <!-- Login Screen -->
    <string name="login_error_must_start_http">URL must start with http[s]://</string>
    <string name="login_error_network_error">Unable to login: Network error</string>
    <string name="login_error_unable_login">Unable to login</string>
    <string name="login_error_registration_network_error">Unable to register: Network error</string>
    <string name="login_error_unable_register">Unable to register</string>
    <string name="login_error_unable_register_mail_ownership">Unable to register : email ownership failure</string>
    <string name="login_error_invalid_home_server">Please enter a valid URL</string>
    <string name="login_error_unknown_host">This URL is not reachable, please check it</string>
    <string name="login_error_no_homeserver_found">This is not a valid Matrix server address</string>
    <string name="login_error_homeserver_not_found">Cannot reach a homeserver at this URL, please check it</string>
    <string name="login_error_ssl_peer_unverified">"SSL Error: the peer's identity has not been verified."</string>
    <string name="login_error_ssl_other">"SSL Error."</string>
    <string name="login_error_ssl_handshake">Your device is using an outdated TLS security protocol, vulnerable to attack, for your security you will not be able to connect</string>

    <string name="login_error_forbidden">Invalid username/password</string>
    <string name="login_error_unknown_token">The access token specified was not recognised</string>
    <string name="login_error_bad_json">Malformed JSON</string>
    <string name="login_error_not_json">Did not contain valid JSON</string>
    <string name="login_error_limit_exceeded">Too many requests have been sent</string>
    <string name="login_error_user_in_use">This user name is already used</string>
    <string name="login_error_login_email_not_yet">The email link which has not been clicked yet</string>

    <!-- request again e2e key -->
    <string name="e2e_re_request_encryption_key">Re-request encryption keys from your other sessions.</string>

    <string name="e2e_re_request_encryption_key_sent">Key request sent.</string>

    <string name="e2e_re_request_encryption_key_dialog_title">Request sent</string>
    <string name="e2e_re_request_encryption_key_dialog_content">Please launch Element on another device that can decrypt the message so it can send the keys to this session.</string>

    <!-- read receipts list Screen -->
    <string name="read_receipts_list">Read Receipts List</string>

    <!-- flairs list Screen -->
    <string name="groups_list">Groups List</string>

    <!-- Mels -->
    <plurals name="membership_changes">
        <item quantity="one">%d membership change</item>
        <item quantity="other">%d membership changes</item>
    </plurals>

    <!-- accounts list Screen -->

    <!-- image size selection -->
    <string name="compression_options">Send as </string>
    <string name="compression_opt_list_original">Original</string>
    <string name="compression_opt_list_large">Large</string>
    <string name="compression_opt_list_medium">Medium</string>
    <string name="compression_opt_list_small">Small</string>

    <!-- media upload / download messages -->
    <string name="attachment_cancel_download">"Cancel the download?</string>
    <string name="attachment_cancel_upload">Cancel the upload?</string>
    <string name="attachment_remaining_time_seconds">%d s</string>
    <string name="attachment_remaining_time_minutes">%1$dm %2$ds</string>

    <!-- room creation dialog Screen -->
    <string name="yesterday">Yesterday</string>
    <string name="today">Today</string>

    <!-- room info dialog Screen -->
    <string name="room_info_room_name">Room name</string>
    <string name="room_info_room_topic">Room topic</string>

    <!-- Call settings screen -->
    <string name="settings_call_category">Calls</string>
    <string name="settings_call_show_confirmation_dialog_title">Prevent accidental call</string>
    <string name="settings_call_show_confirmation_dialog_summary">Ask for confirmation before starting a call</string>
    <string name="settings_call_ringtone_use_app_ringtone">Use default Element ringtone for incoming calls</string>
    <string name="settings_call_ringtone_use_default_stun">Allow fallback call assist server</string>
    <string name="settings_call_ringtone_use_default_stun_sum">Will use "%s" as assist when your home server does not offer one (your IP address will be shared during a call)</string>
    <string name="settings_call_ringtone_title">Incoming call ringtone</string>
    <string name="settings_call_ringtone_dialog_title">Select ringtone for calls:</string>

    <!-- call string -->
    <string name="call">Call</string>
    <string name="call_connected">Call connected</string>
    <string name="call_connecting">Call connecting…</string>
    <string name="call_ended">Call ended</string>
    <string name="call_ring">Calling…</string>
    <string name="incoming_call">Incoming Call</string>
    <string name="incoming_video_call">Incoming Video Call</string>
    <string name="incoming_voice_call">Incoming Voice Call</string>
    <string name="call_in_progress">Call In Progress…</string>
    <string name="video_call_in_progress">Video Call In Progress…</string>
    <string name="active_call_with_duration">Active Call (%s)</string>
    <string name="return_to_call">Return to call</string>

    <string name="call_error_user_not_responding">The remote side failed to pick up.</string>
    <string name="call_error_ice_failed">Media Connection Failed</string>
    <string name="call_error_camera_init_failed">Cannot initialize the camera</string>
    <string name="call_error_answered_elsewhere">call answered elsewhere</string>

    <!-- medias picker string -->
    <string name="media_picker_both_capture_title">Take a picture or a video"</string>
    <string name="media_picker_cannot_record_video">Cannot record video"</string>

    <!-- permissions Android M -->
    <string name="permissions_rationale_popup_title">Information</string>
    <string name="permissions_rationale_msg_storage">Element needs permission to access your photo and video library to send and save attachments.\n\nPlease allow access on the next pop-up to be able to send files from your phone.</string>
    <string name="permissions_rationale_msg_camera">Element needs permission to access your camera to take pictures and video calls.</string>
    <string name="permissions_rationale_msg_camera_explanation">\n\nPlease allow access on the next pop-up to be able to make the call.</string>
    <string name="permissions_rationale_msg_record_audio">Element needs permission to access your microphone to perform audio calls.</string>
    <string name="permissions_rationale_msg_record_audio_explanation">\n\nPlease allow access on the next pop-up to be able to make the call.</string>
    <string name="permissions_rationale_msg_camera_and_audio">Element needs permission to access your camera and your microphone to perform video calls.\n\nPlease allow access on the next pop-ups to be able to make the call.</string>
    <string name="permissions_rationale_msg_contacts">Element can check your address book to find other Matrix users based on their email and phone numbers. If you agree to share your address book for this purpose, please allow access on the next pop-up.</string>
    <string name="permissions_msg_contacts_warning_other_androids">Element can check your address book to find other Matrix users based on their email and phone numbers.\n\nDo you agree to share your address book for this purpose?</string>

    <string name="permissions_action_not_performed_missing_permissions">Sorry. Action not performed, due to missing permissions</string>

    <!-- medias slider string -->
    <string name="media_slider_saved">Saved</string>
    <string name="media_slider_saved_message">Save to downloads?</string>
    <string name="yes">YES</string>
    <string name="no">NO</string>
    <string name="_continue">Continue</string>

    <!-- Actions -->
    <string name="remove">Remove</string>
    <string name="join">Join</string>
    <string name="preview">Preview</string>
    <string name="reject">Reject</string>

    <!-- Room -->
    <string name="list_members">List members</string>
    <string name="open_chat_header">Open header</string>
    <string name="room_sync_in_progress">Syncing…</string>
    <string name="room_jump_to_first_unread">Jump to first unread message.</string>

    <!-- Room Preview -->
    <string name="room_preview_invitation_format">You have been invited to join this room by %s</string>
    <string name="room_preview_unlinked_email_warning">This invitation was sent to %s, which is not associated with this account.\nYou may wish to login with a different account, or add this email to your account.</string>
    <string name="room_preview_try_join_an_unknown_room">You are trying to access %s. Would you like to join in order to participate in the discussion?</string>
    <string name="room_preview_try_join_an_unknown_room_default">a room</string>
    <string name="room_preview_room_interactions_disabled">This is a preview of this room. Room interactions have been disabled.</string>
    <string name="invite_no_identity_server_error">Add an identity server in your settings to perform this action.</string>
    <!-- Chat creation -->
    <string name="room_creation_title">New Chat</string>
    <string name="room_creation_add_member">Add member</string>
    <plurals name="room_header_active_members_count">
        <item quantity="one">%d active members</item>
        <item quantity="other">%d active members</item>
    </plurals>
    <plurals name="room_title_members">
        <item quantity="one">%d member</item>
        <item quantity="other">%d members</item>
    </plurals>
    <string name="room_title_one_member">1 member</string>

    <!--  Time -->
    <plurals name="format_time_s">
        <item quantity="one">%ds</item>
        <item quantity="other">%ds</item>
    </plurals>
    <plurals name="format_time_m">
        <item quantity="one">%dm</item>
        <item quantity="other">%dm</item>
    </plurals>
    <plurals name="format_time_h">
        <item quantity="one">%dh</item>
        <item quantity="other">%dh</item>
    </plurals>
    <plurals name="format_time_d">
        <item quantity="one">%dd</item>
        <item quantity="other">%dd</item>
    </plurals>

    <!--  Chat participants -->
    <string name="room_participants_leave_prompt_title">Leave room</string>
    <string name="room_participants_leave_prompt_msg">Are you sure you want to leave the room?</string>
    <string name="room_participants_remove_prompt_msg">Are you sure you want to remove %s from this chat?</string>
    <string name="room_participants_create">Create</string>

    <string name="room_participants_online">Online</string>
    <string name="room_participants_offline">Offline</string>
    <string name="room_participants_idle">Idle</string>
    <!--The variable is one of "Online", "Offline" or "Idle" states above.-->
    <string name="room_participants_now">%1$s now</string>
    <!--
    The first variable is one of "Online", "Offline" or "Idle" states (with or without " now" part).
    The second variable is the formatted datetime (5s, 5m, 5h, 5d) from format_time_s/m/h/d strings.
    -->
    <string name="room_participants_ago">%1$s %2$s ago</string>

    <string name="room_participants_header_admin_tools">ADMIN TOOLS</string>
    <string name="room_participants_header_call">CALL</string>
    <string name="room_participants_header_direct_chats">Direct Messages</string>
    <string name="room_participants_header_devices">SESSIONS</string>

    <string name="room_participants_action_invite">Invite</string>
    <string name="room_participants_action_cancel_invite">Cancel invite</string>
    <string name="room_participants_action_leave">Leave this room</string>
    <string name="room_participants_action_remove">Remove from this room</string>
    <string name="room_participants_action_ban">Ban</string>
    <string name="room_participants_action_unban">Unban</string>
    <string name="room_participants_action_kick">Kick</string>
    <string name="room_participants_action_set_default_power_level">Reset to normal user</string>
    <string name="room_participants_action_set_moderator">Make moderator</string>
    <string name="room_participants_action_set_admin">Make admin</string>
    <string name="room_participants_invite_search_another_user">User ID, Name or email</string>
    <string name="room_participants_action_mention">Mention</string>
    <string name="room_participants_action_devices_list">Show Session List</string>
    <string name="room_participants_power_level_prompt">You will not be able to undo this change as you are promoting the user to have the same power level as yourself.\nAre you sure?</string>

    <string name="room_participants_power_level_demote_warning_title">Demote yourself?</string>
    <string name="room_participants_power_level_demote_warning_prompt">"You will not be able to undo this change as you are demoting yourself, if you are the last privileged user in the room it will be impossible to regain privileges."</string>
    <string name="room_participants_power_level_demote">Demote</string>


    <string name="room_participants_action_ignore_title">Ignore user</string>
    <string name="room_participants_action_ignore_prompt_msg">Ignoring this user will remove their messages from rooms you share.\n\nYou can reverse this action at any time in the general settings.</string>
    <string name="room_participants_action_ignore">Ignore</string>

    <string name="room_participants_action_unignore_title">Unignore user</string>
    <string name="room_participants_action_unignore_prompt_msg">Unignoring this user will show all messages from them again.</string>
    <string name="room_participants_action_unignore">Unignore</string>

    <string name="room_participants_action_cancel_invite_title">Cancel invite</string>
    <string name="room_participants_action_cancel_invite_prompt_msg">Are you sure you want to cancel the invite for this user?</string>
    <string name="room_participants_kick_title">Kick user</string>
    <string name="room_participants_kick_reason">Reason to kick</string>
    <string name="room_participants_kick_prompt_msg">kicking user will remove them from this room.\n\nTo prevent them from joining again, you should ban them instead.</string>
    <string name="room_participants_ban_title">Ban user</string>
    <string name="room_participants_ban_reason">Reason to ban</string>
    <string name="room_participants_unban_title">Unban user</string>
    <string name="room_participants_ban_prompt_msg">Banning user will kick them from this room and prevent them from joining again.</string>
    <string name="room_participants_unban_prompt_msg">Unbanning user will allow them to join the room again.</string>

    <string name="reason_hint">Reason</string>

    <!--
    The variable can be a single name or a string of names
    ("Alice, "+"Bob, "+"Charlie and David" > "Alice, Bob, Charlie and David)
    -->
    <string name="room_participants_invite_prompt_msg">"Are you sure you want to invite %s to this chat?"</string>
    <!-- The building block of the first part of the string of names ("Alice, "/"Bob, ") -->
    <string name="room_participants_invite_join_names">"%1$s, "</string>
    <!-- The second part of the string of names ("Charlie and David") -->
    <string name="room_participants_invite_join_names_and">%1$s and %2$s</string>
    <!-- First variable is the first part, and second is the second part -->
    <string name="room_participants_invite_join_names_combined">%1$s %2$s</string>

    <!-- invitation -->
    <string name="people_search_invite_by_id"><u>Invite by ID</u></string>
    <string name="people_search_local_contacts">LOCAL CONTACTS (%d)</string>
    <string name="people_search_user_directory">USER DIRECTORY (%s)</string>
    <string name="people_search_filter_text">Matrix users only</string>

    <string name="people_search_invite_by_id_dialog_title">Invite user by ID</string>
    <string name="people_search_invite_by_id_dialog_description">Please enter one or more email address or Matrix ID</string>
    <string name="people_search_invite_by_id_dialog_hint">Email or Matrix ID</string>

    <!--  Chat -->
    <string name="room_menu_search">Search</string>
    <string name="room_one_user_is_typing">%s is typing…</string>
    <string name="room_two_users_are_typing">%1$s &#038; %2$s are typing…</string>
    <string name="room_many_users_are_typing">%1$s &#038; %2$s &#038; others are typing…</string>
    <string name="room_message_placeholder_encrypted">Send an encrypted message…</string>
    <string name="room_message_placeholder_not_encrypted">Send a message (unencrypted)…</string>
    <string name="room_message_placeholder_reply_to_encrypted">Send an encrypted reply…</string>
    <string name="room_message_placeholder_reply_to_not_encrypted">Send a reply (unencrypted)…</string>
    <string name="room_offline_notification">Connectivity to the server has been lost.</string>
    <string name="room_unsent_messages_notification">Messages not sent. %1$s or %2$s now?</string>
    <string name="room_unknown_devices_messages_notification">Messages not sent due to unknown sessions being present. %1$s or %2$s now?</string>
    <string name="room_prompt_resend">Resend all</string>
    <string name="room_prompt_cancel">Cancel all</string>
    <string name="room_resend_unsent_messages">Resend unsent messages</string>
    <string name="room_delete_unsent_messages">Delete unsent messages</string>
    <string name="room_message_file_not_found">File not found</string>
    <string name="room_do_not_have_permission_to_post">You do not have permission to post to this room</string>
    <plurals name="room_new_messages_notification">
        <item quantity="one">%d new message</item>
        <item quantity="other">%d new messages</item>
    </plurals>

    <!-- unrecognized SSL certificate -->
    <string name="ssl_trust">Trust</string>
    <string name="ssl_do_not_trust">Do not trust</string>
    <string name="ssl_logout_account">Logout</string>
    <string name="ssl_remain_offline">Ignore</string>
    <string name="ssl_fingerprint_hash">Fingerprint (%s):</string>
    <string name="ssl_could_not_verify">Could not verify identity of remote server.</string>
    <string name="ssl_cert_not_trust">This could mean that someone is maliciously intercepting your traffic, or that your phone does not trust the certificate provided by the remote server.</string>
    <string name="ssl_cert_new_account_expl">If the server administrator has said that this is expected, ensure that the fingerprint below matches the fingerprint provided by them.</string>
    <string name="ssl_unexpected_existing_expl">The certificate has changed from one that was trusted by your phone. This is HIGHLY UNUSUAL. It is recommended that you DO NOT ACCEPT this new certificate.</string>
    <string name="ssl_expected_existing_expl">The certificate has changed from a previously trusted one to one that is not trusted. The server may have renewed its certificate. Contact the server administrator for the expected fingerprint.</string>
    <string name="ssl_only_accept">Only accept the certificate if the server administrator has published a fingerprint that matches the one above.</string>

    <!-- Room Details -->
    <string name="room_details_title">Room Details</string>
    <string name="room_details_people">People</string>
    <string name="room_details_files">Files</string>
    <string name="room_details_settings">Settings</string>
    <plurals name="room_details_selected">
        <item quantity="one">%d selected</item>
        <item quantity="other">%d selected</item>
    </plurals>
    <string name="malformed_id">Malformed ID. Should be an email address or a Matrix ID like \'@localpart:domain\'</string>
    <string name="room_details_people_invited_group_name">INVITED</string>
    <string name="room_details_people_present_group_name">JOINED</string>

    <!-- Room events -->
    <string name="room_event_action_report_prompt_reason">Reason for reporting this content</string>
    <string name="room_event_action_report_prompt_ignore_user">Do you want to hide all messages from this user?\n\nNote that this action will restart the app and it may take some time.</string>
    <string name="room_event_action_cancel_upload">Cancel Upload</string>
    <string name="room_event_action_cancel_download">Cancel Download</string>

    <!-- Search -->
    <string name="search_hint">Search</string>
    <string name="search_members_hint">Filter room members</string>
    <string name="search_banned_user_hint">Filter banned users</string>
    <string name="search_no_results">No results</string>
    <string name="tab_title_search_rooms">ROOMS</string>
    <string name="tab_title_search_messages">MESSAGES</string>
    <string name="tab_title_search_people">PEOPLE</string>
    <string name="tab_title_search_files">FILES</string>
    <string name="search_is_not_supported_in_e2e_room">Searching in encrypted rooms is not supported yet.</string>

    <!-- Room recents -->
    <string name="room_recents_join">JOIN</string>
    <string name="room_recents_directory">DIRECTORY</string>
    <string name="room_recents_favourites">FAVORITES</string>
    <string name="room_recents_conversations">ROOMS</string>
    <string name="room_recents_low_priority">LOW PRIORITY</string>
    <string name="room_recents_invites">INVITES</string>
    <string name="room_recents_start_chat">Start chat</string>
    <string name="room_recents_create_room">Create room</string>
    <string name="room_recents_join_room">Join room</string>
    <string name="room_recents_join_room_title">Join a room</string>
    <string name="room_recents_join_room_prompt">Type a room id or a room alias</string>

    <!-- Directory -->
    <string name="directory_search_results_title">Browse directory</string>
    <plurals name="directory_search_rooms">
        <item quantity="one">%d room</item>
        <item quantity="other">%d rooms</item>
    </plurals>
    <plurals name="directory_search_rooms_for">
        <item quantity="one">%1$s room found for %2$s</item>
        <item quantity="other">%1$s rooms found for %2$s</item>
    </plurals>
    <string name="directory_searching_title">Searching directory…</string>

    <!-- home room settings -->
    <string name="room_settings_all_messages_noisy">All messages (noisy)</string>
    <string name="room_settings_all_messages">All messages</string>
    <string name="room_settings_mention_only">Mentions only</string>
    <string name="room_settings_mute">Mute</string>
    <string name="room_settings_favourite">Favourite</string>
    <string name="room_settings_de_prioritize">De-prioritize</string>
    <string name="room_settings_direct_chat">Direct Chat</string>
    <string name="room_settings_leave_conversation">Leave Conversation</string>
    <string name="room_settings_forget">Forget</string>
    <string name="room_settings_add_homescreen_shortcut">Add to Home screen</string>

    <!-- home sliding menu -->
    <string name="room_sliding_menu_messages">Messages</string>
    <string name="room_sliding_menu_settings">Settings</string>
    <string name="room_sliding_menu_version">Version</string>
    <string name="room_sliding_menu_version_x">Version %s</string>
    <string name="room_sliding_menu_term_and_conditions">Terms &amp; conditions</string>
    <string name="room_sliding_menu_third_party_notices">Third party notices</string>
    <string name="room_sliding_menu_copyright">Copyright</string>
    <string name="room_sliding_menu_privacy_policy">Privacy policy</string>

    <!-- Vector Settings -->

    <string name="settings_profile_picture">Profile Picture</string>
    <string name="settings_display_name">Display Name</string>
    <string name="settings_email_address">Email</string>
    <string name="settings_add_email_address">Add email address</string>
    <string name="settings_phone_number">Phone</string>
    <string name="settings_phone_number_empty">No phone number has been added to your account</string>
    <string name="settings_add_phone_number">Add phone number</string>
    <string name="settings_app_info_link_title">Application info</string>
    <string name="settings_app_info_link_summary">Show the application info in the system settings.</string>
    <string name="settings_add_3pid_confirm_password_title">Confirm your password</string>
    <string name="settings_add_3pid_flow_not_supported">You can\'t do this from Element mobile</string>
    <string name="settings_add_3pid_authentication_needed">Authentication is required</string>

    <string name="settings_emails">Email addresses</string>
    <string name="settings_emails_empty">No email has been added to your account</string>
    <string name="settings_phone_numbers">Phone numbers</string>
    <string name="settings_remove_three_pid_confirmation_content">Remove %s?</string>
    <string name="error_threepid_auth_failed">Ensure that you have clicked on the link in the email we have sent to you.</string>

    <string name="settings_notification_advanced">Advanced Notification Settings</string>
    <string name="settings_notification_by_event">Notification importance by event</string>

    <string name="settings_notification_privacy">Notification privacy</string>
    <string name="settings_notification_troubleshoot">Troubleshoot Notifications</string>
    <string name="settings_troubleshoot_diagnostic">Troubleshooting diagnostics</string>
    <string name="settings_troubleshoot_diagnostic_run_button_title">Run Tests</string>
    <string name="settings_troubleshoot_diagnostic_running_status">Running… (%1$d of %2$d)</string>
    <string name="settings_troubleshoot_diagnostic_success_status">Basic diagnostic is OK. If you still do not receive notifications, please submit a bug report to help us investigate.</string>
    <string name="settings_troubleshoot_diagnostic_failure_status_with_quickfix">One or more tests have failed, try suggested fix(es).</string>
    <string name="settings_troubleshoot_diagnostic_failure_status_no_quickfix">One or more tests have failed, please submit a bug report to help us investigate.</string>

    <string name="settings_troubleshoot_test_system_settings_title">System Settings.</string>
    <string name="settings_troubleshoot_test_system_settings_success">Notifications are enabled in the system settings.</string>
    <string name="settings_troubleshoot_test_system_settings_failed">Notifications are disabled in the system settings.\nPlease check system settings.</string>
    <string name="open_settings">Open Settings</string>

    <string name="settings_troubleshoot_test_account_settings_title">Account Settings.</string>
    <string name="settings_troubleshoot_test_account_settings_success">Notifications are enabled for your account.</string>
    <string name="settings_troubleshoot_test_account_settings_failed">Notifications are disabled for your account.\nPlease check account settings.</string>
    <string name="settings_troubleshoot_test_account_settings_quickfix">Enable</string>

    <string name="settings_troubleshoot_test_device_settings_title">Session Settings.</string>
    <string name="settings_troubleshoot_test_device_settings_success">Notifications are enabled for this session.</string>
    <string name="settings_troubleshoot_test_device_settings_failed">Notifications are not enabled for this session.\nPlease check the Element settings.</string>
    <string name="settings_troubleshoot_test_device_settings_quickfix">Enable</string>

    <string name="settings_troubleshoot_test_bing_settings_title">Custom Settings.</string>
    <string name="settings_troubleshoot_test_bing_settings_success_with_warn">Notice that some messages type are set to be silent (will produce a notification with no sound).</string>
    <string name="settings_troubleshoot_test_bing_settings_failed">Some notifications are disabled in your custom settings.</string>
    <string name="settings_troubleshoot_test_bing_settings_failed_to_load_rules">Failed to load custom rules, please retry.</string>
    <string name="settings_troubleshoot_test_bing_settings_quickfix">Check Settings</string>

    <string name="settings_troubleshoot_test_play_services_title">Play Services Check</string>
    <string name="settings_troubleshoot_test_play_services_success">Google Play Services APK is available and up-to-date.</string>
    <string name="settings_troubleshoot_test_play_services_failed">Element uses Google Play Services to deliver push messages but it doesn’t seem to be configured correctly:\n%1$s</string>
    <string name="settings_troubleshoot_test_play_services_quickfix">Fix Play Services</string>

    <string name="settings_troubleshoot_test_fcm_title">Firebase Token</string>
    <string name="settings_troubleshoot_test_fcm_success">FCM token successfully retrieved:\n%1$s</string>
    <string name="settings_troubleshoot_test_fcm_failed">Failed to retrieved FCM token:\n%1$s</string>
    <string name="settings_troubleshoot_test_fcm_failed_too_many_registration">[%1$s]\nThis error is out of control of Element and according to Google, this error indicates that the device has too many apps registered with FCM. The error only occurs in cases where there are extreme numbers of apps, so it should not affect the average user.</string>
    <string name="settings_troubleshoot_test_fcm_failed_service_not_available">[%1$s]\nThis error is out of control of Element. It can occur for several reasons. Maybe it will work if you retry later, you can also check that Google Play Service is not restricted in data usage in the system settings, or that your device clock is correct, or it can happen on custom ROM.</string>
    <string name="settings_troubleshoot_test_fcm_failed_account_missing">[%1$s]\nThis error is out of control of Element. There is no Google account on the phone. Please open the account manager and add a Google account.</string>
    <string name="settings_troubleshoot_test_fcm_failed_account_missing_quick_fix">Add Account</string>

    <string name="settings_troubleshoot_test_token_registration_title">Token Registration</string>
    <string name="settings_troubleshoot_test_token_registration_success">FCM token successfully registered to HomeServer.</string>
    <string name="settings_troubleshoot_test_token_registration_failed">Failed to register FCM token to HomeServer:\n%1$s</string>

    <string name="settings_troubleshoot_test_push_loop_title">Test Push</string>
    <string name="settings_troubleshoot_test_push_loop_waiting_for_push">The application is waiting for the PUSH</string>
    <string name="settings_troubleshoot_test_push_loop_success">The application is receiving PUSH</string>
    <string name="settings_troubleshoot_test_push_loop_failed">Failed to receive push. Solution could be to reinstall the application.</string>
    <string name="settings_troubleshoot_test_push_notification_content">You are viewing the notification! Click me!</string>
    <string name="settings_troubleshoot_test_notification_title">Notification Display</string>
    <string name="settings_troubleshoot_test_notification_notice">Please click on the notification. If you do not see the notification, please check the system settings.</string>
    <string name="settings_troubleshoot_test_notification_notification_clicked">The notification has been clicked!</string>

    <string name="settings_troubleshoot_test_foreground_service_started_title">Notifications Service</string>
    <string name="settings_troubleshoot_test_foreground_service_startedt_success">Notifications Service is running.</string>
    <string name="settings_troubleshoot_test_foreground_service_started_failed">Notifications Service is not running.\nTry to restart the application.</string>
    <string name="settings_troubleshoot_test_foreground_service_started_quickfix">Start Service</string>

    <string name="settings_troubleshoot_test_service_restart_title">Notifications Service Auto-Restart</string>
    <string name="settings_troubleshoot_test_service_restart_success">Service was killed and restarted automatically.</string>
    <string name="settings_troubleshoot_test_service_restart_failed">Service failed to restart</string>

    <string name="settings_troubleshoot_test_service_boot_title">Start on boot</string>
    <string name="settings_troubleshoot_test_service_boot_success">Service will start when the device is restarted.</string>
    <string name="settings_troubleshoot_test_service_boot_failed">The service will not start when the device is restarted, you will not receive notifications until Element has been opened once.</string>
    <string name="settings_troubleshoot_test_service_boot_quickfix">Enable Start on boot</string>

    <string name="settings_troubleshoot_test_bg_restricted_title">Check background restrictions</string>
    <string name="settings_troubleshoot_test_bg_restricted_success">Background restrictions are disabled for Element. This test should be run using mobile data (no WIFI).\n%1$s</string>
    <string name="settings_troubleshoot_test_bg_restricted_failed">Background restrictions are enabled for Element.\nWork that the app tries to do will be aggressively restricted while it is in the background, and this could affect notifications.\n%1$s</string>
    <string name="settings_troubleshoot_test_bg_restricted_quickfix">Disable restrictions</string>

    <string name="settings_troubleshoot_test_battery_title">Battery Optimization</string>
    <string name="settings_troubleshoot_test_battery_success">Element is not affected by Battery Optimization.</string>
    <string name="settings_troubleshoot_test_battery_failed">If a user leaves a device unplugged and stationary for a period of time, with the screen off, the device enters Doze mode. This prevents apps from accessing the network and defers their jobs, syncs, and standard alarms. </string>
    <string name="settings_troubleshoot_test_battery_quickfix">Ignore Optimization</string>

    <string name="settings_notification_privacy_normal">Normal</string>
    <string name="settings_notification_privacy_reduced">Reduced privacy</string>
    <string name="settings_notification_privacy_need_permission">The app needs permission to run in the background</string>
    <string name="settings_notification_privacy_no_background_sync">The apps does <b>not</b> need to connect to the HomeServer in the background, it should reduce battery usage</string>
    <string name="settings_notification_privacy_fcm">• Notifications are sent via Firebase Cloud Messaging</string>
    <string name="settings_notification_privacy_metadata">• Notifications only contain meta data</string>
    <string name="settings_notification_privacy_secure_message_content">• Message content of the notification is <b>located securely direct from the Matrix homeserver</b></string>
    <string name="settings_notification_privacy_nosecure_message_content">• Notifications contain <b>meta and message data</b></string>
    <string name="settings_notification_privacy_message_content_not_shown">• Notifications will <b>not show message content</b></string>

    <string name="settings_notification_ringtone">Notification sound</string>
    <string name="settings_enable_all_notif">Enable notifications for this account</string>
    <string name="settings_enable_this_device">Enable notifications for this session</string>
    <string name="settings_turn_screen_on">Turn the screen on for 3 seconds</string>
    <string name="settings_noisy_notifications_preferences">Configure Noisy Notifications</string>
    <string name="settings_call_notifications_preferences">Configure Call Notifications</string>
    <string name="settings_silent_notifications_preferences">Configure Silent Notifications</string>
    <string name="settings_system_preferences_summary">Choose LED color, vibration, sound…</string>


    <string name="settings_containing_my_display_name">Msgs containing my display name</string>
    <string name="settings_containing_my_user_name">Msgs containing my user name</string>
    <string name="settings_messages_in_one_to_one">Msgs in one-to-one chats</string>
    <string name="settings_messages_in_group_chat">Msgs in group chats</string>
    <string name="settings_invited_to_room">When I’m invited to a room</string>
    <string name="settings_call_invitations">Call invitations</string>
    <string name="settings_messages_sent_by_bot">Messages sent by bot</string>

    <string name="settings_background_sync">Background synchronization</string>
    <string name="settings_background_fdroid_sync_mode">Background Sync Mode</string>
    <string name="settings_background_fdroid_sync_mode_battery">Optimized for battery</string>
    <string name="settings_background_fdroid_sync_mode_battery_description">Element will sync in background in way that preserves the device’s limited resources (battery).\nDepending on your device resource state, the sync may be deferred by the operating system.</string>
    <string name="settings_background_fdroid_sync_mode_real_time">Optimized for real time</string>
    <string name="settings_background_fdroid_sync_mode_real_time_description">Element will sync in background periodically at precise time (configurable).\nThis will impact radio and battery usage, there will be a permanent notification displayed stating that Element is listening for events.</string>
    <string name="settings_background_fdroid_sync_mode_disabled">No background sync</string>
    <string name="settings_background_fdroid_sync_mode_disabled_description">You will not be notified of incoming messages when the app is in background.</string>
    <string name="settings_background_sync_update_error">Failed to update settings.</string>


    <string name="settings_start_on_boot">Start on boot</string>
    <string name="settings_enable_background_sync">Enable background sync</string>
    <string name="settings_set_sync_timeout">Sync request timeout</string>
    <string name="settings_set_workmanager_delay">Preferred Sync Interval</string>
    <string name="settings_set_workmanager_delay_summary">%s\nThe sync might be deferred depending on the resources (battery) or state of the device (sleep).</string>
    <string name="settings_set_sync_delay">Delay between each Sync</string>
    <plurals name="seconds">
        <item quantity="one">%d second</item>
        <item quantity="other">%d seconds</item>
    </plurals>

    <string name="settings_version">Version</string>
    <string name="settings_olm_version">olm version</string>
    <string name="settings_app_term_conditions">Terms &amp; conditions</string>
    <string name="settings_third_party_notices">Third party notices</string>
    <string name="settings_copyright">Copyright</string>
    <string name="settings_privacy_policy">Privacy policy</string>
    <string name="settings_keep_media">Keep media</string>
    <string name="settings_clear_cache">Clear cache</string>
    <string name="settings_clear_media_cache">Clear media cache</string>

    <string name="settings_user_settings">User settings</string>
    <string name="settings_notifications">Notifications</string>
    <string name="settings_ignored_users">Ignored users</string>
    <string name="settings_other">Other</string>
    <string name="settings_advanced">Advanced</string>
    <string name="settings_integrations">Integrations</string>
    <string name="settings_integrations_summary">Use an Integration Manager to manage bots, bridges, widgets and sticker packs.\nIntegration Managers receive configuration data, and can modify widgets, send room invites and set power levels on your behalf.</string>
    <string name="settings_cryptography">Cryptography</string>
    <string name="settings_cryptography_manage_keys">Cryptography Keys Management</string>
    <string name="settings_notifications_targets">Notification Targets</string>
    <string name="settings_contact">Local contacts</string>
    <string name="settings_contacts_app_permission">Contacts permission</string>
    <string name="settings_contacts_phonebook_country">Phonebook country</string>
    <string name="settings_home_display">Home display</string>
    <string name="settings_pin_missed_notifications">Pin rooms with missed notifications</string>
    <string name="settings_pin_unread_messages">Pin rooms with unread messages</string>
    <string name="settings_devices_list">Sessions</string>
    <string name="settings_inline_url_preview">Inline URL preview</string>
    <string name="settings_inline_url_preview_summary">Preview links within the chat when your homeserver supports this feature.</string>
    <string name="settings_send_typing_notifs">Send typing notifications</string>
    <string name="settings_send_typing_notifs_summary">Let other users know that you are typing.</string>
    <string name="settings_send_markdown">Markdown formatting</string>
    <string name="settings_send_markdown_summary">Format messages using markdown syntax before they are sent. This allows for advanced formatting such as using asterisks to display italic text.</string>
    <string name="settings_always_show_timestamps">Show timestamps for all messages</string>
    <string name="settings_12_24_timestamps">Show timestamps in 12-hour format</string>
    <string name="settings_show_read_receipts">Show read receipts</string>
    <string name="settings_show_read_receipts_summary">Click on the read receipts for a detailed list.</string>
    <string name="settings_show_room_member_state_events">Show room member state events</string>
    <string name="settings_show_room_member_state_events_summary">Includes invite/join/left/kick/ban events and avatar/display name changes.</string>
    <string name="settings_show_join_leave_messages">Show join and leave events</string>
    <string name="settings_show_join_leave_messages_summary">Invites, kicks, and bans are unaffected.</string>
    <string name="settings_show_avatar_display_name_changes_messages">Show account events</string>
    <string name="settings_show_avatar_display_name_changes_messages_summary">Includes avatar and display name changes.</string>
    <string name="settings_vibrate_on_mention">Vibrate when mentioning a user</string>
    <string name="settings_preview_media_before_sending">Preview media before sending</string>
    <string name="settings_send_message_with_enter">Send message with enter</string>
    <string name="settings_send_message_with_enter_summary">Enter button of the soft keyboard will send message instead of adding a line break</string>

    <string name="settings_secure_backup_section_title">Secure Backup</string>
    <string name="settings_secure_backup_manage">Manage</string>
    <string name="settings_secure_backup_setup">Set up Secure Backup</string>
    <string name="settings_secure_backup_reset">Reset Secure Backup</string>
    <string name="settings_secure_backup_enter_to_setup">Set up on this device</string>
    <string name="settings_secure_backup_section_info">Safeguard against losing access to encrypted messages &amp; data by backing up encryption keys on your server.</string>
    <string name="reset_secure_backup_title">Generate a new Security Key or set a new Security Phrase for your existing backup.</string>
    <string name="reset_secure_backup_warning">This will replace your current Key or Phrase.</string>

    <string name="settings_deactivate_account_section">Deactivate account</string>
    <string name="settings_deactivate_my_account">Deactivate my account</string>
    <string name="settings_discovery_category">Discovery</string>
    <string name="settings_discovery_manage">Manage your discovery settings.</string>
    <string name="startup_notification_privacy_title">Notification Privacy</string>
    <string name="startup_notification_privacy_message">Element can run in the background to manage your notifications securely and privately. This might affect battery usage.</string>
    <string name="startup_notification_privacy_button_grant">Grant permission</string>
    <string name="startup_notification_privacy_button_other">Choose another option</string>

    <string name="startup_notification_fdroid_battery_optim_title">Background Connection</string>
    <string name="startup_notification_fdroid_battery_optim_message">Element needs to keep a low impact background connection in order to have reliable notifications.\nOn the next screen you will be prompted to allow Element to always run in background, please accept.</string>
    <string name="startup_notification_fdroid_battery_optim_button_grant">Grant permission</string>

    <!-- analytics -->
    <string name="settings_analytics">Analytics</string>
    <string name="settings_opt_in_of_analytics">Send analytics data</string>
    <string name="settings_opt_in_of_analytics_summary">Element collects anonymous analytics to allow us to improve the application.</string>
    <string name="settings_opt_in_of_analytics_prompt">Please enable analytics to help us improve Element.</string>
    <string name="settings_opt_in_of_analytics_ok">Yes, I want to help!</string>

    <string name="settings_data_save_mode">Data save mode</string>
    <string name="settings_data_save_mode_summary">Data save mode applies a specific filter so presence updates and typing notifications are filtered out.</string>

    <string name="devices_details_dialog_title">Session information</string>
    <string name="devices_details_id_title">ID</string>
    <string name="devices_details_name_title">Public Name</string>
    <string name="devices_details_device_name">Update Public Name</string>
    <string name="devices_details_last_seen_title">Last seen</string>
    <string name="devices_details_last_seen_format">%1$s @ %2$s</string>
    <string name="devices_delete_dialog_text">This operation requires additional authentication.\nTo continue, please enter your password.</string>
    <string name="devices_delete_dialog_title">Authentication</string>
    <string name="devices_delete_pswd">Password:</string>
    <string name="devices_delete_submit_button_label">Submit</string>

    <string name="settings_logged_in">Logged in as</string>
    <string name="settings_home_server">Home Server</string>
    <string name="settings_identity_server">Identity Server</string>
    <string name="settings_integration_allow">Allow integrations</string>
    <string name="settings_integration_manager">Integration Manager</string>

    <string name="disabled_integration_dialog_title">Integrations are disabled</string>
    <string name="disabled_integration_dialog_content">"Enable 'Allow integrations' in Settings to do this."</string>

    <string name="settings_user_interface">User interface</string>
    <string name="settings_interface_language">Language</string>
    <string name="settings_select_language">Choose language</string>

    <string name="account_email_validation_title">Verification Pending</string>
    <string name="account_email_validation_message">Please check your email and click on the link it contains. Once this is done, click continue.</string>
    <string name="account_email_validation_error">Unable to verify email address. Please check your email and click on the link it contains. Once this is done, click continue.</string>
    <string name="account_email_already_used_error">This email address is already in use.</string>
    <string name="account_email_not_found_error">This email address was not found.</string>
    <string name="account_phone_number_already_used_error">This phone number is already in use.</string>
    <string name="account_email_error">An error occurred while verifying your email address.</string>

    <string name="settings_password">Password</string>
    <string name="settings_change_password">Change password</string>
    <string name="settings_old_password">Current password</string>
    <string name="settings_new_password">New password</string>
    <string name="settings_confirm_password">Confirm new password</string>
    <string name="settings_change_password_submit">Update Password</string>
    <string name="settings_fail_to_update_password">Failed to update password</string>
    <string name="settings_fail_to_update_password_invalid_current_password">The password is not valid</string>
    <string name="settings_password_updated">Your password has been updated</string>
    <string name="settings_unignore_user">Show all messages from %s?\n\nNote that this action will restart the app and it may take some time.</string>
    <string name="passwords_do_not_match">Passwords do not match</string>

    <string name="settings_emails_and_phone_numbers_title">Emails and phone numbers</string>
    <string name="settings_emails_and_phone_numbers_summary">Manage emails and phone numbers linked to your Matrix account</string>

    <string name="settings_delete_notification_targets_confirmation">Are you sure you want to remove this notification target?</string>

    <string name="settings_delete_threepid_confirmation">Are you sure you want to remove the %1$s %2$s?</string>

    <string name="settings_select_country">Choose a country</string>

    <string name="settings_phone_number_country_label">Country</string>
    <string name="settings_phone_number_country_error">Please choose a country</string>
    <string name="settings_phone_number_label">Phone number</string>
    <string name="settings_phone_number_error">Invalid phone number for the selected country</string>
    <string name="settings_phone_number_verification">Phone verification</string>
    <string name="settings_phone_number_verification_instruction">"We’ve sent an SMS with an activation code. Please enter this code below."</string>
    <string name="settings_phone_number_verification_error_empty_code">Enter an activation code</string>
    <string name="settings_phone_number_verification_error">Error while validating your phone number</string>
    <string name="settings_phone_number_code">Code</string>
    <string name="account_phone_number_error">An error occurred while verifying your phone number.</string>
    <string name="account_additional_info">Additional info: %s</string>

    <!-- Media settings -->
    <string name="settings_media">Media</string>
    <string name="settings_default_compression">Default compression</string>
    <string name="compression_opt_list_choose">Choose</string>
    <string name="settings_default_media_source">Default media source</string>
    <string name="media_source_choose">Choose</string>
    <string name="settings_play_shutter_sound">Play shutter sound</string>

    <string name="settings_flair">Flair</string>
    <string name="settings_without_flair">You are not currently a member of any communities.</string>

    <!-- medias saving settings -->
    <string name="media_saving_period_3_days">3 days</string>
    <string name="media_saving_period_1_week">1 week</string>
    <string name="media_saving_period_1_month">1 month</string>
    <string name="media_saving_period_forever">Forever</string>

    <!-- Room Settings -->

    <!-- room global settings-->
    <string name="room_settings_room_photo">Room Photo</string>
    <string name="room_settings_room_name">Room Name</string>
    <string name="room_settings_topic">Topic</string>
    <string name="room_settings_room_tag">Room Tag</string>
    <string name="room_settings_tag_pref_dialog_title">Tagged as:</string>

    <!-- Room settings: Room tag -->
    <string name="room_settings_tag_pref_entry_favourite">Favourite</string>
    <string name="room_settings_tag_pref_entry_low_priority">Low priority</string>
    <string name="room_settings_tag_pref_entry_none">None</string>

    <!-- room settings : access and visibility -->
    <string name="room_settings_category_access_visibility_title">Access and visibility</string>
    <string name="room_settings_directory_visibility">List this room in room directory</string>
    <string name="room_settings_room_notifications_title">Notifications</string>
    <string name="room_settings_room_access_rules_pref_title">Room Access</string>
    <string name="room_settings_room_read_history_rules_pref_title">Room History Readability</string>
    <string name="room_settings_room_read_history_rules_pref_dialog_title">Who can read history?</string>
    <string name="room_settings_room_access_rules_pref_dialog_title">Who can access this room?</string>

    <!-- Room settings, access and visibility : WHO CAN READ HISTORY? (read rule) -->
    <string name="room_settings_read_history_entry_anyone">Anyone</string>
    <string name="room_settings_read_history_entry_members_only_option_time_shared">Members only (since the point in time of selecting this option)</string>
    <string name="room_settings_read_history_entry_members_only_invited">Members only (since they were invited)</string>
    <string name="room_settings_read_history_entry_members_only_joined">Members only (since they joined)</string>

    <!-- Room settings: "Who can access this room?" (access rule) -->
    <string name="room_settings_room_access_warning">To link to a room it must have an address.</string>
    <string name="room_settings_room_access_entry_only_invited">Only people who have been invited</string>
    <string name="room_settings_room_access_entry_anyone_with_link_apart_guest">Anyone who knows the room’s link, apart from guests</string>
    <string name="room_settings_room_access_entry_anyone_with_link_including_guest">Anyone who knows the room’s link, including guests</string>

    <!-- Room settings: banned users -->
    <string name="room_settings_banned_users_title">Banned users</string>
    <plurals name="room_settings_banned_users_count">
        <item quantity="one">%d banned user</item>
        <item quantity="other">%d banned users</item>
    </plurals>

    <!-- advanced -->
    <string name="room_settings_category_advanced_title">Advanced</string>
    <string name="room_settings_room_internal_id">This room’s internal ID</string>
    <string name="room_settings_addresses_pref_title">Addresses</string>
    <string name="room_settings_labs_pref_title">Labs</string>
    <string name="room_settings_labs_warning_message">These are experimental features that may break in unexpected ways. Use with caution.</string>
    <string name="room_settings_labs_end_to_end">End-to-End Encryption</string>
    <string name="room_settings_labs_end_to_end_is_active">End-to-End Encryption is active</string>
    <string name="room_settings_labs_end_to_end_warnings">You need to logout to be able to enable the encryption.</string>
    <string name="room_settings_never_send_to_unverified_devices_title">Encrypt to verified sessions only</string>
    <string name="room_settings_never_send_to_unverified_devices_summary">Never send encrypted messages to unverified sessions in this room from this session.</string>

    <!-- Room settings: advanced addresses -->
    <string name="room_settings_addresses_no_local_addresses">This room has no local addresses</string>
    <string name="room_settings_addresses_add_new_address">New address (e.g #foo:matrix.org")</string>

    <string name="room_settings_no_flair">This room is not showing flair for any communities</string>
    <string name="room_settings_add_new_group">New community ID (e.g +foo:matrix.org")</string>
    <string name="room_settings_invalid_group_format_dialog_title">Invalid community ID</string>
    <string name="room_settings_invalid_group_format_dialog_body">\'%s\' is not a valid community ID</string>


    <string name="room_settings_addresses_invalid_format_dialog_title">Invalid alias format</string>
    <string name="room_settings_addresses_invalid_format_dialog_body">\'%s\' is not a valid format for an alias</string>
    <string name="room_settings_addresses_disable_main_address_prompt_msg">You will have no main address specified for this room."</string>
    <string name="room_settings_addresses_disable_main_address_prompt_title">Main address warnings</string>

    <string name="room_settings_set_main_address">Set as Main Address</string>
    <string name="room_settings_unset_main_address">Unset as Main Address</string>
    <string name="room_settings_copy_room_id">Copy Room ID</string>
    <string name="room_settings_copy_room_address">Copy Room Address</string>

    <string name="room_settings_addresses_e2e_enabled">Encryption is enabled in this room.</string>
    <string name="room_settings_addresses_e2e_disabled">Encryption is disabled in this room.</string>
    <string name="room_settings_addresses_e2e_encryption_warning">Enable encryption \n(warning: cannot be disabled again!)</string>

    <!-- Directory -->
    <string name="directory_title">Directory</string>
    <string name="settings_theme">Theme</string>

    <!-- matrix error -->
    <string name="failed_to_load_timeline_position">%s was trying to load a specific point in this room’s timeline but was unable to find it.</string>

    <!-- encryption dialog -->
    <string name="encryption_information_title">End-to-end encryption information</string>

    <string name="encryption_information_device_info">Event information</string>
    <string name="encryption_information_user_id">User id</string>
    <string name="encryption_information_curve25519_identity_key">Curve25519 identity key</string>
    <string name="encryption_information_claimed_ed25519_fingerprint_key">Claimed Ed25519 fingerprint key</string>
    <string name="encryption_information_algorithm">Algorithm</string>
    <string name="encryption_information_session_id">Session ID</string>
    <string name="encryption_information_decryption_error">Decryption error</string>

    <string name="encryption_information_sender_device_information">Sender session information</string>
    <string name="encryption_information_device_name">Public name</string>
    <string name="encryption_information_device_name_with_warning">Public name (visible to people you communicate with)</string>
    <string name="device_name_warning">"A session's public name is visible to people you communicate with"</string>
    <string name="encryption_information_name">Public name</string>
    <string name="encryption_information_device_id">Session ID</string>
    <string name="encryption_information_device_key">Session key</string>
    <string name="encryption_information_verification">Verification</string>
    <string name="encryption_information_ed25519_fingerprint">Ed25519 fingerprint</string>

    <string name="encryption_export_e2e_room_keys">Export E2E room keys</string>
    <string name="encryption_export_room_keys">Export room keys</string>
    <string name="encryption_export_room_keys_summary">Export the keys to a local file</string>
    <string name="encryption_export_export">Export</string>
    <string name="encryption_export_notice">Please create a passphrase to encrypt the exported keys. You will need to enter the same passphrase to be able to import the keys.</string>
    <string name="encryption_export_saved_as">The E2E room keys have been saved to \'%s\'.\n\nWarning: this file may be deleted if the application is uninstalled.</string>
    <string name="encryption_exported_successfully">Keys successfully exported</string>

    <string name="encryption_message_recovery">Encrypted Messages Recovery</string>
    <string name="encryption_settings_manage_message_recovery_summary">Manage Key Backup</string>

    <string name="encryption_import_e2e_room_keys">Import E2E room keys</string>
    <string name="encryption_import_room_keys">Import room keys</string>
    <string name="encryption_import_room_keys_summary">Import the keys from a local file</string>
    <string name="encryption_import_import">Import</string>
    <string name="encryption_never_send_to_unverified_devices_title">Encrypt to verified sessions only</string>
    <string name="encryption_never_send_to_unverified_devices_summary">Never send encrypted messages to unverified sessions from this session.</string>
    <plurals name="encryption_import_room_keys_success">
        <item quantity="one">%1$d/%2$d key imported with success.</item>
        <item quantity="other">%1$d/%2$d keys imported with success.</item>
    </plurals>

    <string name="encryption_information_not_verified">Not Verified</string>
    <string name="encryption_information_verified">Verified</string>
    <string name="encryption_information_blocked">Blacklisted</string>

    <string name="encryption_information_unknown_device">unknown session</string>
    <string name="encryption_information_unknown_ip">unknown ip</string>
    <string name="encryption_information_none">none</string>

    <string name="encryption_information_verify">Verify</string>
    <string name="encryption_information_unverify">Unverify</string>
    <string name="encryption_information_block">Blacklist</string>
    <string name="encryption_information_unblock">Unblacklist</string>

    <string name="encryption_information_verify_device">Verify session</string>
    <string name="encryption_information_verify_device_warning">Confirm by comparing the following with the User Settings in your other session:</string>
    <string name="encryption_information_verify_device_warning2">"If they don't match, the security of your communication may be compromised."</string>
    <string name="encryption_information_verify_key_match">I verify that the keys match</string>

    <!-- unknown sessions management -->
    <string name="unknown_devices_alert_title">Room contains unknown sessions</string>
    <string name="unknown_devices_alert_message">This room contains unknown sessions which have not been verified.\nThis means there is no guarantee that the sessions belong to the users they claim to.\nWe recommend you go through the verification process for each session before continuing, but you can resend the message without verifying if you prefer.\n\nUnknown sessions:</string>

    <!-- directory activity  -->
    <string name="select_room_directory">Select a room directory</string>
    <string name="directory_server_fail_to_retrieve_server">The server may be unavailable or overloaded</string>
    <string name="directory_server_type_homeserver">Type a homeserver to list public rooms from</string>
    <string name="directory_server_placeholder">Homeserver URL</string>
    <string name="directory_server_all_rooms_on_server">All rooms on %s server</string>
    <string name="directory_server_native_rooms">All native %s rooms</string>

    <!-- Lock screen-->
    <string name="lock_screen_hint">Type here…</string>

    <!-- Notifications -->
    <plurals name="notification_unread_notified_messages">
        <item quantity="one">%d unread notified message</item>
        <item quantity="other">%d unread notified messages</item>
    </plurals>
    <plurals name="notification_unread_notified_messages_in_room_msgs">
        <item quantity="one">%d unread notified message</item>
        <item quantity="other">%d unread notified messages</item>
    </plurals>
    <plurals name="notification_unread_notified_messages_in_room_rooms">
        <item quantity="one">%d room</item>
        <item quantity="other">%d rooms</item>
    </plurals>
    <plurals name="notification_invitations">
        <item quantity="one">%d invitation</item>
        <item quantity="other">%d invitations</item>
    </plurals>

    <plurals name="notification_compat_summary_line_for_room">
        <item quantity="one">%1$s: %2$d message</item>
        <item quantity="other">%1$s: %2$d messages</item>
    </plurals>
    <plurals name="notification_compat_summary_title">
        <item quantity="one">%d notification</item>
        <item quantity="other">%d notifications</item>
    </plurals>

    <string name="notification_unread_notified_messages_in_room">%1$s in %2$s"</string>
    <string name="notification_unread_notified_messages_in_room_and_invitation">%1$s in %2$s and %3$s"</string>
    <string name="notification_unread_notified_messages_and_invitation">%1$s and %2$s"</string>
    <string name="notification_unknown_new_event">New Event</string>
    <string name="notification_unknown_room_name">Room</string>
    <string name="notification_new_messages">New Messages</string>
    <string name="notification_new_invitation">New Invitation</string>
    <string name="notification_sender_me">Me</string>
    <string name="notification_inline_reply_failed">** Failed to send - please open room</string>
    <string name="notification_ticker_text_dm">%1$s: %2$s</string>
    <string name="notification_ticker_text_group">%1$s: %2$s %3$s</string>

    <!-- historical -->
    <string name="historical_placeholder">Search for historical</string>

    <!-- text size selection -->
    <string name="font_size">Font size</string>
    <string name="tiny">Tiny</string>
    <string name="small">Small</string>
    <string name="normal">Normal</string>
    <string name="large">Large</string>
    <string name="larger">Larger</string>
    <string name="largest">Largest</string>
    <string name="huge">Huge</string>

    <!-- Widget-->
    <string name="widget_no_power_to_manage">You need permission to manage widgets in this room</string>
    <string name="widget_creation_failure">Widget creation has failed</string>
    <string name="settings_labs_create_conference_with_jitsi">Create conference calls with jitsi</string>
    <string name="widget_delete_message_confirmation">Are you sure you want to delete the widget from this room?</string>
    <plurals name="active_widgets">
        <item quantity="one">%d active widget</item>
        <item quantity="other">%d active widgets</item>
    </plurals>
    <string name="active_widget_view_action">"VIEW"</string>
    <string name="active_widgets_title">"Active widgets"</string>


    <string name="room_widget_activity_title">Widget</string>
    <string name="room_widget_permission_title">Load Widget</string>
    <string name="room_widget_permission_added_by">This widget was added by:</string>
    <string name="room_widget_permission_webview_shared_info_title">Using it may set cookies and share data with %s:</string>
    <string name="room_widget_permission_shared_info_title">Using it may share data with %s:</string>
    <string name="room_widget_failed_to_load">Failed to load widget.\n%s</string>
    <string name="room_widget_reload">Reload widget</string>
    <string name="room_widget_open_in_browser">Open in browser</string>
    <string name="room_widget_revoke_access">Revoke access for me</string>

    <string name="room_widget_permission_display_name">Your display name</string>
    <string name="room_widget_permission_avatar_url">Your avatar URL</string>
    <string name="room_widget_permission_user_id">Your user ID</string>
    <string name="room_widget_permission_theme">Your theme</string>
    <string name="room_widget_permission_widget_id">Widget ID</string>
    <string name="room_widget_permission_room_id">Room ID</string>


    <string name="error_jitsi_not_supported_on_old_device">Sorry, conference calls with Jitsi are not supported on old devices (devices with Android OS below 5.0)</string>
    <string name="room_widget_resource_permission_title">This widget wants to use the following resources:</string>
    <string name="room_widget_resource_grant_permission">Allow</string>
    <string name="room_widget_resource_decline_permission">Block All</string>
    <string name="room_widget_webview_access_camera">Use the camera</string>
    <string name="room_widget_webview_access_microphone">Use the microphone</string>
    <string name="room_widget_webview_read_protected_media">Read DRM protected Media</string>

    <!-- Widget Integration Manager -->

    <string name="widget_integration_unable_to_create">Unable to create widget.</string>
    <string name="widget_integration_failed_to_send_request">Failed to send request.</string>
    <string name="widget_integration_positive_power_level">Power level must be positive integer.</string>
    <string name="widget_integration_must_be_in_room">You are not in this room.</string>
    <string name="widget_integration_no_permission_in_room">You do not have permission to do that in this room.</string>
    <string name="widget_integration_missing_room_id">Missing room_id in request.</string>
    <string name="widget_integration_missing_user_id">Missing user_id in request.</string>
    <string name="widget_integration_room_not_visible">Room %s is not visible.</string>
    <string name="widget_integration_missing_parameter">A required parameter is missing.</string>
    <string name="widget_integration_invalid_parameter">A parameter is not valid.</string>
    <string name="integration_manager_not_configured">No integration manager configured.</string>
    <string name="room_add_matrix_apps">Add Matrix apps</string>
    <string name="room_manage_integrations">Manage Integrations</string>
    <string name="room_no_active_widgets">No active widgets</string>
    <string name="settings_labs_native_camera">Use native camera</string>
    <string name="settings_labs_native_camera_summary">Start the system camera instead of the custom camera screen.</string>
    <string name="settings_labs_keyboard_options_to_send_message">Use keyboard enter key to send message</string>
    <string name="settings_labs_enable_send_voice">Send voice messages</string>
    <string name="settings_labs_enable_send_voice_summary">This option requires a third party application to record the messages.</string>
    <string name="widget_integration_review_terms">To continue you need to accept the Terms of this service.</string>

    <!-- share keys -->
    <string name="you_added_a_new_device">You added a new session \'%s\', which is requesting encryption keys.</string>
    <string name="you_added_a_new_device_with_info">A new session is requesting encryption keys.\nSession name: %1$s\nLast seen: %2$s\nIf you didn’t log in on another session, ignore this request.</string>
    <string name="your_unverified_device_requesting">Your unverified session  \'%s\' is requesting encryption keys.</string>
    <string name="your_unverified_device_requesting_with_info">An unverified session is requesting encryption keys.\nSession name: %1$s\nLast seen: %2$s\nIf you didn’t log in on another session, ignore this request.</string>

    <string name="start_verification">Start verification</string>
    <!-- Keep the label as small as possible-->
    <string name="start_verification_short_label">Verify</string>
    <string name="share_without_verifying">Share without verifying</string>
    <!-- Keep the label as small as possible-->
    <string name="share_without_verifying_short_label">Share</string>
    <string name="key_share_request">Key Share Request</string>
    <string name="ignore_request">Ignore request</string>
    <!-- Keep the label as small as possible-->
    <string name="ignore_request_short_label">Ignore</string>

    <!-- conference call -->
    <string name="conference_call_warning_title">Warning!</string>
    <string name="conference_call_warning_message">Conference calling is in development and may not be reliable.</string>

    <!-- slash commands -->
    <string name="command_error">Command error</string>
    <string name="unrecognized_command">Unrecognized command: %s</string>
    <string name="command_problem_with_parameters">The command \"%s\" needs more parameters, or some parameters are incorrect.</string>
    <string name="command_description_emote">Displays action</string>
    <string name="command_description_ban_user">Bans user with given id</string>
    <string name="command_description_unban_user">Unbans user with given id</string>
    <string name="command_description_op_user">Define the power level of a user</string>
    <string name="command_description_deop_user">Deops user with given id</string>
    <string name="command_description_invite_user">Invites user with given id to current room</string>
    <string name="command_description_join_room">Joins room with given alias</string>
    <string name="command_description_part_room">Leave room</string>
    <string name="command_description_topic">Set the room topic</string>
    <string name="command_description_kick_user">Kicks user with given id</string>
    <string name="command_description_nick">Changes your display nickname</string>
    <string name="command_description_markdown">On/Off markdown</string>
    <string name="command_description_clear_scalar_token">To fix Matrix Apps management</string>

    <string name="markdown_has_been_enabled">Markdown has been enabled.</string>
    <string name="markdown_has_been_disabled">Markdown has been disabled.</string>

    <!-- notification statuses -->
    <string name="notification_off">Off</string>
    <string name="notification_silent">Silent</string>
    <string name="notification_noisy">Noisy</string>

    <string name="encrypted_message">Encrypted message</string>

    <!-- groups creation -->
    <string name="create">Create</string>
    <string name="create_community">Create Community</string>
    <string name="community_name">Community name</string>
    <string name="community_name_hint">Example</string>
    <string name="community_id">Community Id</string>
    <string name="community_id_hint">example</string>

    <!-- group details -->
    <string name="group_details_home">Home</string>
    <string name="group_details_people">People</string>
    <string name="group_details_rooms">Rooms</string>
    <string name="no_users_placeholder">No users</string>

    <string name="rooms">Rooms</string>
    <string name="joined">Joined</string>
    <string name="invited">Invited</string>
    <string name="filter_group_members">Filter group members</string>
    <string name="filter_group_rooms">Filter group rooms</string>

    <plurals name="group_members">
        <item quantity="one">%d member</item>
        <item quantity="other">%d members</item>
    </plurals>

    <plurals name="group_rooms">
        <item quantity="one">%d room</item>
        <item quantity="other">%d rooms</item>
    </plurals>
    <string name="group_no_long_description">The community admin has not provided a long description for this community.</string>

    <string name="has_been_kicked">You have been kicked from %1$s by %2$s</string>
    <string name="has_been_banned">You have been banned from %1$s by %2$s</string>
    <string name="reason_colon">Reason: %1$s</string>
    <string name="rejoin">Rejoin</string>
    <string name="forget_room">Forget room</string>

    <!-- Miscellaneous image descriptions for accessibility -->
    <string name="receipt_avatar">Receipt avatar</string>
    <string name="notice_avatar">Notice avatar</string>
    <string name="avatar">Avatar</string>

    <!-- Consent modal -->
    <string name="dialog_user_consent_content">To continue using the %1$s homeserver you must review and agree to the terms and conditions.</string>
    <string name="dialog_user_consent_submit">Review now</string>

    <!-- Deactivate account screen -->
    <string name="deactivate_account_title">Deactivate Account</string>
    <string name="deactivate_account_content">This will make your account permanently unusable. You will not be able to log in, and no one will be able to re-register the same user ID. This will cause your account to leave all rooms it is participating in, and it will remove your account details from your identity server. <b>This action is irreversible</b>.\n\nDeactivating your account <b>does not by default cause us to forget messages you have sent</b>. If you would like us to forget your messages, please tick the box below.\n\nMessage visibility in Matrix is similar to email. Our forgetting your messages means that messages you have sent will not be shared with any new or unregistered users, but registered users who already have access to these messages will still have access to their copy.</string>
    <string name="deactivate_account_delete_checkbox">Please forget all messages I have sent when my account is deactivated (Warning: this will cause future users to see an incomplete view of conversations)</string>
    <string name="deactivate_account_prompt_password">To continue, please enter your password:</string>
    <string name="deactivate_account_submit">Deactivate Account</string>

    <string name="error_empty_field_enter_user_name">Please enter a username.</string>
    <string name="error_empty_field_your_password">Please enter your password.</string>
    <string name="room_tombstone_versioned_description">This room has been replaced and is no longer active</string>
    <string name="room_tombstone_continuation_link">The conversation continues here</string>
    <string name="room_tombstone_continuation_description">This room is a continuation of another conversation</string>
    <string name="room_tombstone_predecessor_link">Click here to see older messages</string>

    <!-- Resource limit-->
    <string name="resource_limit_exceeded_title">Resource Limit Exceeded</string>
    <string name="resource_limit_contact_action">"Contact Administrator"</string>

    <!-- Will be a link to send an email -->
    <string name="resource_limit_contact_admin">"contact your service administrator"</string>

    <string name="resource_limit_soft_default">"This homeserver has exceeded one of its resource limits so <b>some users will not be able to log in</b>."</string>
    <string name="resource_limit_hard_default">"This homeserver has exceeded one of its resource limits."</string>

    <string name="resource_limit_soft_mau"> "This homeserver has hit its Monthly Active User limit so "<b>some users will not be able to log in</b>."</string>
    <string name="resource_limit_hard_mau">"This homeserver has hit its Monthly Active User limit."</string>

    <!-- Parameter %s will be replaced by the value of string resource_limit_contact_admin -->
    <string name="resource_limit_soft_contact">"Please %s to get this limit increased."</string>
    <!-- Parameter %s will be replaced by the value of string resource_limit_contact_admin -->
    <string name="resource_limit_hard_contact">"Please %s to continue using this service."</string>

    <!-- Lazy loading -->
    <string name="settings_lazy_loading_title">Lazy load rooms members</string>
    <string name="settings_lazy_loading_description">Increase performance by only loading room members on first view.</string>
    <string name="error_lazy_loading_not_supported_by_home_server">Your homeserver does not support lazy loading of room members yet. Try later.</string>

    <!-- Other errors -->
    <string name="unknown_error">Sorry, an error occurred</string>

    <!-- Expand/Collapse room member changes -->
    <string name="merged_events_expand">expand</string>
    <string name="merged_events_collapse">collapse</string>

    <string name="settings_info_area_show">Show the info area</string>
    <string name="show_info_area_always">Always</string>
    <string name="show_info_area_messages_and_errors">For messages and errors</string>
    <string name="show_info_area_only_errors">Only for errors</string>

    <string name="generic_label">%1$s:</string>
    <string name="generic_label_and_value">%1$s: %2$s</string>
    <string name="plus_x">+%d</string>
    <string name="x_plus">%d+</string>
    <string name="no_valid_google_play_services_apk">No valid Google Play Services APK found. Notifications may not work properly.</string>

    <!-- Passphrase -->
    <string name="passphrase_create_passphrase">Create passphrase</string>
    <string name="passphrase_confirm_passphrase">Confirm passphrase</string>
    <string name="passphrase_enter_passphrase">Enter passphrase</string>
    <string name="passphrase_passphrase_does_not_match">Passphrase doesn’t match</string>
    <string name="passphrase_empty_error_message">Please enter a passphrase</string>
    <string name="passphrase_passphrase_too_weak">Passphrase is too weak</string>

    <!-- Key Backup -->

    <string name="keys_backup_passphrase_not_empty_error_message">Please delete the passphrase if you want Element to generate a recovery key.</string>
    <string name="keys_backup_no_session_error">No Matrix session available</string>

    <string name="keys_backup_setup_step1_title">Never lose encrypted messages</string>
    <string name="keys_backup_setup_step1_description">Messages in encrypted rooms are secured with end-to-end encryption. Only you and the recipient(s) have the keys to read these messages.\n\nSecurely back up your keys to avoid losing them.</string>
    <string name="keys_backup_setup">Start using Key Backup</string>
    <string name="keys_backup_setup_step1_advanced">(Advanced)</string>
    <string name="keys_backup_setup_step1_manual_export">Manually export keys</string>

    <string name="keys_backup_setup_step2_text_title">Secure your backup with a Passphrase.</string>
    <string name="keys_backup_setup_step2_text_description">We’ll store an encrypted copy of your keys on your homeserver. Protect your backup with a passphrase to keep it secure.\n\nFor maximum security, this should be different from your account password.</string>
    <string name="keys_backup_setup_step2_button_title">Set Passphrase</string>
    <string name="keys_backup_setup_creating_backup">Creating Backup</string>
    <string name="keys_backup_setup_step1_recovery_key_alternative">Or, secure your backup with a Recovery Key, saving it somewhere safe.</string>
    <string name="keys_backup_setup_step2_skip_button_title">(Advanced) Set up with Recovery Key</string>
    <string name="keys_backup_setup_step3_success_title">Success !</string>
    <string name="keys_backup_setup_step3_text_line1">Your keys are being backed up.</string>
    <string name="keys_backup_setup_step3_text_line2">Your recovery key is a safety net - you can use it to restore access to your encrypted messages if you forget your passphrase.\nKeep your recovery key somewhere very secure, like a password manager (or a safe)</string>
    <string name="keys_backup_setup_step3_text_line2_no_passphrase">Keep your recovery key somewhere very secure, like a password manager (or a safe)</string>
    <string name="keys_backup_setup_step3_button_title">Done</string>
    <string name="keys_backup_setup_step3_button_title_no_passphrase">I’ve made a copy</string>
    <string name="keys_backup_setup_step3_copy_button_title">Save Recovery Key</string>
    <string name="keys_backup_setup_step3_share_recovery_file">Share</string>
    <string name="keys_backup_setup_step3_save_button_title">Save as File</string>
    <string name="recovery_key_export_saved_as_warning">The recovery key has been saved to \'%s\'.\n\nWarning: this file may be deleted if the application is uninstalled.</string>
    <string name="recovery_key_export_saved">The recovery key has been saved.</string>

    <string name="keys_backup_setup_override_backup_prompt_tile">A backup already exist on your HomeServer</string>
    <string name="keys_backup_setup_override_backup_prompt_description">It looks like you already have setup key backup from another session. Do you want to replace it with the one you’re creating?</string>
    <string name="keys_backup_setup_override_replace">Replace</string>
    <string name="keys_backup_setup_override_stop">Stop</string>

    <string name="keys_backup_setup_step3_please_make_copy">Please make a copy</string>
    <string name="keys_backup_setup_step3_share_intent_chooser_title">Share recovery key with…</string>
    <string name="keys_backup_setup_step3_generating_key_status">Generating Recovery Key using passphrase, this process can take several seconds.</string>
    <string name="recovery_key">Recovery Key</string>
    <string name="unexpected_error">Unexpected error</string>
    <string name="keys_backup_setup_backup_started_title">Backup Started</string>
    <string name="keys_backup_setup_backup_started_message">Your encryption keys are now being backed up in the background to your homeserver. The initial backup could take several minutes.</string>


    <string name="keys_backup_setup_skip_title">Are you sure?</string>
    <string name="keys_backup_setup_skip_msg">You may lose access to your messages if you log out or lose this device.</string>

    <string name="keys_backup_restore_is_getting_backup_version">Fetching backup version…</string>
    <string name="keys_backup_restore_with_passphrase">Use your recovery passphrase to unlock your encrypted messages history</string>
    <string name="keys_backup_restore_use_recovery_key">use your recovery key</string>
    <!-- %s will be replaced by the keys_backup_restore_use_recovery_key key  -->
    <string name="keys_backup_restore_with_passphrase_helper_with_link">Don’t know your recovery passphrase, you can %s.</string>

    <string name="keys_backup_restore_with_recovery_key">Use your Recovery Key to unlock your encrypted messages history</string>
    <string name="keys_backup_restore_key_enter_hint">Enter Recovery Key</string>

    <string name="keys_backup_restore_setup_recovery_key">Message Recovery</string>

    <!-- %s will be replaced by the keys_backup_restore_setup_recovery_key key  -->
    <string name="keys_backup_restore_with_key_helper">Lost your recovery key? You can set up a new one in settings.</string>
    <string name="keys_backup_passphrase_error_decrypt">Backup could not be decrypted with this passphrase: please verify that you entered the correct recovery passphrase.</string>
    <string name="network_error_please_check_and_retry">Network error: please check your connection and retry.</string>

    <string name="keys_backup_restoring_waiting_message">Restoring backup:</string>
    <string name="keys_backup_restoring_computing_key_waiting_message">Computing recovery key…</string>
    <string name="keys_backup_restoring_downloading_backup_waiting_message">Downloading keys…</string>
    <string name="keys_backup_restoring_importing_keys_waiting_message">Importing keys…</string>
    <string name="keys_backup_unlock_button">Unlock History</string>
    <string name="keys_backup_recovery_code_empty_error_message">Please enter a recovery key</string>
    <string name="keys_backup_recovery_code_error_decrypt">Backup could not be decrypted with this recovery key: please verify that you entered the correct recovery key.</string>

    <!-- %s will be replaced by an emoji -->
    <string name="keys_backup_restore_success_title">Backup Restored %s !</string>
    <plurals name="keys_backup_restore_success_description_part1">
        <item quantity="one">Restored a backup with %d key.</item>
        <item quantity="other">Restored a backup with %d keys.</item>
    </plurals>
    <plurals name="keys_backup_restore_success_description_part2">
        <item quantity="one">%d new key has been added to this session.</item>
        <item quantity="other">%d new keys have been added to this session.</item>
    </plurals>

    <string name="keys_backup_get_version_error">Failed to get latest restore keys version (%s).</string>
    <string name="keys_backup_no_keysbackup_sdk_error">Session crypto is not activated</string>


    <string name="keys_backup_settings_restore_backup_button">Restore from Backup</string>
    <string name="keys_backup_settings_delete_backup_button">Delete Backup</string>

    <string name="keys_backup_settings_status_ok">Key Backup has been correctly set up for this session.</string>
    <string name="keys_backup_settings_status_ko">Key Backup is not active on this session.</string>
    <string name="keys_backup_settings_status_not_setup">Your keys are not being backed up from this session.</string>

    <string name="keys_backup_settings_signature_from_unknown_device">Backup has a signature from unknown session with ID %s.</string>
    <string name="keys_backup_settings_valid_signature_from_this_device">Backup has a valid signature from this session.</string>
    <string name="keys_backup_settings_valid_signature_from_verified_device">Backup has a valid signature from verified session %s.</string>
    <string name="keys_backup_settings_valid_signature_from_unverified_device">Backup has a valid signature from unverified session %s</string>
    <string name="keys_backup_settings_invalid_signature_from_verified_device">Backup has a invalid signature from verified session %s</string>
    <string name="keys_backup_settings_invalid_signature_from_unverified_device">Backup has a invalid signature from unverified session %s</string>
    <string name="keys_backup_get_trust_error">Failed to get trust info for backup (%s).</string>

    <!-- renamed key keys_backup_settings_verify_device_now -->
    <string name="keys_backup_settings_untrusted_backup">To use Key Backup on this session, restore with your passphrase or recovery key now.</string>
    <string name="keys_backup_settings_deleting_backup">Deleting backup…</string>
    <string name="keys_backup_settings_delete_backup_error">Failed to delete backup (%s)</string>

    <string name="keys_backup_settings_checking_backup_state">Checking backup state</string>
    <string name="keys_backup_settings_delete_confirm_title">Delete Backup</string>
    <string name="keys_backup_settings_delete_confirm_message">Delete your backed up encryption keys from the server? You will no longer be able to use your recovery key to read encrypted message history.</string>

    <string name="new_recovery_method_popup_title">New Key Backup</string>
    <string name="new_recovery_method_popup_description">A new secure message key backup has been detected.\n\nIf you didn’t set the new recovery method, an attacker may be trying to access your account. Change your account password and set a new recovery method immediately in Settings.</string>
    <string name="new_recovery_method_popup_was_me">It was me</string>

    <!-- Keys backup banner -->
    <string name="keys_backup_banner_setup_line1">Never lose encrypted messages</string>
    <string name="keys_backup_banner_setup_line2">Start using Key Backup</string>

    <string name="secure_backup_banner_setup_line1">Secure Backup</string>
    <string name="secure_backup_banner_setup_line2">Safeguard against losing access to encrypted messages &amp; data</string>

    <string name="keys_backup_banner_recover_line1">Never lose encrypted messages</string>
    <string name="keys_backup_banner_recover_line2">Use Key Backup</string>

    <string name="keys_backup_banner_update_line1">New secure message keys</string>
    <string name="keys_backup_banner_update_line2">Manage in Key Backup</string>

    <string name="keys_backup_banner_in_progress">Backing up your keys. This may take several minutes…</string>


    <string name="secure_backup_setup">Set Up Secure Backup</string>

    <!-- Keys backup info -->
    <string name="keys_backup_info_keys_all_backup_up">All keys backed up</string>
    <plurals name="keys_backup_info_keys_backing_up">
        <item quantity="one">Backing up %d key…</item>
        <item quantity="other">Backing up %d keys…</item>
    </plurals>

    <string name="keys_backup_info_title_version">Version</string>
    <string name="keys_backup_info_title_algorithm">Algorithm</string>
    <string name="keys_backup_info_title_signature">Signature</string>

    <string name="autodiscover_invalid_response">Invalid homeserver discovery response</string>
    <string name="autodiscover_well_known_autofill_dialog_title">"Autocomplete Server Options</string>
    <string name="autodiscover_well_known_autofill_dialog_message">Element detected a custom server configuration for your userId domain \"%1$s\":\n%2$s</string>
    <string name="autodiscover_well_known_autofill_confirm">Use Config</string>

    <string name="invalid_or_expired_credentials">You have been logged out due to invalid or expired credentials.</string>

    <string name="sas_verify_title">Verify by comparing a short text string.</string>
    <string name="sas_security_advise">For maximum security, we recommend you do this in person or use another trusted means of communication.</string>
    <string name="sas_verify_start_button_title">Begin Verifying</string>
    <string name="sas_incoming_request_title">Incoming Verification Request</string>
    <string name="sas_incoming_request_description">Verify this session to mark it as trusted. Trusting sessions of partners gives you extra peace of mind when using end-to-end encrypted messages."</string>
    <string name="sas_incoming_request_description_2">Verifying this session will mark it as trusted, and also mark your session as trusted to the partner."</string>

    <string name="sas_emoji_description">Verify this session by confirming the following emoji appear on the screen of the partner"</string>
    <string name="sas_decimal_description">Verify this session by confirming the following numbers appear on the screen of the partner"</string>

    <string name="sas_incoming_verification_request_dialog">You received an incoming verification request.</string>
    <string name="sas_view_request_action">View request</string>
    <string name="sas_waiting_for_partner">Waiting for partner to confirm…</string>

    <string name="sas_verified">Verified!</string>
    <string name="sas_verified_successful">You\'ve successfully verified this session.</string>
    <string name="sas_verified_successful_description">Secure messages with this user are end-to-end encrypted and not able to be read by third parties.</string>
    <string name="sas_got_it">Got it</string>

    <string name="sas_verifying_keys">Nothing appearing? Not all clients supports interactive verification yet. Use legacy verification.</string>
    <string name="sas_legacy_verification_button_title">Use legacy verification.</string>

    <string name="sas_verification_request_notification_channel_title">Key Verification</string>
    <string name="sas_cancelled_dialog_title">Request Cancelled</string>
    <string name="sas_cancelled_by_other">The other party cancelled the verification.\n%s</string>
    <string name="sas_cancelled_by_me">The verification is canceled.\nReason: %s</string>

    <string name="sas_verification_request_notification_channel">Interactive Session Verification</string>
    <string name="sas_incoming_request_notif_title">Verification Request</string>
    <string name="sas_incoming_request_notif_content">%s wants to verify your session</string>

    <!-- SAS Errors -->
    <string name="sas_error_m_user">The user cancelled the verification</string>
    <string name="sas_error_m_timeout">The verification process timed out</string>
    <string name="sas_error_m_unknown_transaction">The session does not know about that transaction</string>
    <string name="sas_error_m_unknown_method">The session can’t agree on a key agreement, hash, MAC, or SAS method</string>
    <string name="sas_error_m_mismatched_commitment">The hash commitment did not match</string>
    <string name="sas_error_m_mismatched_sas">The SAS did not match</string>
    <string name="sas_error_m_unexpected_message">The session received an unexpected message</string>
    <string name="sas_error_m_invalid_message">An invalid message was received</string>
    <string name="sas_error_m_key_mismatch">Key mismatch</string>
    <string name="sas_error_m_user_error">User mismatch</string>
    <string name="sas_error_unknown">Unknown Error</string>

    <!-- Identity server -->
    <string name="identity_server_not_defined">You are not using any Identity Server</string>
    <string name="identity_server_not_defined_for_password_reset">No identity server is configured, it is required to reset your password.</string>

    <string name="error_user_already_logged_in">It looks like you’re trying to connect to another homeserver. Do you want to sign out?</string>

    <string name="edit">Edit</string>
    <string name="reply">Reply</string>

    <string name="global_retry">"Retry"</string>
    <string name="room_list_empty">"Join a room to start using the app."</string>
    <string name="send_you_invite">"Sent you an invitation"</string>
    <string name="invited_by">Invited by %s</string>

    <string name="room_list_catchup_empty_title">You’re all caught up!</string>
    <string name="room_list_catchup_empty_body">You have no more unread messages</string>
    <string name="room_list_catchup_welcome_title">Welcome home!</string>
    <string name="room_list_catchup_welcome_body">Catch up on unread messages here</string>
    <string name="room_list_people_empty_title">Conversations</string>
    <string name="room_list_people_empty_body">Your direct message conversations will be displayed here</string>
    <string name="room_list_rooms_empty_title">Rooms</string>
    <string name="room_list_rooms_empty_body">Your rooms will be displayed here</string>

    <string name="title_activity_emoji_reaction_picker">Reactions</string>
    <string name="reactions_agree">Agree</string>
    <string name="reactions_like">Like</string>
    <string name="message_add_reaction">Add Reaction</string>
    <string name="message_view_reaction">View Reactions</string>
    <string name="reactions">Reactions</string>

    <string name="event_redacted">Message deleted</string>
    <string name="settings_show_redacted">Show removed messages</string>
    <string name="settings_show_redacted_summary">Show a placeholder for removed messages</string>
    <string name="event_redacted_by_user_reason">Event deleted by user</string>
    <string name="event_redacted_by_admin_reason">Event moderated by room admin</string>
    <string name="last_edited_info_message">Last edited by %1$s on %2$s</string>


    <string name="malformed_message">Malformed event, cannot display</string>
    <string name="create_new_room">Create New Room</string>
    <string name="error_no_network">No network. Please check your Internet connection.</string>
    <string name="action_change">"Change"</string>
    <string name="change_room_directory_network">"Change network"</string>
    <string name="please_wait">"Please wait…"</string>
    <string name="group_all_communities">"All Communities"</string>

    <string name="room_preview_no_preview">"This room can't be previewed"</string>
    <string name="room_preview_world_readable_room_not_supported_yet">"The preview of world-readable room is not supported yet in Element"</string>

    <string name="fab_menu_create_room">"Rooms"</string>
    <string name="fab_menu_create_chat">"Direct Messages"</string>

    <!-- Create room screen -->
    <string name="create_room_title">"New Room"</string>
    <string name="create_room_action_create">"CREATE"</string>
    <string name="create_room_name_section">"Room name"</string>
    <string name="create_room_name_hint">"Name"</string>
    <string name="create_room_topic_section">"Room topic (optional)"</string>
    <string name="create_room_topic_hint">"Topic"</string>
    <string name="create_room_settings_section">"Room settings"</string>
    <string name="create_room_public_title">"Public"</string>
    <string name="create_room_public_description">"Anyone will be able to join this room"</string>
    <string name="create_room_directory_title">"Room Directory"</string>
    <string name="create_room_directory_description">"Publish this room in the room directory"</string>
    <string name="create_room_federation_error">"The room has been created, but some invitations have not been sent for the following reason:\n\n%s"</string>

    <string name="keys_backup_unable_to_get_trust_info">"An error occurred getting trust info"</string>
    <string name="keys_backup_unable_to_get_keys_backup_data">"An error occurred getting keys backup data"</string>

    <string name="import_e2e_keys_from_file">"Import e2e keys from file \"%1$s\"."</string>

    <string name="settings_sdk_version">Matrix SDK Version</string>
    <string name="settings_other_third_party_notices">Other third party notices</string>
    <string name="navigate_to_room_when_already_in_the_room">You are already viewing this room!</string>

    <string name="quick_reactions">Quick Reactions</string>

    <!-- Settings -->
    <string name="settings_general_title">General</string>
    <string name="settings_preferences">Preferences</string>
    <string name="settings_security_and_privacy">Security &amp; Privacy</string>
    <string name="settings_expert">Expert</string>
    <string name="settings_push_rules">Push Rules</string>
    <string name="settings_push_rules_no_rules">No push rules defined</string>
    <string name="settings_push_gateway_no_pushers">No registered push gateways</string>

    <string name="push_gateway_item_app_id">app_id:</string>
    <string name="push_gateway_item_push_key">push_key:</string>
    <string name="push_gateway_item_app_display_name">app_display_name:</string>
    <string name="push_gateway_item_device_name">session_name:</string>
    <string name="push_gateway_item_url">Url:</string>
    <string name="push_gateway_item_format">Format:</string>

    <string name="preference_voice_and_video">Voice &amp; Video</string>
    <string name="preference_root_help_about">Help &amp; About</string>


    <string name="settings_troubleshoot_test_token_registration_quick_fix">Register token</string>

    <string name="send_suggestion">Make a suggestion</string>
    <string name="send_suggestion_content">Please write your suggestion below.</string>
    <string name="send_suggestion_report_placeholder">Describe your suggestion here</string>
    <string name="send_suggestion_sent">Thanks, the suggestion has been successfully sent</string>
    <string name="send_suggestion_failed">The suggestion failed to be sent (%s)</string>

    <string name="settings_labs_show_hidden_events_in_timeline">Show hidden events in timeline</string>
    <string name="settings_labs_show_complete_history_in_encrypted_room">"Show complete history in encrypted rooms"</string>

    <string name="bottom_action_people_x">Direct Messages</string>

    <string name="send_file_step_idle">Waiting…</string>
    <string name="send_file_step_encrypting_thumbnail">Encrypting thumbnail…</string>
    <string name="send_file_step_sending_thumbnail">Sending thumbnail (%1$s / %2$s)</string>
    <string name="send_file_step_encrypting_file">Encrypting file…</string>
    <string name="send_file_step_sending_file">Sending file (%1$s / %2$s)</string>

    <string name="downloading_file">Downloading file %1$s…</string>
    <string name="downloaded_file">File %1$s has been downloaded!</string>

    <string name="edited_suffix">"(edited)"</string>

    <string name="message_edits">Message Edits</string>
    <string name="no_message_edits_found">No edits found</string>

    <!-- Room filtering -->
    <string name="room_filtering_filter_hint">Filter conversations…</string>
    <string name="room_filtering_footer_title">Can’t find what you’re looking for?</string>
    <string name="room_filtering_footer_create_new_room">Create a new room</string>
    <string name="room_filtering_footer_create_new_direct_message">Send a new direct message</string>
    <string name="room_filtering_footer_open_room_directory">View the room directory</string>

    <string name="room_directory_search_hint">Name or ID (#example:matrix.org)</string>

    <string name="labs_swipe_to_reply_in_timeline">Enable swipe to reply in timeline</string>
    <string name="labs_show_unread_notifications_as_tab">Add a dedicated tab for unread notifications on main screen.</string>

    <string name="link_copied_to_clipboard">Link copied to clipboard</string>

    <string name="add_by_matrix_id">Add by matrix ID</string>
    <string name="add_by_qr_code">Add by QR code</string>
    <string name="creating_direct_room">"Creating room…"</string>
    <string name="direct_room_no_known_users">"No result found, use Add by matrix ID to search on server."</string>
    <string name="direct_room_start_search">"Start typing to get results"</string>
    <string name="direct_room_filter_hint">"Filter by username or ID…"</string>

    <string name="joining_room">"Joining room…"</string>

    <string name="message_view_edit_history">View Edit History</string>

    <!-- Terms -->
    <string name="terms_of_service">Terms of Service</string>
    <string name="review_terms">Review Terms</string>
    <string name="terms_description_for_identity_server">Be discoverable by others</string>
    <string name="terms_description_for_integration_manager">Use Bots, bridges, widgets and sticker packs</string>

    <string name="read_at">Read at</string>


    <string name="identity_server">Identity server</string>
    <string name="disconnect_identity_server">Disconnect identity server</string>
    <string name="add_identity_server">Configure identity server</string>
    <string name="change_identity_server">Change identity server</string>
    <string name="settings_discovery_identity_server_info">You are currently using %1$s to discover and be discoverable by existing contacts you know.</string>
    <string name="settings_discovery_identity_server_info_none">You are not currently using an identity server. To discover and be discoverable by existing contacts you know, configure one below.</string>
    <string name="settings_discovery_emails_title">Discoverable email addresses</string>
    <string name="settings_discovery_no_mails">Discovery options will appear once you have added an email.</string>
    <string name="settings_discovery_no_msisdn">Discovery options will appear once you have added a phone number.</string>
    <string name="settings_discovery_disconnect_identity_server_info">Disconnecting from your identity server will mean you won’t be discoverable by other users and you won’t be able to invite others by email or phone.</string>
    <string name="settings_discovery_msisdn_title">Discoverable phone numbers</string>
    <string name="settings_discovery_confirm_mail">We sent you a confirm email to %s, check your email and click on the confirmation link</string>
    <string name="settings_discovery_confirm_mail_not_clicked">We sent you a confirm email to %s, please first check your email and click on the confirmation link</string>
    <string name="settings_discovery_mail_pending">Pending</string>

    <string name="settings_discovery_enter_identity_server">Enter an identity server URL</string>
    <string name="settings_discovery_bad_identity_server">Could not connect to identity server</string>
    <string name="settings_discovery_please_enter_server">Please enter the identity server url</string>
    <string name="settings_discovery_no_terms_title">Identity server has no terms of services</string>
    <string name="settings_discovery_no_terms">The identity server you have chosen does not have any terms of services. Only continue if you trust the owner of the service</string>
    <string name="settings_text_message_sent">A text message has been sent to %s. Please enter the verification code it contains.</string>
    <string name="settings_text_message_sent_hint">Code</string>
    <string name="settings_text_message_sent_wrong_code">The verification code is not correct.</string>

    <string name="settings_discovery_disconnect_with_bound_pid">You are currently sharing email addresses or phone numbers on the identity server %1$s. You will need to reconnect to %2$s to stop sharing them.</string>
    <string name="settings_agree_to_terms">Agree to the identity server (%s) Terms of Service to allow yourself to be discoverable by email address or phone number.</string>

    <string name="labs_allow_extended_logging">Enable verbose logs.</string>
    <string name="labs_allow_extended_logging_summary">Verbose logs will help developers by providing more logs when you send a RageShake. Even when enabled, the application does not log message contents or any other private data.</string>


    <string name="error_terms_not_accepted">Please retry once you have accepted the terms and conditions of your homeserver.</string>

    <string name="error_network_timeout">Looks like the server is taking too long to respond, this can be caused by either poor connectivity or an error with the server. Please try again in a while.</string>

    <string name="send_attachment">Send attachment</string>

    <string name="a11y_open_drawer">Open the navigation drawer</string>
    <string name="a11y_create_menu_open">Open the create room menu</string>
    <string name="a11y_create_menu_close">Close the create room menu…</string>
    <string name="a11y_create_direct_message">Create a new direct conversation</string>
    <string name="a11y_create_direct_message_by_mxid">Create a new direct conversation by Matrix ID</string>
    <string name="a11y_create_direct_message_by_qr_code">Create a new direct conversation by scanning a QR code</string>
    <string name="a11y_create_room">Create a new room</string>
    <string name="a11y_close_keys_backup_banner">Close keys backup banner</string>
    <string name="a11y_show_password">Show password</string>
    <string name="a11y_hide_password">Hide password</string>
    <string name="a11y_jump_to_bottom">Jump to bottom</string>

    <!-- Read receipts list a11y -->
    <plurals name="two_and_some_others_read">
        <item quantity="one">%1$s, %2$s and %3$d other read</item>
        <item quantity="other">%1$s, %2$s and %3$d others read</item>
    </plurals>
    <string name="three_users_read">%1$s, %2$s and %3$s read</string>
    <string name="two_users_read">%1$s and %2$s read</string>
    <string name="one_user_read">%s read</string>
    <plurals name="fallback_users_read">
        <item quantity="one">%d user read</item>
        <item quantity="other">%d users read</item>
    </plurals>

    <string name="error_file_too_big">"The file '%1$s' (%2$s) is too large to upload. The limit is %3$s."</string>

    <string name="error_attachment">"An error occurred while retrieving the attachment."</string>
    <string name="attachment_type_dialog_title">"Add image from"</string>
    <string name="attachment_type_file">"File"</string>
    <string name="attachment_type_contact">"Contact"</string>
    <string name="attachment_type_camera">"Camera"</string>
    <string name="attachment_type_audio">"Audio"</string>
    <string name="attachment_type_gallery">"Gallery"</string>
    <string name="attachment_type_sticker">"Sticker"</string>
    <string name="rotate_and_crop_screen_title">Rotate and crop</string>
    <string name="error_handling_incoming_share">Couldn\'t handle share data</string>

    <string name="uploads_media_title">MEDIA</string>
    <string name="uploads_media_no_result">There are no media in this room</string>
    <string name="uploads_files_title">FILES</string>
    <!-- First parameter is a username and second is a date Example: "Matthew at 12:00 on 01/01/01" -->
    <string name="uploads_files_subtitle">%1$s at %2$s</string>
    <string name="uploads_files_no_result">There are no files in this room</string>

    <string name="report_content_spam">"It's spam"</string>
    <string name="report_content_inappropriate">"It's inappropriate"</string>
    <string name="report_content_custom">"Custom report…"</string>
    <string name="report_content_custom_title">"Report this content"</string>
    <string name="report_content_custom_hint">"Reason for reporting this content"</string>
    <string name="report_content_custom_submit">"REPORT"</string>
    <string name="block_user">"IGNORE USER"</string>

    <string name="content_reported_title">"Content reported"</string>
    <string name="content_reported_content">"This content was reported.\n\nIf you don't want to see any more content from this user, you can ignore them to hide their messages."</string>
    <string name="content_reported_as_spam_title">"Reported as spam"</string>
    <string name="content_reported_as_spam_content">"This content was reported as spam.\n\nIf you don't want to see any more content from this user, you can ignore them to hide their messages."</string>
    <string name="content_reported_as_inappropriate_title">"Reported as inappropriate"</string>
    <string name="content_reported_as_inappropriate_content">"This content was reported as inappropriate.\n\nIf you don't want to see any more content from this user, you can ignore them to hide their messages."</string>

    <string name="permissions_rationale_msg_keys_backup_export">Element needs permission to save your E2E keys on disk.\n\nPlease allow access on the next pop-up to be able to export your keys manually.</string>

    <string name="no_network_indicator">There is no network connection right now</string>

    <string name="message_ignore_user">Ignore user</string>

    <string name="room_list_quick_actions_notifications_all_noisy">"All messages (noisy)"</string>
    <string name="room_list_quick_actions_notifications_all">"All messages"</string>
    <string name="room_list_quick_actions_notifications_mentions">"Mentions only"</string>
    <string name="room_list_quick_actions_notifications_mute">"Mute"</string>
    <string name="room_list_quick_actions_settings">"Settings"</string>
    <string name="room_list_quick_actions_favorite_add">"Add to favorites"</string>
    <string name="room_list_quick_actions_favorite_remove">"Remove from favorites"</string>
    <string name="room_list_quick_actions_low_priority_add">"Add to low priority"</string>
    <string name="room_list_quick_actions_low_priority_remove">"Remove from low priority"</string>
    <string name="room_list_quick_actions_leave">"Leave the room"</string>
    <string name="notice_member_no_changes">"%1$s made no changes"</string>
    <string name="notice_member_no_changes_by_you">"You made no changes"</string>
    <string name="command_description_spoiler">Sends the given message as a spoiler</string>
    <string name="spoiler">Spoiler</string>
    <string name="reaction_search_type_hint">Type keywords to find a reaction.</string>

    <string name="no_ignored_users">You are not ignoring any users</string>

    <string name="help_long_click_on_room_for_more_options">Long click on a room to see more options</string>


    <string name="room_join_rules_public">%1$s made the room public to whoever knows the link.</string>
    <string name="room_join_rules_public_by_you">You made the room public to whoever knows the link.</string>
    <string name="room_join_rules_invite">%1$s made the room invite only.</string>
    <string name="room_join_rules_invite_by_you">You made the room invite only.</string>
    <string name="direct_room_join_rules_invite">%1$s made this invite only.</string>
    <string name="direct_room_join_rules_invite_by_you">You made this invite only.</string>
    <string name="timeline_unread_messages">Unread messages</string>

    <string name="login_splash_title">It\'s your conversation. Own it.</string>
    <string name="login_splash_text1">Chat with people directly or in groups</string>
    <string name="login_splash_text2">Keep conversations private with encryption</string>
    <string name="login_splash_text3">Extend &amp; customise your experience</string>
    <string name="login_splash_submit">Get started</string>

    <string name="login_server_title">Select a server</string>
    <string name="login_server_text">Just like email, accounts have one home, although you can talk to anyone</string>
    <string name="login_server_matrix_org_text">Join millions free on the largest public server</string>
    <string name="login_server_modular_text">Premium hosting for organisations</string>
    <string name="login_server_modular_learn_more">Learn more</string>
    <string name="login_server_other_title">Other</string>
    <string name="login_server_other_text">Custom &amp; advanced settings</string>

    <string name="login_continue">Continue</string>
    <!-- Replaced string is the homeserver url -->
    <string name="login_connect_to">Connect to %1$s</string>
    <string name="login_connect_to_modular">Connect to Element Matrix Services</string>
    <string name="login_connect_to_a_custom_server">Connect to a custom server</string>
    <!-- Replaced string is the homeserver url -->
    <string name="login_signin_to">Sign in to %1$s</string>
    <string name="login_signup">Sign Up</string>
    <string name="login_signin">Sign In</string>
    <string name="login_signin_sso">Continue with SSO</string>

    <string name="login_server_url_form_modular_hint">Element Matrix Services Address</string>
    <string name="login_server_url_form_other_hint">Address</string>
    <string name="login_server_url_form_modular_text">Premium hosting for organisations</string>
    <string name="login_server_url_form_modular_notice">Enter the address of the Modular Element or Server you want to use</string>
    <string name="login_server_url_form_other_notice">Enter the address of a server or a Element you want to connect to</string>
    <string name="login_server_url_form_common_notice">Enter the address of the server you want to use</string>

    <string name="login_sso_error_message">An error occurred when loading the page: %1$s (%2$d)</string>
    <string name="login_mode_not_supported">The application is not able to signin to this homeserver. The homeserver supports the following signin type(s): %1$s.\n\nDo you want to signin using a web client?</string>
    <string name="login_registration_disabled">Sorry, this server isn’t accepting new accounts.</string>
    <string name="login_registration_not_supported">The application is not able to create an account on this homeserver.\n\nDo you want to signup using a web client?</string>

    <string name="login_login_with_email_error">This email is not associated to any account.</string>

    <!-- Replaced string is the homeserver url -->
    <string name="login_reset_password_on">Reset password on %1$s</string>
    <string name="login_reset_password_notice">A verification email will be sent to your inbox to confirm setting your new password.</string>
    <string name="login_reset_password_submit">Next</string>
    <string name="login_reset_password_email_hint">Email</string>
    <string name="login_reset_password_password_hint">New password</string>

    <string name="login_reset_password_warning_title">Warning!</string>
    <string name="login_reset_password_warning_content">Changing your password will reset any end-to-end encryption keys on all of your sessions, making encrypted chat history unreadable. Set up Key Backup or export your room keys from another session before resetting your password.</string>
    <string name="login_reset_password_warning_submit">Continue</string>

    <string name="login_reset_password_error_not_found">This email is not linked to any account</string>

    <string name="login_reset_password_mail_confirmation_title">Check your inbox</string>
    <!-- Replaced string is an email -->
    <string name="login_reset_password_mail_confirmation_notice">A verification email was sent to %1$s.</string>
    <string name="login_reset_password_mail_confirmation_notice_2">Tap on the link to confirm your new password. Once you\'ve followed the link it contains, click below.</string>
    <string name="login_reset_password_mail_confirmation_submit">I have verified my email address</string>

    <string name="login_reset_password_success_title">Success!</string>
    <string name="login_reset_password_success_notice">Your password has been reset.</string>
    <string name="login_reset_password_success_notice_2">You have been logged out of all sessions and will no longer receive push notifications. To re-enable notifications, sign in again on each device.</string>
    <string name="login_reset_password_success_submit">Back to Sign In</string>

    <string name="login_reset_password_cancel_confirmation_title">Warning</string>
    <string name="login_reset_password_cancel_confirmation_content">Your password is not yet changed.\n\nStop the password change process?</string>

    <string name="login_set_email_title">Set email address</string>
    <string name="login_set_email_notice">Set an email to recover your account. Later, you can optionally allow people you know to discover you by your email.</string>
    <string name="login_set_email_mandatory_hint">Email</string>
    <string name="login_set_email_optional_hint">Email (optional)</string>
    <string name="login_set_email_submit">Next</string>

    <string name="login_set_msisdn_title">Set phone number</string>
    <string name="login_set_msisdn_notice">Set a phone number to optionally allow people you know to discover you.</string>
    <string name="login_set_msisdn_notice2">Please use the international format.</string>
    <string name="login_set_msisdn_mandatory_hint">Phone number</string>
    <string name="login_set_msisdn_optional_hint">Phone number (optional)</string>
    <string name="login_set_msisdn_submit">Next</string>

    <string name="login_msisdn_confirm_title">Confirm phone number</string>
    <!-- Template will be replaced by a phone number -->
    <string name="login_msisdn_confirm_notice">We just sent a code to %1$s. Enter it below to verify it’s you.</string>
    <string name="login_msisdn_confirm_hint">Enter code</string>
    <string name="login_msisdn_confirm_send_again">Send again</string>
    <string name="login_msisdn_confirm_submit">Next</string>

    <string name="login_msisdn_notice">"Please use the international format (phone number must start with '+')"</string>
    <string name="login_msisdn_error_not_international">"International phone numbers must start with '+'"</string>
    <string name="login_msisdn_error_other">"Phone number seems invalid. Please check it"</string>

    <!-- Replaced string is the homeserver url -->
    <string name="login_signup_to">Sign up to %1$s</string>
    <string name="login_signin_username_hint">Username or email</string>
    <string name="login_signup_username_hint">Username</string>
    <string name="login_signup_password_hint">Password</string>
    <string name="login_signup_submit">Next</string>
    <string name="login_signup_error_user_in_use">That username is taken</string>
    <string name="login_signup_cancel_confirmation_title">Warning</string>
    <string name="login_signup_cancel_confirmation_content">Your account is not created yet.\n\nStop the registration process?</string>

    <string name="login_a11y_choose_matrix_org">Select matrix.org</string>
    <string name="login_a11y_choose_modular">Select Element Matrix Services</string>
    <string name="login_a11y_choose_other">Select a custom homeserver</string>
    <string name="login_a11y_captcha_container">Please perform the captcha challenge</string>
    <string name="login_terms_title">Accept terms to continue</string>

    <string name="login_wait_for_email_title">Please check your email</string>
    <string name="login_wait_for_email_notice">We just sent an email to %1$s.\nPlease click on the link it contains to continue the account creation.</string>
    <string name="login_validation_code_is_not_correct">The entered code is not correct. Please check.</string>
    <string name="login_error_outdated_homeserver_title">Outdated homeserver</string>
    <string name="login_error_outdated_homeserver_content">This homeserver is running too old a version to connect to. Ask your homeserver admin to upgrade.</string>
    <string name="login_error_outdated_homeserver_warning_content">This homeserver is running an old version. Ask your homeserver admin to upgrade. You can continue, but some features may not work correctly.</string>

    <plurals name="login_error_limit_exceeded_retry_after">
        <item quantity="one">Too many requests have been sent. You can retry in %1$d second…</item>
        <item quantity="other">Too many requests have been sent. You can retry in %1$d seconds…</item>
    </plurals>

    <string name="login_connect_using_matrix_id_notice">Alternatively, if you already have an account and you know your Matrix identifier and your password, you can use this method:</string>
    <string name="login_connect_using_matrix_id_submit">Sign in with Matrix ID</string>
    <string name="login_signin_matrix_id_title">Sign in with Matrix ID</string>
    <string name="login_signin_matrix_id_notice">If you set up an account on a homeserver, use your Matrix ID (e.g. @user:domain.com) and password below.</string>
    <string name="login_signin_matrix_id_hint">Matrix ID</string>
    <string name="login_signin_matrix_id_password_notice">If you don’t know your password, go back to reset it.</string>
    <string name="login_signin_matrix_id_error_invalid_matrix_id">This is not a valid user identifier. Expected format: \'@user:homeserver.org\'</string>
    <string name="autodiscover_well_known_error">Unable to find a valid homeserver. Please check your identifier</string>

    <string name="seen_by">Seen by</string>

    <string name="signed_out_title">You’re signed out</string>
    <string name="signed_out_notice">It can be due to various reasons:\n\n• You’ve changed your password on another session.\n\n• You have deleted this session from another session.\n\n• The administrator of your server has invalidated your access for security reason.</string>
    <string name="signed_out_submit">Sign in again</string>

    <string name="soft_logout_title">You’re signed out</string>
    <string name="soft_logout_signin_title">Sign in</string>
    <!-- Replacement: homeserver url, user display name and userId -->
    <string name="soft_logout_signin_notice">Your homeserver (%1$s) admin has signed you out of your account %2$s (%3$s).</string>
    <string name="soft_logout_signin_e2e_warning_notice">Sign in to recover encryption keys stored exclusively on this device. You need them to read all of your secure messages on any device.</string>
    <string name="soft_logout_signin_submit">Sign in</string>
    <string name="soft_logout_signin_password_hint">Password</string>
    <string name="soft_logout_clear_data_title">Clear personal data</string>
    <string name="soft_logout_clear_data_notice">Warning: Your personal data (including encryption keys) is still stored on this device.\n\nClear it if you’re finished using this device, or want to sign in to another account.</string>
    <string name="soft_logout_clear_data_submit">Clear all data</string>

    <string name="soft_logout_clear_data_dialog_title">Clear data</string>
    <string name="soft_logout_clear_data_dialog_content">Clear all data currently stored on this device?\nSign in again to access your account data and messages.</string>
    <string name="soft_logout_clear_data_dialog_e2e_warning_content">You’ll lose access to secure messages unless you sign in to recover your encryption keys.</string>
    <string name="soft_logout_clear_data_dialog_submit">Clear data</string>
    <string name="soft_logout_sso_not_same_user_error">The current session is for user %1$s and you provide credentials for user %2$s. This is not supported by Element.\nPlease first clear data, then sign in again on another account.</string>

    <string name="permalink_malformed">Your matrix.to link was malformed</string>
    <string name="bug_report_error_too_short">The description is too short</string>

    <string name="notification_initial_sync">Initial Sync…</string>

    <string name="settings_show_devices_list">See all my sessions</string>
    <string name="settings_advanced_settings">Advanced settings</string>
    <string name="settings_developer_mode">Developer mode</string>
    <string name="settings_developer_mode_summary">The developer mode activates hidden features and may also make the application less stable. For developers only!</string>
    <string name="settings_rageshake">Rageshake</string>
    <string name="settings_rageshake_detection_threshold">Detection threshold</string>
    <string name="settings_rageshake_detection_threshold_summary">Shake your phone to test the detection threshold</string>
    <string name="rageshake_detected">Shake detected!</string>
    <string name="settings">Settings</string>
    <string name="devices_current_device">Current session</string>
    <string name="devices_other_devices">Other sessions</string>

    <string name="autocomplete_limited_results">Showing only the first results, type more letters…</string>

    <string name="settings_developer_mode_fail_fast_title">Fail-fast</string>
    <string name="settings_developer_mode_fail_fast_summary">Element may crash more often when an unexpected error occurs</string>

    <string name="command_description_shrug">Prepends ¯\\_(ツ)_/¯ to a plain-text message</string>

    <string name="create_room_encryption_title">"Enable encryption"</string>
    <string name="create_room_encryption_description">"Once enabled, encryption cannot be disabled."</string>

    <string name="login_error_threepid_denied">Your email domain is not authorized to register on this server</string>

    <string name="verification_conclusion_warning">Untrusted sign in</string>
    <string name="verification_sas_match">They match</string>
    <string name="verification_sas_do_not_match">They don\'t match</string>
    <string name="verify_user_sas_emoji_help_text">Verify this user by confirming the following unique emoji appear on their screen, in the same order."</string>
    <string name="verify_user_sas_emoji_security_tip">For ultimate security, use another trusted means of communication or do this in person.</string>
    <string name="verification_green_shield">Look for the green shield to ensure a user is trusted. Trust all users in a room to ensure the room is secure.</string>

    <string name="verification_conclusion_not_secure">Not secure</string>
    <string name="verification_conclusion_compromised">One of the following may be compromised:\n\n   - Your homeserver\n   - The homeserver the user you’re verifying is connected to\n   - Yours, or the other users’ internet connection\n   - Yours, or the other users’ device
    </string>

    <string name="sent_a_video">Video.</string>
    <string name="sent_an_image">Image.</string>
    <string name="sent_an_audio_file">Audio</string>
    <string name="sent_a_file">File</string>
    <string name="send_a_sticker">Sticker</string>
    <string name="sent_a_poll">Poll</string>
    <string name="sent_a_bot_buttons">Bot Buttons</string>
    <string name="sent_a_reaction">Reacted with: %s</string>
    <string name="sent_verification_conclusion">Verification Conclusion</string>

    <string name="verification_request_waiting">Waiting…</string>
    <string name="verification_request_other_cancelled">%s cancelled</string>
    <string name="verification_request_you_cancelled">You cancelled</string>
    <string name="verification_request_other_accepted">%s accepted</string>
    <string name="verification_request_you_accepted">You accepted</string>
    <string name="verification_sent">Verification Sent</string>
    <string name="verification_request">Verification Request</string>
    <string name="verification_verify_device">Verify this session</string>
    <string name="verification_verify_device_manually">Manually verify</string>

    <!-- Sender name of a message when it is send by you, e.g. You: Hello!-->
    <string name="you">You</string>

    <string name="verification_scan_notice">Scan the code with the other user\'s device to securely verify each other</string>
    <string name="verification_scan_their_code">Scan their code</string>
    <string name="verification_scan_emoji_title">Can\'t scan</string>
    <string name="verification_scan_emoji_subtitle">If you\'re not in person, compare emoji instead</string>

    <string name="verification_no_scan_emoji_title">Verify by comparing emojis</string>

    <string name="verify_by_emoji_title">Verify by Emoji</string>
    <string name="verify_by_emoji_description">If you can’t scan the code above, verify by comparing a short, unique selection of emoji.</string>

    <string name="a13n_qr_code_description">QR code image</string>

    <string name="verification_verify_user">Verify %s</string>
    <string name="verification_verified_user">Verified %s</string>
    <string name="verification_request_waiting_for">Waiting for %s…</string>
    <string name="verification_request_alert_description">For extra security, verify %s by checking a one-time code on both your devices.\n\nFor maximum security, do this in person.</string>
    <string name="room_profile_not_encrypted_subtitle">Messages in this room are not end-to-end encrypted.</string>
    <string name="direct_room_profile_not_encrypted_subtitle">Messages here are not end-to-end encrypted.</string>
    <string name="room_profile_encrypted_subtitle">Messages in this room are end-to-end encrypted.\n\nYour messages are secured with locks and only you and the recipient have the unique keys to unlock them.</string>
    <string name="direct_room_profile_encrypted_subtitle">Messages here are end-to-end encrypted.\n\nYour messages are secured with locks and only you and the recipient have the unique keys to unlock them.</string>
    <string name="room_profile_section_security">Security</string>
    <string name="room_profile_section_security_learn_more">Learn more</string>
    <string name="room_profile_section_more">More</string>
    <string name="room_profile_section_admin">Admin Actions</string>
    <string name="room_profile_section_more_settings">Room settings</string>
    <string name="direct_room_profile_section_more_settings">Settings</string>
    <string name="room_profile_section_more_notifications">Notifications</string>
    <plurals name="room_profile_section_more_member_list">
        <item quantity="one">"One person"</item>
        <item quantity="other">"%1$d people"</item>
    </plurals>
    <string name="room_profile_section_more_uploads">Uploads</string>
    <string name="room_profile_section_more_leave">Leave Room</string>
    <string name="direct_room_profile_section_more_leave">Leave</string>
    <string name="room_profile_leaving_room">"Leaving the room…"</string>

    <string name="room_member_power_level_admins">Admins</string>
    <string name="room_member_power_level_moderators">Moderators</string>
    <string name="room_member_power_level_custom">Custom</string>
    <string name="room_member_power_level_invites">Invites</string>
    <string name="room_member_power_level_users">Users</string>

    <string name="room_member_power_level_admin_in">Admin in %1$s</string>
    <string name="room_member_power_level_moderator_in">Moderator in %1$s</string>
    <string name="room_member_power_level_default_in">Default in %1$s</string>
    <string name="room_member_power_level_custom_in">Custom (%1$d) in %2$s</string>

    <string name="room_member_jump_to_read_receipt">Jump to read receipt</string>

    <string name="rendering_event_error_type_of_event_not_handled">"Element does not handle events of type '%1$s'"</string>
    <string name="rendering_event_error_type_of_message_not_handled">"Element does not handle message of type '%1$s'"</string>
    <string name="rendering_event_error_exception">"Element encountered an issue when rendering content of event with id '%1$s'"</string>

    <string name="unignore">Unignore</string>

    <string name="verify_cannot_cross_sign">This session is unable to share this verification with your other sessions.\nThe verification will be saved locally and shared in a future version of the app.</string>

    <string name="room_list_sharing_header_recent_rooms">Recent rooms</string>
    <string name="room_list_sharing_header_other_rooms">Other rooms</string>

    <string name="command_description_rainbow">Sends the given message colored as a rainbow</string>
    <string name="command_description_rainbow_emote">Sends the given emote colored as a rainbow</string>

    <!-- Title for category in the settings which affect what is displayed in the timeline (ex: show read receipts, etc.) -->
    <string name="settings_category_timeline">Timeline</string>

    <!-- Title for category in the settings which affect the behavior of the message editor (ex: enable Markdown, send typing notification, etc.) -->
    <string name="settings_category_composer">Message editor</string>

    <string name="room_settings_enable_encryption">Enable end-to-end encryption</string>
    <string name="room_settings_enable_encryption_warning">Once enabled, encryption cannot be disabled.</string>

    <string name="room_settings_enable_encryption_dialog_title">Enable encryption?</string>
    <string name="room_settings_enable_encryption_dialog_content">Once enabled, encryption for a room cannot be disabled. Messages sent in an encrypted room cannot be seen by the server, only by the participants of the room. Enabling encryption may prevent many bots and bridges from working correctly.</string>
    <string name="room_settings_enable_encryption_dialog_submit">Enable encryption</string>

    <string name="verification_request_notice">To be secure, verify %s by checking a one-time code.</string>
    <string name="verification_request_start_notice">To be secure, do this in person or use another way to communicate.</string>

    <string name="verification_emoji_notice">Compare the unique emoji, ensuring they appear in the same order.</string>
    <string name="verification_code_notice">Compare the code with the one displayed on the other user\'s screen.</string>
    <string name="verification_conclusion_ok_notice">Messages with this user are end-to-end encrypted and can\'t be read by third parties.</string>
    <string name="verification_conclusion_ok_self_notice">Your new session is now verified. It has access to your encrypted messages, and other users will see it as trusted.</string>

    <string name="encryption_information_cross_signing_state">Cross-Signing</string>
    <string name="encryption_information_dg_xsigning_complete">Cross-Signing is enabled\nPrivate Keys on device.</string>
    <string name="encryption_information_dg_xsigning_trusted">Cross-Signing is enabled\nKeys are trusted.\nPrivate keys are not known</string>
    <string name="encryption_information_dg_xsigning_not_trusted">Cross-Signing is enabled.\nKeys are not trusted</string>
    <string name="encryption_information_dg_xsigning_disabled">Cross-Signing is not enabled</string>

    <string name="settings_hs_admin_e2e_disabled">Your server admin has disabled end-to-end encryption by default in private rooms &amp; Direct Messages.</string>
    <string name="settings_active_sessions_list">Active Sessions</string>
    <string name="settings_active_sessions_show_all">Show All Sessions</string>
    <string name="settings_active_sessions_manage">Manage Sessions</string>
    <string name="settings_active_sessions_signout_device">Sign out of this session</string>

    <string name="settings_failed_to_get_crypto_device_info">No cryptographic information available</string>

    <string name="settings_active_sessions_verified_device_desc">This session is trusted for secure messaging because you verified it:</string>
    <string name="settings_active_sessions_unverified_device_desc">Verify this session to mark it as trusted &amp; grant it access to encrypted messages. If you didn’t sign in to this session your account may be compromised:</string>

    <plurals name="settings_active_sessions_count">
        <item quantity="one">%d active session</item>
        <item quantity="other">%d active sessions</item>
    </plurals>

    <string name="crosssigning_verify_this_session">Verify this login</string>
    <string name="crosssigning_other_user_not_trust">Other users may not trust it</string>
    <!-- WARNING: 'Complete' is a verb here, the title means: "let's complete the security of your account", and should not be understood as "full security" -->
    <string name="complete_security">Complete Security</string>

    <string name="verification_open_other_to_verify">Use an existing session to verify this one, granting it access to encrypted messages.</string>


    <string name="verification_profile_verify">Verify</string>
    <string name="verification_profile_verified">Verified</string>
    <string name="verification_profile_warning">Warning</string>

    <string name="room_member_profile_failed_to_get_devices">Failed to get sessions</string>
    <string name="room_member_profile_sessions_section_title">Sessions</string>
    <string name="trusted">Trusted</string>
    <string name="not_trusted">Not Trusted</string>

    <string name="verification_profile_device_verified_because">This session is trusted for secure messaging because %1$s (%2$s) verified it:</string>
    <string name="verification_profile_device_new_signing">%1$s (%2$s) signed in using a new session:</string>
    <string name="verification_profile_device_untrust_info">Until this user trusts this session, messages sent to and from it are labelled with warnings. Alternatively, you can manually verify it.</string>


    <string name="initialize_cross_signing">Initialize CrossSigning</string>
    <string name="reset_cross_signing">Reset Keys</string>

    <string name="a11y_qr_code_for_verification">QR code</string>

    <string name="qr_code_scanned_by_other_notice">Almost there! Is %s showing the same shield?</string>
    <string name="qr_code_scanned_by_other_yes">Yes</string>
    <string name="qr_code_scanned_by_other_no">No</string>

    <string name="no_connectivity_to_the_server_indicator">Connectivity to the server has been lost</string>
    <string name="no_connectivity_to_the_server_indicator_airplane">Airplane mode is on</string>

    <string name="settings_dev_tools">Dev Tools</string>
    <string name="settings_account_data">Account Data</string>
    <string name="delete_account_data_warning">Delete the account data of type %1$s?\n\nUse with caution, it may lead to unexpected behavior.</string>

    <plurals name="poll_info">
        <item quantity="zero">%d vote</item>
        <item quantity="other">%d votes</item>
    </plurals>
    <plurals name="poll_info_final">
        <item quantity="zero">%d vote - Final results</item>
        <item quantity="other">%d votes - Final results</item>
    </plurals>
    <string name="poll_item_selected_aria">Selected Option</string>
    <string name="command_description_poll">Creates a simple poll</string>
    <string name="verification_cannot_access_other_session">Use a Recovery Passphrase or Key</string>
    <string name="verification_use_passphrase">If you can’t access an existing session</string>

    <string name="new_signin">New Sign In</string>

    <string name="enter_secret_storage_invalid">Cannot find secrets in storage</string>
    <string name="enter_secret_storage_passphrase">Enter secret storage passphrase</string>
    <string name="enter_secret_storage_passphrase_warning">Warning:</string>
    <string name="enter_secret_storage_passphrase_warning_text">You should only access secret storage from a trusted device</string>

    <string name="message_action_item_redact">Remove…</string>
    <string name="share_confirm_room">Do you want to send this attachment to %1$s?</string>
    <plurals name="send_images_with_original_size">
        <item quantity="one">Send image with the original size</item>
        <item quantity="other">Send images with the original size</item>
    </plurals>

    <string name="delete_event_dialog_title">Confirm Removal</string>
    <string name="delete_event_dialog_content">Are you sure you wish to remove (delete) this event? Note that if you delete a room name or topic change, it could undo the change.</string>
    <string name="delete_event_dialog_reason_checkbox">Include a reason</string>
    <string name="delete_event_dialog_reason_hint">Reason for redacting</string>

    <string name="event_redacted_by_user_reason_with_reason">Event deleted by user, reason: %1$s</string>
    <string name="event_redacted_by_admin_reason_with_reason">Event moderated by room admin, reason: %1$s</string>

    <string name="keys_backup_restore_success_title_already_up_to_date">Keys are already up to date!</string>

    <string name="login_default_session_public_name">Element Android</string>

    <string name="settings_key_requests">Key Requests</string>

    <string name="e2e_use_keybackup">Unlock encrypted messages history</string>

    <string name="refresh">Refresh</string>

    <string name="new_session">New login. Was this you?</string>
    <string name="new_session_review">Tap to review &amp; verify</string>
    <string name="verify_new_session_notice">Use this session to verify your new one, granting it access to encrypted messages.</string>
    <string name="verify_new_session_was_not_me">This wasn’t me</string>
    <string name="verify_new_session_compromized">Your account may be compromised</string>

    <string name="verify_cancel_self_verification_from_untrusted">If you cancel, you won’t be able to read encrypted messages on this device, and other users won’t trust it</string>
    <string name="verify_cancel_self_verification_from_trusted">If you cancel, you won’t be able to read encrypted messages on your new device, and other users won’t trust it</string>
    <string name="verify_cancel_other">You won’t verify %1$s (%2$s) if you cancel now. Start again in their user profile.</string>

    <string name="verify_not_me_self_verification">
        One of the following may be compromised:\n\n- Your password\n- Your homeserver\n- This device, or the other device\n- The internet connection either device is using\n\nWe recommend you change your password &amp; recovery key in Settings immediately.
    </string>

    <string name="verify_cancelled_notice">Verify your devices from Settings.</string>
    <string name="verification_cancelled">Verification Cancelled</string>

    <string name="recovery_passphrase">Recovery Passphrase</string>
    <string name="message_key">Message Key</string>
    <string name="account_password">Account Password</string>

    <!-- %s will be replaced by recovery_passphrase -->
    <string name="set_recovery_passphrase">Set a %s</string>
    <string name="generate_message_key">Generate a Message Key</string>

    <!-- %s will be replaced by recovery_passphrase -->
    <string name="confirm_recovery_passphrase">Confirm %s</string>

    <!-- %s will be replaced by account_password -->
    <string name="enter_account_password">Enter your %s to continue.</string>

    <!-- %s will be replaced by recovery_passphrase -->
    <string name="bootstrap_info_text">Secure &amp; unlock encrypted messages and trust with a %s.</string>
    <!-- %s will be replaced by recovery_passphrase -->
    <string name="bootstrap_info_confirm_text">Enter your %s again to confirm it.</string>
    <string name="bootstrap_dont_reuse_pwd">Don’t use your account password.</string>

    <string name="bootstrap_info_text_2">Enter a security phrase only you know, used to secure secrets on your server.</string>

    <string name="bootstrap_loading_text">This might take several seconds, please be patient.</string>
    <string name="bootstrap_loading_title">Setting up recovery.</string>
    <string name="your_recovery_key">Your recovery key</string>
    <string name="bootstrap_finish_title">"You're done!"</string>
    <string name="keep_it_safe">Keep it safe</string>
    <string name="finish">Finish</string>

    <!-- %1$s is replaced by message_key and %2$s by recovery_passphrase -->
    <string name="bootstrap_save_key_description">Use this %1$s as a safety net in case you forget your %2$s.</string>

    <string name="bootstrap_crosssigning_progress_initializing">Publishing created identity keys</string>
    <string name="bootstrap_crosssigning_progress_pbkdf2">Generating secure key from passphrase</string>
    <string name="bootstrap_crosssigning_progress_default_key">Defining SSSS default Key</string>
    <string name="bootstrap_crosssigning_progress_save_msk">Synchronizing Master key</string>
    <string name="bootstrap_crosssigning_progress_save_usk">Synchronizing User key</string>
    <string name="bootstrap_crosssigning_progress_save_ssk">Synchronizing Self Signing key</string>
    <string name="bootstrap_crosssigning_progress_key_backup">Setting Up Key Backup</string>


    <!-- %1$s is replaced by message_key and %2$s by recovery_passphrase -->
    <string name="bootstrap_cross_signing_success">Your %2$s &amp; %1$s are now set.\n\nKeep them safe! You’ll need them to unlock encrypted messages and secure information if you lose all of your active sessions.</string>

    <!-- the %s will be replaced by a check mark on screen-->
    <string name="bootstrap_crosssigning_print_it">Print it and store it somewhere safe</string>
    <string name="bootstrap_crosssigning_save_usb">Save it on a USB key or backup drive</string>
    <string name="bootstrap_crosssigning_save_cloud">Copy it to your personal cloud storage</string>

    <string name="auth_flow_not_supported">You cannot do that from mobile</string>

    <string name="bootstrap_skip_text">Setting a Recovery Passphrase lets you secure &amp; unlock encrypted messages and trust.\n\nIf you don’t want to set a Message Password, generate a Message Key instead.</string>
    <string name="bootstrap_skip_text_no_gen_key">Setting a Recovery Passphrase lets you secure &amp; unlock encrypted messages and trust.</string>
    <string name="bootstrap_cancel_text">If you cancel now, you may lose encrypted messages &amp; data if you lose access to your logins.\n\nYou can also set up Secure Backup &amp; manage your keys in Settings.</string>

    <string name="encryption_enabled">Encryption enabled</string>
    <string name="encryption_enabled_tile_description">Messages in this room are end-to-end encrypted. Learn more &amp; verify users in their profile.</string>
    <string name="direct_room_encryption_enabled_tile_description">Messages in this room are end-to-end encrypted.</string>
    <string name="encryption_not_enabled">Encryption not enabled</string>
    <string name="encryption_unknown_algorithm_tile_description">The encryption used by this room is not supported</string>

    <string name="room_created_summary_item">%s created and configured the room.</string>
    <string name="room_created_summary_item_by_you">You created and configured the room.</string>
    <string name="direct_room_created_summary_item">%s joined.</string>
    <string name="direct_room_created_summary_item_by_you">You joined.</string>

    <string name="qr_code_scanned_self_verif_notice">Almost there! Is the other device showing the same shield?</string>
    <string name="qr_code_scanned_verif_waiting_notice">Almost there! Waiting for confirmation…</string>
    <string name="qr_code_scanned_verif_waiting">Waiting for %s…</string>

    <string name="error_failed_to_import_keys">Failed to import keys</string>

    <string name="settings_notification_configuration">Notifications configuration</string>
    <string name="settings_messages_at_room">Messages containing @room</string>
    <string name="settings_messages_in_e2e_one_to_one">Encrypted messages in one-to-one chats</string>
    <string name="settings_messages_in_e2e_group_chat">Encrypted messages in group chats</string>
    <string name="settings_when_rooms_are_upgraded">When rooms are upgraded</string>
    <string name="settings_troubleshoot_title">Troubleshoot</string>
    <string name="settings_notification_advanced_summary">Set notification importance by event</string>

    <string name="command_description_plain">Sends a message as plain text, without interpreting it as markdown</string>

    <string name="auth_invalid_login_param_space_in_password">Incorrect username and/or password. The entered password starts or ends with spaces, please check it.</string>
    <string name="auth_invalid_login_deactivated_account">This account has been deactivated.</string>

    <string name="room_message_placeholder">Message…</string>

    <string name="upgrade_security">Encryption upgrade available</string>
    <string name="setup_cross_signing">Enable Cross Signing</string>
    <string name="security_prompt_text">Verify yourself &amp; others to keep your chats safe</string>

    <!-- %s will be replaced by recovery_key -->
    <string name="bootstrap_enter_recovery">Enter your %s to continue</string>
    <string name="use_file">Use File</string>

    <!-- %s will be replaced by recovery_passphrase -->
    <!--    <string name="upgrade_account_desc">Upgrade this session to allow it to verify other sessions, granting them access to encrypted messages and marking them as trusted for other users.</string>-->
    <string name="enter_backup_passphrase">Enter %s</string>
    <string name="backup_recovery_passphrase">Recovery Passphrase</string>
    <string name="bootstrap_invalid_recovery_key">"It's not a valid recovery key"</string>
    <string name="recovery_key_empty_error_message">Please enter a recovery key</string>

    <string name="bootstrap_progress_checking_backup">Checking backup Key</string>
    <string name="bootstrap_progress_checking_backup_with_info">Checking backup Key (%s)</string>
    <string name="bootstrap_progress_compute_curve_key">Getting curve key</string>
    <string name="bootstrap_progress_generating_ssss">Generating SSSS key from passphrase</string>
    <string name="bootstrap_progress_generating_ssss_with_info">Generating SSSS key from passphrase (%s)</string>
    <string name="bootstrap_progress_generating_ssss_recovery">Generating SSSS key from recovery key</string>
    <string name="bootstrap_progress_storing_in_sss">Storing keybackup secret in SSSS</string>
    <!-- To produce things like 'Element Android (IQDHUVJTTV)' -->
    <string name="new_session_review_with_info">%1$s (%2$s)</string>

    <string name="bootstrap_migration_enter_backup_password">Enter your Key Backup Passphrase to continue.</string>
    <string name="bootstrap_migration_use_recovery_key">use your Key Backup recovery key</string>
    <!-- %s will be replaced by the value of bootstrap_migration_use_recovery_key  -->
    <string name="bootstrap_migration_with_passphrase_helper_with_link">Don’t know your Key Backup Passphrase, you can %s.</string>
    <string name="bootstrap_migration_backup_recovery_key">Key Backup recovery key</string>

    <string name="settings_security_prevent_screenshots_title">Prevent screenshots of the application</string>
    <string name="settings_security_prevent_screenshots_summary">Enabling this setting adds the FLAG_SECURE to all Activities. Restart the application for the change to take effect.</string>

    <string name="media_file_added_to_gallery">Media file added to the Gallery</string>
    <string name="error_adding_media_file_to_gallery">Could not add media file to the Gallery</string>
    <string name="error_saving_media_file">Could not save media file</string>
    <string name="change_password_summary">Set a new account password…</string>

    <string name="use_other_session_content_description">Use the latest Element on your other devices, Element Web, Element Desktop, Element iOS, Element for Android, or another cross-signing capable Matrix client</string>
    <string name="app_desktop_web">Element Web\nElement Desktop</string>
    <string name="app_ios_android">Element iOS\nElement Android</string>
    <string name="or_other_mx_capabale_client">or another cross-signing capable Matrix client</string>
    <string name="use_latest_app">Use the latest Element on your other devices:</string>
    <string name="command_description_discard_session">Forces the current outbound group session in an encrypted room to be discarded</string>
    <string name="command_description_discard_session_not_handled">Only supported in encrypted rooms</string>
    <!-- first will be replaced by recovery_passphrase, second will be replaced by recovery_key-->
    <string name="enter_secret_storage_passphrase_or_key">Use your %1$s or use your %2$s to continue.</string>
    <string name="use_recovery_key">Use Recovery Key</string>
    <string name="enter_secret_storage_input_key">Select your Recovery Key, or input it manually by typing it or pasting from your clipboard</string>
    <string name="keys_backup_recovery_key_error_decrypt">Backup could not be decrypted with this Recovery Key: please verify that you entered the correct Recovery Key.</string>
    <string name="failed_to_access_secure_storage">Failed to access secure storage</string>
    <string name="bad_passphrase_key_reset_all_action">Forgot or lost all recovery options? Reset everything</string>
    <string name="secure_backup_reset_all">Reset everything</string>
    <string name="secure_backup_reset_all_no_other_devices">Only do this if you have no other device you can verify this device with.</string>
    <string name="secure_backup_reset_if_you_reset_all">If you reset everything</string>
    <string name="secure_backup_reset_no_history">You will restart with no history, no messages, trusted devices or trusted users</string>
    <plurals name="secure_backup_reset_devices_you_can_verify">
        <item quantity="one">Show the device you can verify with now</item>
        <item quantity="other">Show %d devices you can verify with now</item>
    </plurals>

    <string name="unencrypted">Unencrypted</string>
    <string name="encrypted_unverified">Encrypted by an unverified device</string>
    <string name="review_logins">Review where you’re logged in</string>
    <string name="verify_other_sessions">Verify all your sessions to ensure your account &amp; messages are safe</string>
    <!-- Argument will be replaced by the other session name (e.g, Desktop, mobile) -->
    <string name="verify_this_session">Verify the new login accessing your account: %1$s</string>

    <string name="cross_signing_verify_by_text">Manually Verify by Text</string>
    <string name="crosssigning_verify_session">Verify login</string>
    <string name="cross_signing_verify_by_emoji">Interactively Verify by Emoji</string>
    <string name="confirm_your_identity">Confirm your identity by verifying this login from one of your other sessions, granting it access to encrypted messages.</string>
    <string name="confirm_your_identity_quad_s">Confirm your identity by verifying this login, granting it access to encrypted messages.</string>
    <string name="mark_as_verified">Mark as Trusted</string>

    <string name="error_sso_flow_not_supported_yet">Sorry, this operation is not possible yet for accounts connected using Single Sign-On.</string>

    <string name="error_empty_field_choose_user_name">Please choose a username.</string>
    <string name="error_empty_field_choose_password">Please choose a password.</string>
    <string name="external_link_confirmation_title">Double-check this link</string>
    <string name="external_link_confirmation_message">The link %1$s is taking you to another site: %2$s.\n\nAre you sure you want to continue?</string>

    <string name="create_room_dm_failure">"We couldn't create your DM. Please check the users you want to invite and try again."</string>

    <string name="add_members_to_room">Add members</string>
    <string name="invite_users_to_room_action_invite">INVITE</string>
    <string name="inviting_users_to_room">Inviting users…</string>
    <string name="invite_users_to_room_title">Invite Users</string>
    <string name="invitation_sent_to_one_user">Invitation sent to %1$s</string>
    <string name="invitations_sent_to_two_users">Invitations sent to %1$s and %2$s</string>
    <plurals name="invitations_sent_to_one_and_more_users">
        <item quantity="one">Invitations sent to %1$s and one more</item>
        <item quantity="other">Invitations sent to %1$s and %2$d more</item>
    </plurals>
    <string name="invite_users_to_room_failure">We could not invite users. Please check the users you want to invite and try again.</string>

    <string name="choose_locale_current_locale_title">Current language</string>
    <string name="choose_locale_other_locales_title">Other available languages</string>
    <string name="choose_locale_loading_locales">Loading available languages…</string>

    <string name="open_terms_of">Open terms of %s</string>
    <string name="disconnect_identity_server_dialog_content">Disconnect from the identity server %s?</string>
    <string name="identity_server_error_outdated_identity_server">This identity server is outdated. Element support only API V2.</string>
    <string name="identity_server_error_outdated_home_server">This operation is not possible. The homeserver is outdated.</string>
    <string name="identity_server_error_no_identity_server_configured">Please first configure an identity server.</string>
    <string name="identity_server_error_terms_not_signed">Please first accepts the terms of the identity server in the settings.</string>
    <string name="identity_server_error_bulk_sha256_not_supported">For your privacy, Element only supports sending hashed user emails and phone number.</string>
    <string name="identity_server_error_binding_error">The association has failed.</string>
    <string name="identity_server_error_no_current_binding_error">The is no current association with this identifier.</string>

    <string name="identity_server_set_default_notice">Your homeserver (%1$s) proposes to use %2$s for your identity server</string>
    <string name="identity_server_set_default_submit">Use %1$s</string>
    <string name="identity_server_set_alternative_notice">Alternatively, you can enter any other identity server URL</string>
    <string name="identity_server_set_alternative_notice_no_default">Enter the URL of an identity server</string>
    <string name="identity_server_set_alternative_submit">Submit</string>
    <string name="power_level_edit_title">Set role</string>
    <string name="power_level_title">Role</string>
    <string name="a11y_open_chat">Open chat</string>
    <string name="a11y_mute_microphone">Mute the microphone</string>
    <string name="a11y_unmute_microphone">Unmute the microphone</string>
    <string name="a11y_stop_camera">Stop the camera</string>
    <string name="a11y_start_camera">Start the camera</string>

    <string name="settings_setup_secure_backup">Set up Secure Backup</string>

    <string name="bottom_sheet_setup_secure_backup_title">Secure backup</string>
    <string name="bottom_sheet_setup_secure_backup_subtitle">Safeguard against losing access to encrypted messages &amp; data by backing up encryption keys on your server.</string>
    <string name="bottom_sheet_setup_secure_backup_submit">Set up</string>
    <string name="bottom_sheet_setup_secure_backup_security_key_title">Use a Security Key</string>
    <string name="bottom_sheet_setup_secure_backup_security_key_subtitle">Generate a security key to store somewhere safe like a password manager or a safe.</string>
    <string name="bottom_sheet_setup_secure_backup_security_phrase_title">Use a Security Phrase</string>
    <string name="bottom_sheet_setup_secure_backup_security_phrase_subtitle">Enter a secret phrase only you know, and generate a key for backup.</string>

    <string name="bottom_sheet_save_your_recovery_key_title">Save your Security Key</string>
    <string name="bottom_sheet_save_your_recovery_key_content">Store your Security Key somewhere safe, like a password manager or a safe.</string>

    <string name="set_a_security_phrase_title">Set a Security Phrase</string>
    <string name="set_a_security_phrase_notice">Enter a security phrase only you know, used to secure secrets on your server.</string>
    <string name="set_a_security_phrase_hint">Security Phrase</string>
    <string name="set_a_security_phrase_again_notice">Enter your Security Phrase again to confirm it.</string>

    <string name="save_your_security_key_title">Save your Security Key</string>
    <string name="save_your_security_key_notice">Store your Security Key somewhere safe, like a password manager or a safe.</string>

    <!-- Room Settings -->
    <string name="room_settings_name_hint">Room Name</string>
    <string name="room_settings_topic_hint">Topic</string>
    <string name="room_settings_save_success">You changed room settings successfully</string>

    <string name="notice_crypto_unable_to_decrypt_final">You cannot access this message</string>
    <string name="notice_crypto_unable_to_decrypt_friendly">Waiting for this message, this may take a while</string>
    <string name="crypto_utd">Cannot Decrypt</string>
    <string name="notice_crypto_unable_to_decrypt_friendly_desc">Due to end-to-end encryption, you might need to wait for someone\'s message to arrive because the encryption keys were not properly sent to you.</string>
    <string name="crypto_error_withheld_blacklisted">You cannot access this message because you have been blocked by the sender</string>
    <string name="crypto_error_withheld_unverified">You cannot access this message because your session is not trusted by the sender</string>
    <string name="crypto_error_withheld_generic">You cannot access this message because the sender purposely did not send the keys</string>
    <string name="notice_crypto_unable_to_decrypt_merged">Waiting for encryption history</string>

    <string name="element_disclaimer_title">Riot is now Element!</string>
    <string name="element_disclaimer_content">We’re excited to announce we’ve changed name! Your app is up to date and you’re signed in to your account.</string>
    <string name="element_disclaimer_negative_button">GOT IT</string>
    <string name="element_disclaimer_positive_button">LEARN MORE</string>

    <string name="element_login_splash_brand">element</string>


    <string name="save_recovery_key_chooser_hint">Save recovery key in</string>

    <string name="add_from_phone_book">Add from my phone book</string>
    <string name="empty_phone_book">Your phone book is empty</string>
    <string name="phone_book_title">Phone book</string>
    <string name="search_in_my_contacts">Search in my contacts</string>
    <string name="loading_contact_book">Retrieving your contacts…</string>
    <string name="empty_contact_book">Your contact book is empty</string>
    <string name="contacts_book_title">Contacts book</string>

    <string name="three_pid_revoke_invite_dialog_title">Revoke invite</string>
    <string name="three_pid_revoke_invite_dialog_content">Revoke invite to %1$s?</string>

    <string name="member_banned_by">Banned by %1$s</string>
    <string name="failed_to_unban">Failed to UnBan user</string>

    <string name="alert_push_are_disabled_title">Push notifications are disabled</string>
    <string name="alert_push_are_disabled_description">Review your settings to enable push notifications</string>
    <plurals name="wrong_pin_message_remaining_attempts">
        <item quantity="one">Wrong code, %d remaining attempt</item>
        <item quantity="other">Wrong code, %d remaining attempts</item>
    </plurals>
    <string name="wrong_pin_message_last_remaining_attempt">Warning! Last remaining attempt before logout!</string>
    <string name="too_many_pin_failures">Too many errors, you\'ve been logged out</string>
    <string name="create_pin_title">Choose a PIN for security</string>
    <string name="create_pin_confirm_title">Confirm PIN</string>
    <string name="create_pin_confirm_failure">Failed to validate PIN, please tap a new one.</string>
    <string name="auth_pin_title">Enter your PIN</string>
    <string name="auth_pin_forgot">Forgot PIN?</string>
    <string name="auth_pin_reset_title">Reset PIN</string>
    <string name="auth_pin_new_pin_action">New PIN</string>
    <string name="auth_pin_reset_content">To reset your PIN, you\'ll need to re-login and create a new one.</string>
    <string name="settings_security_application_protection_title">Protect access</string>
    <string name="settings_security_application_protection_summary">Protect access using PIN and biometrics.</string>
    <string name="settings_security_application_protection_screen_title">Configure protection</string>
    <string name="settings_security_pin_code_title">Enable PIN</string>
    <string name="settings_security_pin_code_summary">If you want to reset your PIN, tap Forgot PIN to logout and reset.</string>
    <string name="settings_security_pin_code_use_biometrics_title">Enable biometrics</string>
    <string name="settings_security_pin_code_use_biometrics_summary_on">Enable device specific biometrics, like fingerprints and face recognition.</string>
    <string name="settings_security_pin_code_use_biometrics_summary_off">PIN code is the only way to unlock Element.</string>
    <string name="settings_security_pin_code_notifications_title">Show content in notifications</string>
    <string name="settings_security_pin_code_notifications_summary_on">Show details like room names and message content.</string>
    <string name="settings_security_pin_code_notifications_summary_off">Only display number of unread messages in a simple notification.</string>
    <string name="settings_security_pin_code_grace_period_title">Require PIN after 2 minutes</string>
    <string name="settings_security_pin_code_grace_period_summary_on">PIN code is required after 2 minutes of not using Element.</string>
    <string name="settings_security_pin_code_grace_period_summary_off">PIN code is required every time you open Element.</string>
    <string name="auth_pin_confirm_to_disable_title">Confirm PIN to disable PIN</string>
    <string name="error_opening_banned_room">Can\'t open a room where you are banned from.</string>
    <string name="room_error_not_found">Can\'t find this room. Make sure it exists.</string>

    <!-- Universal link -->
    <string name="universal_link_malformed">The link was malformed</string>
<<<<<<< HEAD

    <!-- Add by QR code -->
    <string name="share_by_text">Share by text</string>
    <string name="cannot_dm_self">Cannot DM yourself!</string>
    <string name="invalid_qr_code_uri">Invalid QR code (Invalid URI)!</string>
    <string name="qr_code_not_scanned">QR code not scanned!</string>
=======
    <string name="warning_room_not_created_yet">The room is not yet created. Cancel the room creation?</string>
    <string name="warning_unsaved_change">There are unsaved changes. Discard the changes?</string>
    <string name="warning_unsaved_change_discard">Discard changes</string>
>>>>>>> f127a75e
</resources><|MERGE_RESOLUTION|>--- conflicted
+++ resolved
@@ -2633,18 +2633,15 @@
     <string name="error_opening_banned_room">Can\'t open a room where you are banned from.</string>
     <string name="room_error_not_found">Can\'t find this room. Make sure it exists.</string>
 
-    <!-- Universal link -->
-    <string name="universal_link_malformed">The link was malformed</string>
-<<<<<<< HEAD
-
     <!-- Add by QR code -->
     <string name="share_by_text">Share by text</string>
     <string name="cannot_dm_self">Cannot DM yourself!</string>
     <string name="invalid_qr_code_uri">Invalid QR code (Invalid URI)!</string>
     <string name="qr_code_not_scanned">QR code not scanned!</string>
-=======
+  
+    <!-- Universal link -->
+    <string name="universal_link_malformed">The link was malformed</string>
     <string name="warning_room_not_created_yet">The room is not yet created. Cancel the room creation?</string>
     <string name="warning_unsaved_change">There are unsaved changes. Discard the changes?</string>
     <string name="warning_unsaved_change_discard">Discard changes</string>
->>>>>>> f127a75e
 </resources>