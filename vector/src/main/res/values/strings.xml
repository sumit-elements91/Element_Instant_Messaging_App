--- conflicted
+++ resolved
@@ -3404,7 +3404,10 @@
     <string name="this_space_has_no_rooms_admin">Some rooms may be hidden because they’re private and you need an invite.</string>
 
     <string name="unnamed_room">Unnamed Room</string>
-<<<<<<< HEAD
+
+    <string name="teammate_spaces_arent_quite_ready">"Teammate spaces aren’t quite ready but you can still give them a try"</string>
+    <string name="teammate_spaces_might_not_join">"At the moment people might not be able to join any private rooms you make.\n\nWe’ll be improving this as part of the beta, but just wanted to let you know."</string>
+    <string name="error_failed_to_join_room">Sorry, an error occurred while trying to join: %s</string>
     
     <string name="a11y_start_voice_message">Start Voice Message</string>
     <string name="voice_message_slide_to_cancel">Slide to cancel</string>
@@ -3416,10 +3419,4 @@
     <string name="voice_message_release_to_send_toast">Release to send</string>
     <string name="voice_message_n_seconds_warning_toast">%1$ds left</string>
     <string name="voice_message_tap_on_waveform_to_stop_toast">Tap on the waveform to stop and playback</string>
-=======
-
-    <string name="teammate_spaces_arent_quite_ready">"Teammate spaces aren’t quite ready but you can still give them a try"</string>
-    <string name="teammate_spaces_might_not_join">"At the moment people might not be able to join any private rooms you make.\n\nWe’ll be improving this as part of the beta, but just wanted to let you know."</string>
-    <string name="error_failed_to_join_room">Sorry, an error occurred while trying to join: %s</string>
->>>>>>> 69c399a2
 </resources>