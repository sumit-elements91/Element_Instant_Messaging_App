--- conflicted
+++ resolved
@@ -2776,10 +2776,9 @@
     <string name="call_tile_other_declined">%1$s declined this call</string>
     <string name="call_tile_ended">This call has ended</string>
     <string name="call_tile_call_back">Call back</string>
-<<<<<<< HEAD
+
     <string name="call_dial_pad_title">Dial pad</string>
     <string name="call_dial_pad_lookup_error">"There was an error looking up the phone number"</string>
-=======
 
 
     <string name="call_only_active">Active call (%1$s)</string>
@@ -2792,12 +2791,10 @@
         <item quantity="other">1 active call (%1$s) · %2$d paused calls</item>
     </plurals>
 
-
     <string name="call_transfer_consult_first">Consult first</string>
     <string name="call_transfer_connect_action">Connect</string>
     <string name="call_transfer_title">Transfer</string>
-    <string name="call_transfer_failure">An error occured while transfering call</string>
->>>>>>> dd67e8c5
+    <string name="call_transfer_failure">An error occurred while transferring call</string>
 
 
 </resources>