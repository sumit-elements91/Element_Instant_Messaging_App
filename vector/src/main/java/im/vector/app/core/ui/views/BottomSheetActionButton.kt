--- conflicted
+++ resolved
@@ -109,11 +109,7 @@
             rightIcon = getDrawable(R.styleable.BottomSheetActionButton_rightIcon)
 
             tint = getColor(R.styleable.BottomSheetActionButton_tint, ThemeUtils.getColor(context, android.R.attr.textColor))
-<<<<<<< HEAD
-            titleTextColor = getColor(R.styleable.BottomSheetActionButton_titleTextColor, ColorProvider(context).getColor(R.color.riotx_accent))
-=======
             titleTextColor = getColor(R.styleable.BottomSheetActionButton_titleTextColor, ThemeUtils.getColor(context, R.attr.colorPrimary))
->>>>>>> 0f4e546e
         }
     }
 }