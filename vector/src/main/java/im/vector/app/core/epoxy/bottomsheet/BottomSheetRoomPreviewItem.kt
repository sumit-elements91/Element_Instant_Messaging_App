/*
 * Copyright 2019 New Vector Ltd
 *
 * Licensed under the Apache License, Version 2.0 (the "License");
 * you may not use this file except in compliance with the License.
 * You may obtain a copy of the License at
 *
 * http://www.apache.org/licenses/LICENSE-2.0
 *
 * Unless required by applicable law or agreed to in writing, software
 * distributed under the License is distributed on an "AS IS" BASIS,
 * WITHOUT WARRANTIES OR CONDITIONS OF ANY KIND, either express or implied.
 * See the License for the specific language governing permissions and
 * limitations under the License.
 *
 */
package im.vector.app.core.epoxy.bottomsheet

import android.content.res.ColorStateList
import android.view.View
import android.widget.ImageView
import android.widget.TextView
import androidx.appcompat.widget.TooltipCompat
import androidx.core.widget.ImageViewCompat
import com.airbnb.epoxy.EpoxyAttribute
import com.airbnb.epoxy.EpoxyModelClass
import im.vector.app.R
import im.vector.app.core.epoxy.ClickListener
import im.vector.app.core.epoxy.VectorEpoxyHolder
import im.vector.app.core.epoxy.VectorEpoxyModel
import im.vector.app.core.epoxy.onClick
import im.vector.app.core.extensions.setTextOrHide
import im.vector.app.core.resources.ColorProvider
import im.vector.app.core.resources.StringProvider
import im.vector.app.features.home.AvatarRenderer
import im.vector.app.features.themes.ThemeUtils
import org.matrix.android.sdk.api.util.MatrixItem

/**
 * A room preview for bottom sheet.
 */
@EpoxyModelClass(layout = R.layout.item_bottom_sheet_room_preview)
abstract class BottomSheetRoomPreviewItem : VectorEpoxyModel<BottomSheetRoomPreviewItem.Holder>() {

    @EpoxyAttribute lateinit var avatarRenderer: AvatarRenderer
    @EpoxyAttribute lateinit var matrixItem: MatrixItem
    @EpoxyAttribute lateinit var stringProvider: StringProvider
    @EpoxyAttribute lateinit var colorProvider: ColorProvider
    @EpoxyAttribute var izLowPriority: Boolean = false
    @EpoxyAttribute var izFavorite: Boolean = false
<<<<<<< HEAD
    @EpoxyAttribute var settingsClickListener: ClickListener? = null
    @EpoxyAttribute var favoriteClickListener: ClickListener? = null
=======
    @EpoxyAttribute(EpoxyAttribute.Option.DoNotHash) var settingsClickListener: ClickListener? = null
    @EpoxyAttribute(EpoxyAttribute.Option.DoNotHash) var lowPriorityClickListener: ClickListener? = null
    @EpoxyAttribute(EpoxyAttribute.Option.DoNotHash) var favoriteClickListener: ClickListener? = null
>>>>>>> a3d54f14

    override fun bind(holder: Holder) {
        super.bind(holder)
        avatarRenderer.render(matrixItem, holder.avatar)
        holder.avatar.onClick(settingsClickListener)
        holder.roomName.setTextOrHide(matrixItem.displayName)
        setFavoriteState(holder, izFavorite)

<<<<<<< HEAD
        holder.roomFavorite.setOnClickListener {
=======
        holder.roomLowPriority.onClick {
            // Immediate echo
            setLowPriorityState(holder, !izLowPriority)
            if (!izLowPriority) {
                // If we put the room in low priority, it will also remove the favorite tag
                setFavoriteState(holder, false)
            }
            // And do the action
            lowPriorityClickListener?.invoke(it)
        }
        holder.roomFavorite.onClick {
>>>>>>> a3d54f14
            // Immediate echo
            setFavoriteState(holder, !izFavorite)
            // And do the action
            favoriteClickListener?.invoke(it)
        }
        holder.roomSettings.apply {
            onClick(settingsClickListener)
            TooltipCompat.setTooltipText(this, stringProvider.getString(R.string.room_list_quick_actions_room_settings))
        }
    }

<<<<<<< HEAD
=======
    private fun setLowPriorityState(holder: Holder, isLowPriority: Boolean) {
        val description: String
        val tintColor: Int
        if (isLowPriority) {
            description = stringProvider.getString(R.string.room_list_quick_actions_low_priority_remove)
            tintColor = colorProvider.getColorFromAttribute(R.attr.colorPrimary)
        } else {
            description = stringProvider.getString(R.string.room_list_quick_actions_low_priority_add)
            tintColor = ThemeUtils.getColor(holder.view.context, R.attr.vctr_content_secondary)
        }
        holder.roomLowPriority.apply {
            contentDescription = description
            ImageViewCompat.setImageTintList(this, ColorStateList.valueOf(tintColor))
            TooltipCompat.setTooltipText(this, description)
        }
    }

>>>>>>> a3d54f14
    private fun setFavoriteState(holder: Holder, isFavorite: Boolean) {
        val description: String
        val tintColor: Int
        if (isFavorite) {
            description = stringProvider.getString(R.string.room_list_quick_actions_favorite_remove)
<<<<<<< HEAD
            holder.roomFavorite.setImageResource(R.drawable.ic_tchap_pinned)
            tintColor = ContextCompat.getColor(holder.view.context, R.color.riotx_accent)
        } else {
            description = stringProvider.getString(R.string.room_list_quick_actions_favorite_add)
            holder.roomFavorite.setImageResource(R.drawable.ic_tchap_unpinned)
            tintColor = ThemeUtils.getColor(holder.view.context, R.attr.riotx_text_secondary)
=======
            holder.roomFavorite.setImageResource(R.drawable.ic_star_green_24dp)
            tintColor = colorProvider.getColorFromAttribute(R.attr.colorPrimary)
        } else {
            description = stringProvider.getString(R.string.room_list_quick_actions_favorite_add)
            holder.roomFavorite.setImageResource(R.drawable.ic_star_24dp)
            tintColor = ThemeUtils.getColor(holder.view.context, R.attr.vctr_content_secondary)
>>>>>>> a3d54f14
        }
        holder.roomFavorite.apply {
            contentDescription = description
            ImageViewCompat.setImageTintList(this, ColorStateList.valueOf(tintColor))
            TooltipCompat.setTooltipText(this, description)
        }
    }

    class Holder : VectorEpoxyHolder() {
        val avatar by bind<ImageView>(R.id.bottomSheetRoomPreviewAvatar)
        val roomName by bind<TextView>(R.id.bottomSheetRoomPreviewName)
        val roomFavorite by bind<ImageView>(R.id.bottomSheetRoomPreviewFavorite)
        val roomSettings by bind<View>(R.id.bottomSheetRoomPreviewSettings)
    }
}<|MERGE_RESOLUTION|>--- conflicted
+++ resolved
@@ -48,39 +48,35 @@
     @EpoxyAttribute lateinit var colorProvider: ColorProvider
     @EpoxyAttribute var izLowPriority: Boolean = false
     @EpoxyAttribute var izFavorite: Boolean = false
-<<<<<<< HEAD
-    @EpoxyAttribute var settingsClickListener: ClickListener? = null
-    @EpoxyAttribute var favoriteClickListener: ClickListener? = null
-=======
     @EpoxyAttribute(EpoxyAttribute.Option.DoNotHash) var settingsClickListener: ClickListener? = null
-    @EpoxyAttribute(EpoxyAttribute.Option.DoNotHash) var lowPriorityClickListener: ClickListener? = null
+//    @EpoxyAttribute(EpoxyAttribute.Option.DoNotHash) var lowPriorityClickListener: ClickListener? = null
     @EpoxyAttribute(EpoxyAttribute.Option.DoNotHash) var favoriteClickListener: ClickListener? = null
->>>>>>> a3d54f14
 
     override fun bind(holder: Holder) {
         super.bind(holder)
         avatarRenderer.render(matrixItem, holder.avatar)
         holder.avatar.onClick(settingsClickListener)
         holder.roomName.setTextOrHide(matrixItem.displayName)
+//        setLowPriorityState(holder, izLowPriority)
         setFavoriteState(holder, izFavorite)
 
-<<<<<<< HEAD
-        holder.roomFavorite.setOnClickListener {
-=======
-        holder.roomLowPriority.onClick {
-            // Immediate echo
-            setLowPriorityState(holder, !izLowPriority)
-            if (!izLowPriority) {
-                // If we put the room in low priority, it will also remove the favorite tag
-                setFavoriteState(holder, false)
-            }
-            // And do the action
-            lowPriorityClickListener?.invoke(it)
-        }
+//        holder.roomLowPriority.onClick {
+//            // Immediate echo
+//            setLowPriorityState(holder, !izLowPriority)
+//            if (!izLowPriority) {
+//                // If we put the room in low priority, it will also remove the favorite tag
+//                setFavoriteState(holder, false)
+//            }
+//            // And do the action
+//            lowPriorityClickListener?.invoke(it)
+//        }
         holder.roomFavorite.onClick {
->>>>>>> a3d54f14
             // Immediate echo
             setFavoriteState(holder, !izFavorite)
+//            if (!izFavorite) {
+//                // If we put the room in favorite, it will also remove the low priority tag
+//                setLowPriorityState(holder, false)
+//            }
             // And do the action
             favoriteClickListener?.invoke(it)
         }
@@ -90,46 +86,34 @@
         }
     }
 
-<<<<<<< HEAD
-=======
-    private fun setLowPriorityState(holder: Holder, isLowPriority: Boolean) {
-        val description: String
-        val tintColor: Int
-        if (isLowPriority) {
-            description = stringProvider.getString(R.string.room_list_quick_actions_low_priority_remove)
-            tintColor = colorProvider.getColorFromAttribute(R.attr.colorPrimary)
-        } else {
-            description = stringProvider.getString(R.string.room_list_quick_actions_low_priority_add)
-            tintColor = ThemeUtils.getColor(holder.view.context, R.attr.vctr_content_secondary)
-        }
-        holder.roomLowPriority.apply {
-            contentDescription = description
-            ImageViewCompat.setImageTintList(this, ColorStateList.valueOf(tintColor))
-            TooltipCompat.setTooltipText(this, description)
-        }
-    }
+//    private fun setLowPriorityState(holder: Holder, isLowPriority: Boolean) {
+//        val description: String
+//        val tintColor: Int
+//        if (isLowPriority) {
+//            description = stringProvider.getString(R.string.room_list_quick_actions_low_priority_remove)
+//            tintColor = colorProvider.getColorFromAttribute(R.attr.colorPrimary)
+//        } else {
+//            description = stringProvider.getString(R.string.room_list_quick_actions_low_priority_add)
+//            tintColor = ThemeUtils.getColor(holder.view.context, R.attr.vctr_content_secondary)
+//        }
+//        holder.roomLowPriority.apply {
+//            contentDescription = description
+//            ImageViewCompat.setImageTintList(this, ColorStateList.valueOf(tintColor))
+//            TooltipCompat.setTooltipText(this, description)
+//        }
+//    }
 
->>>>>>> a3d54f14
     private fun setFavoriteState(holder: Holder, isFavorite: Boolean) {
         val description: String
         val tintColor: Int
         if (isFavorite) {
             description = stringProvider.getString(R.string.room_list_quick_actions_favorite_remove)
-<<<<<<< HEAD
             holder.roomFavorite.setImageResource(R.drawable.ic_tchap_pinned)
-            tintColor = ContextCompat.getColor(holder.view.context, R.color.riotx_accent)
+            tintColor = colorProvider.getColorFromAttribute(R.attr.colorPrimary)
         } else {
             description = stringProvider.getString(R.string.room_list_quick_actions_favorite_add)
             holder.roomFavorite.setImageResource(R.drawable.ic_tchap_unpinned)
-            tintColor = ThemeUtils.getColor(holder.view.context, R.attr.riotx_text_secondary)
-=======
-            holder.roomFavorite.setImageResource(R.drawable.ic_star_green_24dp)
-            tintColor = colorProvider.getColorFromAttribute(R.attr.colorPrimary)
-        } else {
-            description = stringProvider.getString(R.string.room_list_quick_actions_favorite_add)
-            holder.roomFavorite.setImageResource(R.drawable.ic_star_24dp)
             tintColor = ThemeUtils.getColor(holder.view.context, R.attr.vctr_content_secondary)
->>>>>>> a3d54f14
         }
         holder.roomFavorite.apply {
             contentDescription = description
@@ -141,6 +125,7 @@
     class Holder : VectorEpoxyHolder() {
         val avatar by bind<ImageView>(R.id.bottomSheetRoomPreviewAvatar)
         val roomName by bind<TextView>(R.id.bottomSheetRoomPreviewName)
+//        val roomLowPriority by bind<ImageView>(R.id.bottomSheetRoomPreviewLowPriority)
         val roomFavorite by bind<ImageView>(R.id.bottomSheetRoomPreviewFavorite)
         val roomSettings by bind<View>(R.id.bottomSheetRoomPreviewSettings)
     }
