--- conflicted
+++ resolved
@@ -264,25 +264,11 @@
 
     private fun handleGlobalError(globalError: GlobalError) {
         when (globalError) {
-<<<<<<< HEAD
-            is GlobalError.InvalidToken ->
-                handleInvalidToken(globalError)
-            is GlobalError.ConsentNotGivenError ->
-                consentNotGivenHelper.displayDialog(
-                        globalError.consentUri,
-                        activeSessionHolder.getActiveSession().sessionParams.homeServerHost ?: ""
-                )
-            is GlobalError.CertificateError ->
-                handleCertificateError(globalError)
-            GlobalError.ExpiredAccount -> Unit // TODO Handle account expiration
-            is GlobalError.InitialSyncRequest -> handleInitialSyncRequest(globalError)
-=======
             is GlobalError.InvalidToken         -> handleInvalidToken(globalError)
             is GlobalError.ConsentNotGivenError -> displayConsentNotGivenDialog(globalError)
             is GlobalError.CertificateError     -> handleCertificateError(globalError)
             GlobalError.ExpiredAccount          -> Unit // TODO Handle account expiration
             is GlobalError.InitialSyncRequest   -> handleInitialSyncRequest(globalError)
->>>>>>> 9f9c6fbc
         }
     }
 
