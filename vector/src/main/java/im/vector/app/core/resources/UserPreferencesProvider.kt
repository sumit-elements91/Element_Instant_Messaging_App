--- conflicted
+++ resolved
@@ -41,12 +41,11 @@
         vectorPreferences.neverShowLongClickOnRoomHelpAgain()
     }
 
-<<<<<<< HEAD
     fun shouldShowUnimportantCounterBadge(): Boolean {
         return vectorPreferences.shouldShowUnimportantCounterBadge()
-=======
+    }
+
     fun shouldShowRoomMemberStateEvents(): Boolean {
         return vectorPreferences.showRoomMemberStateEvents()
->>>>>>> d0d4a190
     }
 }