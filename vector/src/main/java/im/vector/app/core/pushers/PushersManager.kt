--- conflicted
+++ resolved
@@ -46,42 +46,49 @@
         )
     }
 
-<<<<<<< HEAD
-    fun registerPusher(context: Context, pushKey: String, gateway: String): UUID {
-=======
-    fun enqueueRegisterPusherWithFcmKey(pushKey: String): UUID {
->>>>>>> 7f96bf62
+    fun enqueueRegisterPusher(
+            context: Context,
+            pushKey: String,
+            gateway: String
+    ): UUID {
         val currentSession = activeSessionHolder.getActiveSession()
-        return currentSession.enqueueAddHttpPusher(createHttpPusher(pushKey))
+
+        return currentSession.enqueueAddHttpPusher(
+                createHttpPusher(
+                        pushKey,
+                        gateway,
+                        getPusherAppId(context)
+                )
+        )
     }
 
-<<<<<<< HEAD
-        return currentSession.addHttpPusher(
-                pushKey, // this is the UnifiedPush endpoint
-                getPusherAppId(context),
-                profileTag,
-                localeProvider.current().language,
-                appNameProvider.getAppName(),
-                currentSession.sessionParams.deviceId ?: "MOBILE",
-                gateway,
-                append = false,
-                withEventIdOnly = true
+    suspend fun registerPusher(
+            context: Context,
+            pushKey: String,
+            gateway: String
+    ) {
+        val currentSession = activeSessionHolder.getActiveSession()
+        currentSession.addHttpPusher(
+                createHttpPusher(
+                        pushKey,
+                        gateway,
+                        getPusherAppId(context)
+                )
         )
-=======
-    suspend fun registerPusherWithFcmKey(pushKey: String) {
-        val currentSession = activeSessionHolder.getActiveSession()
-        currentSession.addHttpPusher(createHttpPusher(pushKey))
->>>>>>> 7f96bf62
     }
 
-    private fun createHttpPusher(pushKey: String) = PushersService.HttpPusher(
+    private fun createHttpPusher(
+            pushKey: String,
+            gateway: String,
+            deviceId: String
+    ) = PushersService.HttpPusher(
             pushKey,
-            stringProvider.getString(R.string.pusher_app_id),
+            deviceId,
             profileTag = DEFAULT_PUSHER_FILE_TAG + "_" + abs(activeSessionHolder.getActiveSession().myUserId.hashCode()),
             localeProvider.current().language,
             appNameProvider.getAppName(),
             activeSessionHolder.getActiveSession().sessionParams.deviceId ?: "MOBILE",
-            stringProvider.getString(R.string.pusher_http_url),
+            gateway,
             append = false,
             withEventIdOnly = true
     )
