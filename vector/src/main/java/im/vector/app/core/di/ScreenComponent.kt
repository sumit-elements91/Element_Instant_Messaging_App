/*
 * Copyright 2019 New Vector Ltd
 *
 * Licensed under the Apache License, Version 2.0 (the "License");
 * you may not use this file except in compliance with the License.
 * You may obtain a copy of the License at
 *
 * http://www.apache.org/licenses/LICENSE-2.0
 *
 * Unless required by applicable law or agreed to in writing, software
 * distributed under the License is distributed on an "AS IS" BASIS,
 * WITHOUT WARRANTIES OR CONDITIONS OF ANY KIND, either express or implied.
 * See the License for the specific language governing permissions and
 * limitations under the License.
 */

package im.vector.app.core.di

import androidx.appcompat.app.AppCompatActivity
import androidx.fragment.app.FragmentFactory
import androidx.lifecycle.ViewModelProvider
import dagger.BindsInstance
import dagger.Component
import fr.gouv.tchap.features.expired.ExpiredAccountActivity
import fr.gouv.tchap.features.login.TchapLoginActivity
import im.vector.app.core.dialogs.UnrecognizedCertificateDialog
import im.vector.app.core.error.ErrorFormatter
import im.vector.app.core.preference.UserAvatarPreference
import im.vector.app.features.MainActivity
import im.vector.app.features.auth.ReAuthActivity
import im.vector.app.features.call.CallControlsBottomSheet
import im.vector.app.features.call.VectorCallActivity
import im.vector.app.features.call.conference.VectorJitsiActivity
import im.vector.app.features.call.transfer.CallTransferActivity
import im.vector.app.features.createdirect.CreateDirectRoomActivity
import im.vector.app.features.crypto.keysbackup.settings.KeysBackupManageActivity
import im.vector.app.features.crypto.keysbackup.setup.KeysBackupSetupActivity
import im.vector.app.features.crypto.quads.SharedSecureStorageActivity
import im.vector.app.features.crypto.recover.BootstrapBottomSheet
import im.vector.app.features.crypto.verification.VerificationBottomSheet
import im.vector.app.features.debug.DebugMenuActivity
import im.vector.app.features.devtools.RoomDevToolActivity
import im.vector.app.features.home.HomeActivity
import im.vector.app.features.home.HomeModule
import im.vector.app.features.home.room.detail.JoinReplacementRoomBottomSheet
import im.vector.app.features.home.room.detail.RoomDetailActivity
import im.vector.app.features.home.room.detail.readreceipts.DisplayReadReceiptsBottomSheet
import im.vector.app.features.home.room.detail.search.SearchActivity
import im.vector.app.features.home.room.detail.timeline.action.MessageActionsBottomSheet
import im.vector.app.features.home.room.detail.timeline.edithistory.ViewEditHistoryBottomSheet
import im.vector.app.features.home.room.detail.timeline.reactions.ViewReactionsBottomSheet
import im.vector.app.features.home.room.detail.upgrade.MigrateRoomBottomSheet
import im.vector.app.features.home.room.detail.widget.RoomWidgetsBottomSheet
import im.vector.app.features.home.room.filtered.FilteredRoomsActivity
import im.vector.app.features.home.room.list.RoomListModule
import im.vector.app.features.home.room.list.actions.RoomListQuickActionsBottomSheet
import im.vector.app.features.invite.AutoAcceptInvites
import im.vector.app.features.invite.InviteUsersToRoomActivity
import im.vector.app.features.invite.VectorInviteView
import im.vector.app.features.link.LinkHandlerActivity
import im.vector.app.features.login.LoginActivity
import im.vector.app.features.login2.LoginActivity2
import im.vector.app.features.matrixto.MatrixToBottomSheet
import im.vector.app.features.media.BigImageViewerActivity
import im.vector.app.features.media.VectorAttachmentViewerActivity
import im.vector.app.features.navigation.Navigator
import im.vector.app.features.permalink.PermalinkHandlerActivity
import im.vector.app.features.pin.PinLocker
import im.vector.app.features.qrcode.QrCodeScannerActivity
import im.vector.app.features.rageshake.BugReportActivity
import im.vector.app.features.rageshake.BugReporter
import im.vector.app.features.rageshake.RageShake
import im.vector.app.features.reactions.EmojiReactionPickerActivity
import im.vector.app.features.reactions.widget.ReactionButton
import im.vector.app.features.roomdirectory.RoomDirectoryActivity
import im.vector.app.features.roomdirectory.createroom.CreateRoomActivity
import im.vector.app.features.roommemberprofile.RoomMemberProfileActivity
import im.vector.app.features.roommemberprofile.devices.DeviceListBottomSheet
import im.vector.app.features.roomprofile.RoomProfileActivity
import im.vector.app.features.roomprofile.alias.detail.RoomAliasBottomSheet
import im.vector.app.features.roomprofile.settings.historyvisibility.RoomHistoryVisibilityBottomSheet
import im.vector.app.features.roomprofile.settings.joinrule.RoomJoinRuleActivity
import im.vector.app.features.roomprofile.settings.joinrule.RoomJoinRuleBottomSheet
import im.vector.app.features.settings.VectorSettingsActivity
import im.vector.app.features.settings.devices.DeviceVerificationInfoBottomSheet
import im.vector.app.features.share.IncomingShareActivity
import im.vector.app.features.signout.soft.SoftLogoutActivity
import im.vector.app.features.spaces.InviteRoomSpaceChooserBottomSheet
import im.vector.app.features.spaces.LeaveSpaceBottomSheet
import im.vector.app.features.spaces.SpaceCreationActivity
import im.vector.app.features.spaces.SpaceExploreActivity
import im.vector.app.features.spaces.SpaceSettingsMenuBottomSheet
import im.vector.app.features.spaces.invite.SpaceInviteBottomSheet
import im.vector.app.features.spaces.leave.SpaceLeaveAdvancedActivity
import im.vector.app.features.spaces.manage.SpaceManageActivity
import im.vector.app.features.spaces.share.ShareSpaceBottomSheet
import im.vector.app.features.terms.ReviewTermsActivity
import im.vector.app.features.ui.UiStateRepository
import im.vector.app.features.usercode.UserCodeActivity
import im.vector.app.features.widgets.WidgetActivity
import im.vector.app.features.widgets.permissions.RoomWidgetPermissionBottomSheet
import im.vector.app.features.workers.signout.SignOutBottomSheetDialogFragment

@Component(
        dependencies = [
            VectorComponent::class
        ],
        modules = [
            ViewModelModule::class,
            FragmentModule::class,
            HomeModule::class,
            RoomListModule::class,
            ScreenModule::class
        ]
)
@ScreenScope
interface ScreenComponent {

    /* ==========================================================================================
     * Shortcut to VectorComponent elements
     * ========================================================================================== */

    fun activeSessionHolder(): ActiveSessionHolder
    fun fragmentFactory(): FragmentFactory
    fun viewModelFactory(): ViewModelProvider.Factory
    fun bugReporter(): BugReporter
    fun rageShake(): RageShake
    fun navigator(): Navigator
    fun pinLocker(): PinLocker
    fun errorFormatter(): ErrorFormatter
    fun uiStateRepository(): UiStateRepository
    fun unrecognizedCertificateDialog(): UnrecognizedCertificateDialog
    fun autoAcceptInvites(): AutoAcceptInvites

    /* ==========================================================================================
     * Activities
     * ========================================================================================== */

    fun inject(activity: HomeActivity)
    fun inject(activity: RoomDetailActivity)
    fun inject(activity: RoomProfileActivity)
    fun inject(activity: RoomMemberProfileActivity)
    fun inject(activity: VectorSettingsActivity)
    fun inject(activity: KeysBackupManageActivity)
    fun inject(activity: EmojiReactionPickerActivity)
    fun inject(activity: LoginActivity)
    fun inject(activity: LoginActivity2)
    fun inject(activity: LinkHandlerActivity)
    fun inject(activity: MainActivity)
    fun inject(activity: RoomDirectoryActivity)
    fun inject(activity: KeysBackupSetupActivity)
    fun inject(activity: BugReportActivity)
    fun inject(activity: FilteredRoomsActivity)
    fun inject(activity: CreateRoomActivity)
    fun inject(activity: CreateDirectRoomActivity)
    fun inject(activity: IncomingShareActivity)
    fun inject(activity: SoftLogoutActivity)
    fun inject(activity: PermalinkHandlerActivity)
    fun inject(activity: QrCodeScannerActivity)
    fun inject(activity: DebugMenuActivity)
    fun inject(activity: SharedSecureStorageActivity)
    fun inject(activity: BigImageViewerActivity)
    fun inject(activity: InviteUsersToRoomActivity)
    fun inject(activity: ReviewTermsActivity)
    fun inject(activity: WidgetActivity)
    fun inject(activity: VectorCallActivity)
    fun inject(activity: VectorAttachmentViewerActivity)
    fun inject(activity: VectorJitsiActivity)
    fun inject(activity: SearchActivity)
    fun inject(activity: UserCodeActivity)
    fun inject(activity: CallTransferActivity)
    fun inject(activity: ReAuthActivity)
    fun inject(activity: RoomDevToolActivity)
    fun inject(activity: TchapLoginActivity)
    fun inject(activity: SpaceCreationActivity)
    fun inject(activity: SpaceExploreActivity)
    fun inject(activity: SpaceManageActivity)
    fun inject(activity: RoomJoinRuleActivity)
<<<<<<< HEAD
    fun inject(activity: ExpiredAccountActivity)
=======
    fun inject(activity: SpaceLeaveAdvancedActivity)
>>>>>>> f418683d

    /* ==========================================================================================
     * BottomSheets
     * ========================================================================================== */

    fun inject(bottomSheet: MessageActionsBottomSheet)
    fun inject(bottomSheet: ViewReactionsBottomSheet)
    fun inject(bottomSheet: ViewEditHistoryBottomSheet)
    fun inject(bottomSheet: DisplayReadReceiptsBottomSheet)
    fun inject(bottomSheet: RoomListQuickActionsBottomSheet)
    fun inject(bottomSheet: RoomAliasBottomSheet)
    fun inject(bottomSheet: RoomHistoryVisibilityBottomSheet)
    fun inject(bottomSheet: RoomJoinRuleBottomSheet)
    fun inject(bottomSheet: VerificationBottomSheet)
    fun inject(bottomSheet: DeviceVerificationInfoBottomSheet)
    fun inject(bottomSheet: DeviceListBottomSheet)
    fun inject(bottomSheet: BootstrapBottomSheet)
    fun inject(bottomSheet: RoomWidgetPermissionBottomSheet)
    fun inject(bottomSheet: RoomWidgetsBottomSheet)
    fun inject(bottomSheet: CallControlsBottomSheet)
    fun inject(bottomSheet: SignOutBottomSheetDialogFragment)
    fun inject(bottomSheet: MatrixToBottomSheet)
    fun inject(bottomSheet: ShareSpaceBottomSheet)
    fun inject(bottomSheet: SpaceSettingsMenuBottomSheet)
    fun inject(bottomSheet: InviteRoomSpaceChooserBottomSheet)
    fun inject(bottomSheet: SpaceInviteBottomSheet)
    fun inject(bottomSheet: JoinReplacementRoomBottomSheet)
    fun inject(bottomSheet: MigrateRoomBottomSheet)
    fun inject(bottomSheet: LeaveSpaceBottomSheet)

    /* ==========================================================================================
     * Others
     * ========================================================================================== */

    fun inject(view: VectorInviteView)
    fun inject(preference: UserAvatarPreference)
    fun inject(button: ReactionButton)

    /* ==========================================================================================
     * Factory
     * ========================================================================================== */

    @Component.Factory
    interface Factory {
        fun create(vectorComponent: VectorComponent,
                   @BindsInstance context: AppCompatActivity
        ): ScreenComponent
    }
}<|MERGE_RESOLUTION|>--- conflicted
+++ resolved
@@ -176,11 +176,8 @@
     fun inject(activity: SpaceExploreActivity)
     fun inject(activity: SpaceManageActivity)
     fun inject(activity: RoomJoinRuleActivity)
-<<<<<<< HEAD
+    fun inject(activity: SpaceLeaveAdvancedActivity)
     fun inject(activity: ExpiredAccountActivity)
-=======
-    fun inject(activity: SpaceLeaveAdvancedActivity)
->>>>>>> f418683d
 
     /* ==========================================================================================
      * BottomSheets
