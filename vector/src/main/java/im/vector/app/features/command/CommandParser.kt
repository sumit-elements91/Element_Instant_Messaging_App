--- conflicted
+++ resolved
@@ -296,11 +296,6 @@
                     val message = textMessage.substring(Command.CONFETTI.command.length).trim()
                     ParsedCommand.SendChatEffect(ChatEffect.CONFETTI, message)
                 }
-<<<<<<< HEAD
-                Command.SNOW.command                   -> {
-                    val message = textMessage.substring(Command.SNOW.command.length).trim()
-                    ParsedCommand.SendChatEffect(ChatEffect.SNOW, message)
-=======
                 Command.SNOWFALL.command               -> {
                     val message = textMessage.substring(Command.SNOWFALL.command.length).trim()
                     ParsedCommand.SendChatEffect(ChatEffect.SNOWFALL, message)
@@ -334,7 +329,6 @@
                     ParsedCommand.LeaveRoom(
                             spaceIdOrAlias
                     )
->>>>>>> 7f96749d
                 }
                 Command.CREATE_SPACE.command           -> {
                     val rawCommand = textMessage.substring(Command.CREATE_SPACE.command.length).trim()
