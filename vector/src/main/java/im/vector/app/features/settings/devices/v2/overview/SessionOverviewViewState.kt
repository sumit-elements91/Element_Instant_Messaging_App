--- conflicted
+++ resolved
@@ -26,11 +26,8 @@
         val deviceId: String,
         val isCurrentSessionTrusted: Boolean = false,
         val deviceInfo: Async<DeviceFullInfo> = Uninitialized,
-<<<<<<< HEAD
+        val isLoading: Boolean = false,
         val pushers: Async<List<Pusher>> = Uninitialized,
-=======
-        val isLoading: Boolean = false,
->>>>>>> 03404670
 ) : MavericksState {
     constructor(args: SessionOverviewArgs) : this(
             deviceId = args.deviceId
