/*
 * Copyright 2019 New Vector Ltd
 *
 * Licensed under the Apache License, Version 2.0 (the "License");
 * you may not use this file except in compliance with the License.
 * You may obtain a copy of the License at
 *
 *     http://www.apache.org/licenses/LICENSE-2.0
 *
 * Unless required by applicable law or agreed to in writing, software
 * distributed under the License is distributed on an "AS IS" BASIS,
 * WITHOUT WARRANTIES OR CONDITIONS OF ANY KIND, either express or implied.
 * See the License for the specific language governing permissions and
 * limitations under the License.
 */

package im.vector.app.features.roomdirectory.createroom

import androidx.core.net.toFile
import androidx.lifecycle.viewModelScope
import com.airbnb.mvrx.Fail
import com.airbnb.mvrx.FragmentViewModelContext
import com.airbnb.mvrx.Loading
import com.airbnb.mvrx.MvRxViewModelFactory
import com.airbnb.mvrx.Success
import com.airbnb.mvrx.Uninitialized
import com.airbnb.mvrx.ViewModelContext
import dagger.assisted.Assisted
import dagger.assisted.AssistedFactory
import dagger.assisted.AssistedInject
import fr.gouv.tchap.android.sdk.api.session.events.model.TchapEventType.STATE_ROOM_ACCESS_RULES
import fr.gouv.tchap.android.sdk.api.session.room.model.RoomAccessRules
import fr.gouv.tchap.android.sdk.api.session.room.model.RoomAccessRulesContent
import fr.gouv.tchap.core.utils.TchapUtils
import im.vector.app.core.extensions.exhaustive
import im.vector.app.core.platform.VectorViewModel
import im.vector.app.features.raw.wellknown.getElementWellknown
import im.vector.app.features.raw.wellknown.isE2EByDefault
import im.vector.app.features.settings.VectorPreferences
import kotlinx.coroutines.Dispatchers
import kotlinx.coroutines.launch
import org.matrix.android.sdk.api.MatrixPatterns.getDomain
import org.matrix.android.sdk.api.extensions.tryOrNull
import org.matrix.android.sdk.api.raw.RawService
import org.matrix.android.sdk.api.session.Session
<<<<<<< HEAD
import org.matrix.android.sdk.api.session.events.model.toContent
import org.matrix.android.sdk.api.session.room.model.RoomDirectoryVisibility
import org.matrix.android.sdk.api.session.room.model.RoomHistoryVisibility
import org.matrix.android.sdk.api.session.room.model.create.CreateRoomParams
import org.matrix.android.sdk.api.session.room.model.create.CreateRoomPreset
import org.matrix.android.sdk.api.session.room.model.create.CreateRoomStateEvent
=======
import org.matrix.android.sdk.api.session.homeserver.HomeServerCapabilities
import org.matrix.android.sdk.api.session.room.alias.RoomAliasError
import org.matrix.android.sdk.api.session.room.failure.CreateRoomFailure
import org.matrix.android.sdk.api.session.room.model.RoomDirectoryVisibility
import org.matrix.android.sdk.api.session.room.model.RoomJoinRules
import org.matrix.android.sdk.api.session.room.model.RoomJoinRulesAllowEntry
import org.matrix.android.sdk.api.session.room.model.create.CreateRoomParams
import org.matrix.android.sdk.api.session.room.model.create.CreateRoomPreset
import org.matrix.android.sdk.api.session.room.model.create.RestrictedRoomPreset
>>>>>>> 32bad575
import timber.log.Timber

class CreateRoomViewModel @AssistedInject constructor(@Assisted private val initialState: CreateRoomViewState,
                                                      private val session: Session,
                                                      private val rawService: RawService,
                                                      private val vectorPreferences: VectorPreferences
) : VectorViewModel<CreateRoomViewState, CreateRoomAction, CreateRoomViewEvents>(initialState) {

    @AssistedFactory
    interface Factory {
        fun create(initialState: CreateRoomViewState): CreateRoomViewModel
    }

    init {
        initHomeServerName()
        initUserDomain()
        initAdminE2eByDefault()

        val restrictedSupport = session.getHomeServerCapabilities().isFeatureSupported(HomeServerCapabilities.ROOM_CAP_RESTRICTED)
        val createRestricted = when (restrictedSupport) {
            HomeServerCapabilities.RoomCapabilitySupport.SUPPORTED          -> true
            HomeServerCapabilities.RoomCapabilitySupport.SUPPORTED_UNSTABLE -> vectorPreferences.labsUseExperimentalRestricted()
            else                                                            -> false
        }

        val defaultJoinRules = if (initialState.parentSpaceId != null && createRestricted) {
            RoomJoinRules.RESTRICTED
        } else {
            RoomJoinRules.INVITE
        }

        setState {
            copy(
                    supportsRestricted = createRestricted,
                    roomJoinRules = defaultJoinRules,
                    parentSpaceSummary = initialState.parentSpaceId?.let { session.getRoomSummary(it) }
            )
        }
    }

    private fun initHomeServerName() {
        setState {
            copy(
                    homeServerName = session.myUserId.getDomain()
            )
        }
    }

    private fun initUserDomain() {
        // TODO: it should be better to update User.getBestName function to compute the displayname
        val displayName = session.run { getUser(myUserId) }
                ?.displayName
                ?.takeUnless { it.isEmpty() }
                ?: TchapUtils.computeDisplayNameFromUserId(session.myUserId).orEmpty()

        setState { copy(userDomain = TchapUtils.getDomainFromDisplayName(displayName)) }
    }

    private var adminE2EByDefault = true

    private fun initAdminE2eByDefault() {
        viewModelScope.launch(Dispatchers.IO) {
            adminE2EByDefault = tryOrNull {
                rawService.getElementWellknown(session.sessionParams)
                        ?.isE2EByDefault()
                        ?: true
            } ?: true

            setState {
                copy(
                        isEncrypted = RoomJoinRules.INVITE == roomJoinRules && adminE2EByDefault,
                        hsAdminHasDisabledE2E = !adminE2EByDefault
                )
            }
        }
    }

    companion object : MvRxViewModelFactory<CreateRoomViewModel, CreateRoomViewState> {

        private const val AGENT_SERVER_DOMAIN = "Agent"

        @JvmStatic
        override fun create(viewModelContext: ViewModelContext, state: CreateRoomViewState): CreateRoomViewModel? {
            val fragment: CreateRoomFragment = (viewModelContext as FragmentViewModelContext).fragment()

            return fragment.createRoomViewModelFactory.create(state)
        }
    }

    override fun handle(action: CreateRoomAction) {
        when (action) {
            is CreateRoomAction.SetAvatar             -> setAvatar(action)
            is CreateRoomAction.SetName               -> setName(action)
            is CreateRoomAction.SetTopic              -> setTopic(action)
<<<<<<< HEAD
            is CreateRoomAction.SetIsPublic           -> setIsPublic(action)
            is CreateRoomAction.SetRoomAccessRules    -> setRoomAccessRules(action)
=======
            is CreateRoomAction.SetVisibility         -> setVisibility(action)
>>>>>>> 32bad575
            is CreateRoomAction.SetRoomAliasLocalPart -> setRoomAliasLocalPart(action)
            is CreateRoomAction.SetIsEncrypted        -> setIsEncrypted(action)
            is CreateRoomAction.Create                -> doCreateRoom()
            CreateRoomAction.Reset                    -> doReset()
            CreateRoomAction.ToggleShowAdvanced       -> toggleShowAdvanced()
            is CreateRoomAction.DisableFederation     -> disableFederation(action)
        }.exhaustive
    }

    private fun disableFederation(action: CreateRoomAction.DisableFederation) {
        setState {
            copy(disableFederation = action.disableFederation)
        }
    }

    private fun toggleShowAdvanced() {
        setState {
            copy(
                    showAdvanced = !showAdvanced,
                    // Reset to false if advanced is hidden
                    disableFederation = disableFederation && !showAdvanced
            )
        }
    }

    private fun doReset() {
        setState {
            // Delete temporary file with the avatar
            avatarUri?.let { tryOrNull { it.toFile().delete() } }

            CreateRoomViewState(
                    isEncrypted = adminE2EByDefault,
                    hsAdminHasDisabledE2E = !adminE2EByDefault,
                    parentSpaceId = initialState.parentSpaceId
            )
        }

        _viewEvents.post(CreateRoomViewEvents.Quit)
    }

    private fun setAvatar(action: CreateRoomAction.SetAvatar) = setState { copy(avatarUri = action.imageUri) }

    private fun setName(action: CreateRoomAction.SetName) = setState { copy(roomName = action.name) }

    private fun setTopic(action: CreateRoomAction.SetTopic) = setState { copy(roomTopic = action.topic) }

<<<<<<< HEAD
    private fun setIsPublic(action: CreateRoomAction.SetIsPublic) = setState {
        if (action.isPublic) {
            val userHSDomain = TchapUtils.getHomeServerDisplayNameFromMXIdentifier(session.myUserId)
            val isAgentServerDomain = userHSDomain.equals(AGENT_SERVER_DOMAIN, ignoreCase = true)
            copy(
                    roomVisibilityType = CreateRoomViewState.RoomVisibilityType.Public(""),
                    // Reset any error in the form about alias
                    asyncCreateRoomRequest = Uninitialized,
                    isEncrypted = false,
                    // Public rooms are not federated by default except for agent server domain
                    disableFederation = !isAgentServerDomain,
                    isFederationSettingAvailable = !isAgentServerDomain
            )
        } else {
            copy(
                    roomVisibilityType = CreateRoomViewState.RoomVisibilityType.Private,
                    isEncrypted = adminE2EByDefault,
                    // Private rooms are all federated
                    disableFederation = false,
                    isFederationSettingAvailable = false
            )
=======
    private fun setVisibility(action: CreateRoomAction.SetVisibility) = setState {
        when (action.rule) {
            RoomJoinRules.PUBLIC     -> {
                copy(
                        roomJoinRules = RoomJoinRules.PUBLIC,
                        // Reset any error in the form about alias
                        asyncCreateRoomRequest = Uninitialized,
                        isEncrypted = false
                )
            }
            RoomJoinRules.RESTRICTED -> {
                copy(
                        roomJoinRules = RoomJoinRules.RESTRICTED,
                        // Reset any error in the form about alias
                        asyncCreateRoomRequest = Uninitialized,
                        isEncrypted = adminE2EByDefault
                )
            }
//            RoomJoinRules.INVITE,
//            RoomJoinRules.KNOCK,
//            RoomJoinRules.PRIVATE,
            else                     -> {
                // default to invite
                copy(
                        roomJoinRules = RoomJoinRules.INVITE,
                        isEncrypted = adminE2EByDefault
                )
            }
>>>>>>> 32bad575
        }
    }

    private fun setRoomAccessRules(action: CreateRoomAction.SetRoomAccessRules) = setState {
        val roomAccessRules = if (action.restricted) RoomAccessRules.RESTRICTED else RoomAccessRules.UNRESTRICTED

        copy(
                roomAccessRules = roomAccessRules
        )
    }

    private fun setRoomAliasLocalPart(action: CreateRoomAction.SetRoomAliasLocalPart) {
        setState {
            copy(
                    aliasLocalPart = action.aliasLocalPart,
                    // Reset any error in the form about alias
                    asyncCreateRoomRequest = Uninitialized
            )
        }
    }

    private fun setIsEncrypted(action: CreateRoomAction.SetIsEncrypted) = setState { copy(isEncrypted = action.isEncrypted) }

    private fun doCreateRoom() = withState { state ->
        if (state.asyncCreateRoomRequest is Loading || state.asyncCreateRoomRequest is Success) {
            return@withState
        }

<<<<<<< HEAD
=======
        if (state.roomJoinRules == RoomJoinRules.PUBLIC && state.aliasLocalPart.isNullOrBlank()) {
            // we require an alias for public rooms
            setState {
                copy(asyncCreateRoomRequest = Fail(CreateRoomFailure.AliasError(RoomAliasError.AliasIsBlank)))
            }
            return@withState
        }

>>>>>>> 32bad575
        setState {
            copy(asyncCreateRoomRequest = Loading())
        }

        val createRoomParams = CreateRoomParams()
                .apply {
                    name = state.roomName.takeIf { it.isNotBlank() }
                    topic = state.roomTopic.takeIf { it.isNotBlank() }
                    avatarUri = state.avatarUri
<<<<<<< HEAD
                    when (state.roomVisibilityType) {
                        is CreateRoomViewState.RoomVisibilityType.Public -> {
=======
                    when (state.roomJoinRules) {
                        RoomJoinRules.PUBLIC     -> {
>>>>>>> 32bad575
                            // Directory visibility
                            visibility = RoomDirectoryVisibility.PUBLIC
                            // Preset
                            preset = CreateRoomPreset.PRESET_PUBLIC_CHAT
<<<<<<< HEAD
                            // In case of a public room, the room alias is mandatory.
                            // That's why, we deduce the room alias from the room name.
                            roomAliasName = TchapUtils.createRoomAliasName(state.roomName)
                            historyVisibility = RoomHistoryVisibility.WORLD_READABLE
                        }
                        CreateRoomViewState.RoomVisibilityType.Private  -> {
=======
                            roomAliasName = state.aliasLocalPart
                        }
                        RoomJoinRules.RESTRICTED -> {
                            state.parentSpaceId?.let {
                                featurePreset = RestrictedRoomPreset(
                                        session.getHomeServerCapabilities(),
                                        listOf(RoomJoinRulesAllowEntry(
                                                state.parentSpaceId,
                                                listOf(state.homeServerName)
                                        ))
                                )
                            }
                        }
//                        RoomJoinRules.KNOCK      ->
//                        RoomJoinRules.PRIVATE    ->
//                        RoomJoinRules.INVITE
                        else                     -> {
                            // by default create invite only
>>>>>>> 32bad575
                            // Directory visibility
                            visibility = RoomDirectoryVisibility.PRIVATE
                            // Preset
                            preset = CreateRoomPreset.PRESET_PRIVATE_CHAT
                            // Hide the encrypted messages sent before the member is invited.
                            historyVisibility = RoomHistoryVisibility.INVITED
                        }
                    }.exhaustive
                    // Disabling federation
                    disableFederation = state.disableFederation

                    // Encryption
                    if (state.isEncrypted) {
                        enableEncryption()
                    }

                    // Room access rule
                    setRoomAccessRulesInInitialStates(this, state.roomAccessRules)
                }

        // TODO: Should this be non-cancellable?
        viewModelScope.launch {
            runCatching { session.createRoom(createRoomParams) }.fold(
                    { roomId ->

                        if (initialState.parentSpaceId != null) {
                            // add it as a child
                            try {
                                session.spaceService()
                                        .getSpace(initialState.parentSpaceId)
                                        ?.addChildren(roomId, viaServers = null, order = null)
                            } catch (failure: Throwable) {
                                Timber.w(failure, "Failed to add as a child")
                            }
                        }

                        setState {
                            copy(asyncCreateRoomRequest = Success(roomId))
                        }
                    },
                    { failure ->
                        setState {
                            copy(asyncCreateRoomRequest = Fail(failure))
                        }
                        _viewEvents.post(CreateRoomViewEvents.Failure(failure))
                    }
            )
        }
    }

    /**
     * Force the room access rule in the room creation parameters.
     *
     * @param roomParams the room creation parameters.
     * @param roomAccessRules the expected room access rules, set null to remove any existing value.
     */
    private fun setRoomAccessRulesInInitialStates(roomParams: CreateRoomParams, roomAccessRules: RoomAccessRules?) {
        // Remove the existing value if any.
        roomParams.initialStates.removeAll { it.type == STATE_ROOM_ACCESS_RULES }
        if (roomAccessRules != null) {
            val roomAccessRulesEvent = CreateRoomStateEvent(
                    STATE_ROOM_ACCESS_RULES,
                    RoomAccessRulesContent(
                            roomAccessRules.value
                    ).toContent()
            )
            roomParams.initialStates.add(roomAccessRulesEvent)
        }
    }
}<|MERGE_RESOLUTION|>--- conflicted
+++ resolved
@@ -31,6 +31,7 @@
 import fr.gouv.tchap.android.sdk.api.session.events.model.TchapEventType.STATE_ROOM_ACCESS_RULES
 import fr.gouv.tchap.android.sdk.api.session.room.model.RoomAccessRules
 import fr.gouv.tchap.android.sdk.api.session.room.model.RoomAccessRulesContent
+import fr.gouv.tchap.core.utils.TchapRoomType
 import fr.gouv.tchap.core.utils.TchapUtils
 import im.vector.app.core.extensions.exhaustive
 import im.vector.app.core.platform.VectorViewModel
@@ -43,24 +44,18 @@
 import org.matrix.android.sdk.api.extensions.tryOrNull
 import org.matrix.android.sdk.api.raw.RawService
 import org.matrix.android.sdk.api.session.Session
-<<<<<<< HEAD
 import org.matrix.android.sdk.api.session.events.model.toContent
-import org.matrix.android.sdk.api.session.room.model.RoomDirectoryVisibility
-import org.matrix.android.sdk.api.session.room.model.RoomHistoryVisibility
-import org.matrix.android.sdk.api.session.room.model.create.CreateRoomParams
-import org.matrix.android.sdk.api.session.room.model.create.CreateRoomPreset
-import org.matrix.android.sdk.api.session.room.model.create.CreateRoomStateEvent
-=======
 import org.matrix.android.sdk.api.session.homeserver.HomeServerCapabilities
 import org.matrix.android.sdk.api.session.room.alias.RoomAliasError
 import org.matrix.android.sdk.api.session.room.failure.CreateRoomFailure
 import org.matrix.android.sdk.api.session.room.model.RoomDirectoryVisibility
+import org.matrix.android.sdk.api.session.room.model.RoomHistoryVisibility
 import org.matrix.android.sdk.api.session.room.model.RoomJoinRules
 import org.matrix.android.sdk.api.session.room.model.RoomJoinRulesAllowEntry
 import org.matrix.android.sdk.api.session.room.model.create.CreateRoomParams
 import org.matrix.android.sdk.api.session.room.model.create.CreateRoomPreset
+import org.matrix.android.sdk.api.session.room.model.create.CreateRoomStateEvent
 import org.matrix.android.sdk.api.session.room.model.create.RestrictedRoomPreset
->>>>>>> 32bad575
 import timber.log.Timber
 
 class CreateRoomViewModel @AssistedInject constructor(@Assisted private val initialState: CreateRoomViewState,
@@ -155,12 +150,8 @@
             is CreateRoomAction.SetAvatar             -> setAvatar(action)
             is CreateRoomAction.SetName               -> setName(action)
             is CreateRoomAction.SetTopic              -> setTopic(action)
-<<<<<<< HEAD
-            is CreateRoomAction.SetIsPublic           -> setIsPublic(action)
-            is CreateRoomAction.SetRoomAccessRules    -> setRoomAccessRules(action)
-=======
             is CreateRoomAction.SetVisibility         -> setVisibility(action)
->>>>>>> 32bad575
+            is CreateRoomAction.SetTchapRoomType      -> setTchapRoomType(action)
             is CreateRoomAction.SetRoomAliasLocalPart -> setRoomAliasLocalPart(action)
             is CreateRoomAction.SetIsEncrypted        -> setIsEncrypted(action)
             is CreateRoomAction.Create                -> doCreateRoom()
@@ -207,37 +198,19 @@
 
     private fun setTopic(action: CreateRoomAction.SetTopic) = setState { copy(roomTopic = action.topic) }
 
-<<<<<<< HEAD
-    private fun setIsPublic(action: CreateRoomAction.SetIsPublic) = setState {
-        if (action.isPublic) {
-            val userHSDomain = TchapUtils.getHomeServerDisplayNameFromMXIdentifier(session.myUserId)
-            val isAgentServerDomain = userHSDomain.equals(AGENT_SERVER_DOMAIN, ignoreCase = true)
-            copy(
-                    roomVisibilityType = CreateRoomViewState.RoomVisibilityType.Public(""),
-                    // Reset any error in the form about alias
-                    asyncCreateRoomRequest = Uninitialized,
-                    isEncrypted = false,
-                    // Public rooms are not federated by default except for agent server domain
-                    disableFederation = !isAgentServerDomain,
-                    isFederationSettingAvailable = !isAgentServerDomain
-            )
-        } else {
-            copy(
-                    roomVisibilityType = CreateRoomViewState.RoomVisibilityType.Private,
-                    isEncrypted = adminE2EByDefault,
-                    // Private rooms are all federated
-                    disableFederation = false,
-                    isFederationSettingAvailable = false
-            )
-=======
     private fun setVisibility(action: CreateRoomAction.SetVisibility) = setState {
         when (action.rule) {
             RoomJoinRules.PUBLIC     -> {
+                val userHSDomain = TchapUtils.getHomeServerDisplayNameFromMXIdentifier(session.myUserId)
+                val isAgentServerDomain = userHSDomain.equals(AGENT_SERVER_DOMAIN, ignoreCase = true)
                 copy(
                         roomJoinRules = RoomJoinRules.PUBLIC,
                         // Reset any error in the form about alias
                         asyncCreateRoomRequest = Uninitialized,
-                        isEncrypted = false
+                        isEncrypted = false,
+                        // Public rooms are not federated by default except for agent server domain
+                        disableFederation = !isAgentServerDomain,
+                        isFederationSettingAvailable = !isAgentServerDomain
                 )
             }
             RoomJoinRules.RESTRICTED -> {
@@ -255,18 +228,21 @@
                 // default to invite
                 copy(
                         roomJoinRules = RoomJoinRules.INVITE,
-                        isEncrypted = adminE2EByDefault
+                        isEncrypted = adminE2EByDefault,
+                        // Private rooms are all federated
+                        disableFederation = false,
+                        isFederationSettingAvailable = false
                 )
             }
->>>>>>> 32bad575
-        }
-    }
-
-    private fun setRoomAccessRules(action: CreateRoomAction.SetRoomAccessRules) = setState {
-        val roomAccessRules = if (action.restricted) RoomAccessRules.RESTRICTED else RoomAccessRules.UNRESTRICTED
-
+        }
+    }
+
+    private fun setTchapRoomType(action: CreateRoomAction.SetTchapRoomType) = setState {
+        val roomAccessRules = if (action.roomType == TchapRoomType.EXTERNAL) RoomAccessRules.UNRESTRICTED else RoomAccessRules.RESTRICTED
+        val roomJoinRules = if (action.roomType == TchapRoomType.FORUM) RoomJoinRules.PUBLIC else RoomJoinRules.INVITE
         copy(
-                roomAccessRules = roomAccessRules
+                roomAccessRules = roomAccessRules,
+                roomJoinRules = roomJoinRules
         )
     }
 
@@ -287,8 +263,6 @@
             return@withState
         }
 
-<<<<<<< HEAD
-=======
         if (state.roomJoinRules == RoomJoinRules.PUBLIC && state.aliasLocalPart.isNullOrBlank()) {
             // we require an alias for public rooms
             setState {
@@ -297,7 +271,6 @@
             return@withState
         }
 
->>>>>>> 32bad575
         setState {
             copy(asyncCreateRoomRequest = Loading())
         }
@@ -307,26 +280,16 @@
                     name = state.roomName.takeIf { it.isNotBlank() }
                     topic = state.roomTopic.takeIf { it.isNotBlank() }
                     avatarUri = state.avatarUri
-<<<<<<< HEAD
-                    when (state.roomVisibilityType) {
-                        is CreateRoomViewState.RoomVisibilityType.Public -> {
-=======
                     when (state.roomJoinRules) {
                         RoomJoinRules.PUBLIC     -> {
->>>>>>> 32bad575
                             // Directory visibility
                             visibility = RoomDirectoryVisibility.PUBLIC
                             // Preset
                             preset = CreateRoomPreset.PRESET_PUBLIC_CHAT
-<<<<<<< HEAD
                             // In case of a public room, the room alias is mandatory.
                             // That's why, we deduce the room alias from the room name.
                             roomAliasName = TchapUtils.createRoomAliasName(state.roomName)
                             historyVisibility = RoomHistoryVisibility.WORLD_READABLE
-                        }
-                        CreateRoomViewState.RoomVisibilityType.Private  -> {
-=======
-                            roomAliasName = state.aliasLocalPart
                         }
                         RoomJoinRules.RESTRICTED -> {
                             state.parentSpaceId?.let {
@@ -344,7 +307,6 @@
 //                        RoomJoinRules.INVITE
                         else                     -> {
                             // by default create invite only
->>>>>>> 32bad575
                             // Directory visibility
                             visibility = RoomDirectoryVisibility.PRIVATE
                             // Preset
