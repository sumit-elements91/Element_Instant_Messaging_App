/*
 * Copyright (c) 2020 New Vector Ltd
 *
 * Licensed under the Apache License, Version 2.0 (the "License");
 * you may not use this file except in compliance with the License.
 * You may obtain a copy of the License at
 *
 *     http://www.apache.org/licenses/LICENSE-2.0
 *
 * Unless required by applicable law or agreed to in writing, software
 * distributed under the License is distributed on an "AS IS" BASIS,
 * WITHOUT WARRANTIES OR CONDITIONS OF ANY KIND, either express or implied.
 * See the License for the specific language governing permissions and
 * limitations under the License.
 */

package im.vector.app.features.userdirectory

import androidx.lifecycle.asFlow
import com.airbnb.mvrx.Fail
import com.airbnb.mvrx.MavericksViewModelFactory
import com.airbnb.mvrx.Uninitialized
import dagger.assisted.Assisted
import dagger.assisted.AssistedFactory
import dagger.assisted.AssistedInject
import im.vector.app.R
import im.vector.app.core.di.MavericksAssistedViewModelFactory
import im.vector.app.core.di.hiltMavericksViewModelFactory
import im.vector.app.core.extensions.isEmail
import im.vector.app.core.extensions.toggle
import im.vector.app.core.platform.VectorViewModel
import im.vector.app.core.resources.StringProvider
import im.vector.app.features.discovery.fetchIdentityServerWithTerms
import kotlinx.coroutines.flow.MutableStateFlow
import kotlinx.coroutines.flow.debounce
import kotlinx.coroutines.flow.filter
import kotlinx.coroutines.flow.flatMapLatest
import kotlinx.coroutines.flow.launchIn
import kotlinx.coroutines.flow.onEach
import kotlinx.coroutines.flow.sample
import kotlinx.coroutines.launch
import org.matrix.android.sdk.api.MatrixPatterns
import org.matrix.android.sdk.api.extensions.tryOrNull
import org.matrix.android.sdk.api.session.Session
import org.matrix.android.sdk.api.session.identity.IdentityServiceError
import org.matrix.android.sdk.api.session.identity.IdentityServiceListener
import org.matrix.android.sdk.api.session.identity.ThreePid
import org.matrix.android.sdk.api.session.user.model.User
import org.matrix.android.sdk.api.util.toMatrixItem

data class ThreePidUser(
        val email: String,
        val user: User?
)

class UserListViewModel @AssistedInject constructor(
        @Assisted initialState: UserListViewState,
        private val stringProvider: StringProvider,
        private val session: Session
) : VectorViewModel<UserListViewState, UserListAction, UserListViewEvents>(initialState) {

    private val knownUsersSearch = MutableStateFlow("")
    private val directoryUsersSearch = MutableStateFlow("")
    private val identityServerUsersSearch = MutableStateFlow(UserSearch(searchTerm = ""))

    @AssistedFactory
    interface Factory : MavericksAssistedViewModelFactory<UserListViewModel, UserListViewState> {
        override fun create(initialState: UserListViewState): UserListViewModel
    }

    companion object : MavericksViewModelFactory<UserListViewModel, UserListViewState> by hiltMavericksViewModelFactory()

    private val identityServerListener = object : IdentityServiceListener {
        override fun onIdentityServerChange() {
            withState {
                identityServerUsersSearch.tryEmit(UserSearch(it.searchTerm))
                val identityServerURL = cleanISURL(session.identityService().getCurrentIdentityServerUrl())
                setState {
                    copy(configuredIdentityServer = identityServerURL)
                }
            }
        }
    }

    init {
        observeUsers()
        setState {
            copy(
                    configuredIdentityServer = cleanISURL(session.identityService().getCurrentIdentityServerUrl())
            )
        }
        session.identityService().addListener(identityServerListener)
    }

    private fun cleanISURL(url: String?): String? {
        return url?.removePrefix("https://")
    }

    override fun onCleared() {
        session.identityService().removeListener(identityServerListener)
        super.onCleared()
    }

    override fun handle(action: UserListAction) {
        when (action) {
            is UserListAction.SearchUsers                -> handleSearchUsers(action.value)
            is UserListAction.ClearSearchUsers           -> handleClearSearchUsers()
            is UserListAction.AddPendingSelection        -> handleSelectUser(action)
            is UserListAction.RemovePendingSelection     -> handleRemoveSelectedUser(action)
            UserListAction.ComputeMatrixToLinkForSharing -> handleShareMyMatrixToLink()
            UserListAction.UserConsentRequest            -> handleUserConsentRequest()
            is UserListAction.UpdateUserConsent          -> handleISUpdateConsent(action)
            UserListAction.Resumed                       -> handleResumed()
        }
    }

    private fun handleUserConsentRequest() {
        viewModelScope.launch {
            val event = try {
                val result = session.fetchIdentityServerWithTerms(stringProvider.getString(R.string.resources_language))
                UserListViewEvents.OnPoliciesRetrieved(result)
            } catch (throwable: Throwable) {
                UserListViewEvents.Failure(throwable)
            }
            _viewEvents.post(event)
        }
    }

    private fun handleISUpdateConsent(action: UserListAction.UpdateUserConsent) {
        session.identityService().setUserConsent(action.consent)
        withState {
            retryUserSearch(it)
        }
    }

    private fun handleResumed() {
        withState {
            if (it.hasNoIdentityServerConfigured()) {
                retryUserSearch(it)
            }
        }
    }

    private fun retryUserSearch(state: UserListViewState) {
        identityServerUsersSearch.tryEmit(UserSearch(state.searchTerm, cacheBuster = System.currentTimeMillis()))
    }

    private fun handleSearchUsers(searchTerm: String) {
        setState {
            copy(
                    searchTerm = searchTerm
            )
        }
        if (searchTerm.isEmail().not()) {
            // if it's not an email reset to uninitialized
            // because the flow won't be triggered and result would stay
            setState {
                copy(
                        matchingEmail = Uninitialized
                )
            }
        }
        identityServerUsersSearch.tryEmit(UserSearch(searchTerm))
        knownUsersSearch.tryEmit(searchTerm)
        directoryUsersSearch.tryEmit(searchTerm)
    }

    private fun handleShareMyMatrixToLink() {
        session.permalinkService().createPermalink(session.myUserId)?.let {
            _viewEvents.post(UserListViewEvents.OpenShareMatrixToLink(it))
        }
    }

    private fun handleClearSearchUsers() {
        knownUsersSearch.tryEmit("")
        directoryUsersSearch.tryEmit("")
        identityServerUsersSearch.tryEmit(UserSearch(""))
        setState {
            copy(searchTerm = "")
        }
    }

    private fun observeUsers() = withState { state ->
        identityServerUsersSearch
                .filter { it.searchTerm.isEmail() }
                .sample(300)
                .onEach { search ->
                    executeSearchEmail(search.searchTerm)
                }.launchIn(viewModelScope)

        knownUsersSearch
                .sample(300)
                .flatMapLatest { search ->
                    session.getPagedUsersLive(search, state.excludedUserIds).asFlow()
                }
                .execute {
                    copy(knownUsers = it)
                }

        directoryUsersSearch
                .debounce(300)
                .onEach { search ->
                    executeSearchDirectory(state, search)
                }.launchIn(viewModelScope)
    }

    private suspend fun executeSearchEmail(search: String) {
        suspend {
            val params = listOf(ThreePid.Email(search))
            val foundThreePid = session.identityService().lookUp(params).firstOrNull()
            if (foundThreePid == null) {
                ThreePidUser(email = search, user = null)
            } else {
                try {
                    val user = tryOrNull { session.getProfileAsUser(foundThreePid.matrixId) } ?: User(foundThreePid.matrixId)
                    ThreePidUser(
                            email = search,
<<<<<<< HEAD
                            user = User.fromJson(foundThreePid.matrixId, json)
=======
                            user = user
>>>>>>> 72bd398a
                    )
                } catch (failure: Throwable) {
                    ThreePidUser(email = search, user = User(foundThreePid.matrixId))
                }
            }
        }.execute {
            copy(matchingEmail = it)
        }
    }

    private suspend fun executeSearchDirectory(state: UserListViewState, search: String) {
        suspend {
            if (search.isBlank()) {
                emptyList()
            } else {
                val searchResult = session
                        .searchUsersDirectory(search, 50, state.excludedUserIds.orEmpty())
                        .sortedBy { it.toMatrixItem().firstLetterOfDisplayName() }
                val userProfile = if (MatrixPatterns.isUserId(search)) {
                    val user = tryOrNull { session.getProfileAsUser(search) }
                    User(
                            userId = search,
                            displayName = user?.displayName,
                            avatarUrl = user?.avatarUrl
                    )
                } else {
                    null
                }
                if (userProfile == null || searchResult.any { it.userId == userProfile.userId }) {
                    searchResult
                } else {
                    listOf(userProfile) + searchResult
                }
            }
        }.execute {
            copy(directoryUsers = it)
        }
    }

    private fun handleSelectUser(action: UserListAction.AddPendingSelection) = withState { state ->
        val selections = state.pendingSelections.toggle(action.pendingSelection, singleElement = state.singleSelection)
        setState { copy(pendingSelections = selections) }
    }

    private fun handleRemoveSelectedUser(action: UserListAction.RemovePendingSelection) = withState { state ->
        val selections = state.pendingSelections.minus(action.pendingSelection)
        setState { copy(pendingSelections = selections) }
    }
}

private fun UserListViewState.hasNoIdentityServerConfigured() = matchingEmail is Fail && matchingEmail.error == IdentityServiceError.NoIdentityServerConfigured

/**
 * Wrapper class to allow identical search terms to be re-emitted
 */
private data class UserSearch(val searchTerm: String, val cacheBuster: Long = 0)<|MERGE_RESOLUTION|>--- conflicted
+++ resolved
@@ -215,11 +215,7 @@
                     val user = tryOrNull { session.getProfileAsUser(foundThreePid.matrixId) } ?: User(foundThreePid.matrixId)
                     ThreePidUser(
                             email = search,
-<<<<<<< HEAD
-                            user = User.fromJson(foundThreePid.matrixId, json)
-=======
                             user = user
->>>>>>> 72bd398a
                     )
                 } catch (failure: Throwable) {
                     ThreePidUser(email = search, user = User(foundThreePid.matrixId))
