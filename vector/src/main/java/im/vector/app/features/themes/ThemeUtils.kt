--- conflicted
+++ resolved
@@ -19,10 +19,7 @@
 import android.app.Activity
 import android.content.Context
 import android.content.res.Configuration
-<<<<<<< HEAD
-=======
 import android.content.res.Resources
->>>>>>> 7c013de7
 import android.graphics.drawable.Drawable
 import android.os.Build
 import android.util.TypedValue
@@ -47,7 +44,7 @@
     const val SYSTEM_DARK_THEME_PRE_TEN = "SYSTEM_DARK_THEME_PRE_TEN"
 
     // the theme possible values
-    private const val SYSTEM_THEME_VALUE = "system"
+    //private const val SYSTEM_THEME_VALUE = "system" // SC does not use this
     private const val THEME_DARK_VALUE = "dark"
     private const val THEME_LIGHT_VALUE = "light"
     private const val THEME_BLACK_VALUE = "black"
@@ -57,15 +54,14 @@
     private const val THEME_SC_COLORED_VALUE = "sc_colored"
     private const val THEME_SC_DARK_COLORED_VALUE = "sc_dark_colored"
 
-<<<<<<< HEAD
+
     private var currentLightTheme = AtomicReference<String>(null)
     private var currentDarkTheme = AtomicReference<String>(null)
-=======
-    // The default theme
-    private const val DEFAULT_THEME = SYSTEM_THEME_VALUE
+
+    // The default theme // SC: from upstream, ignore
+    //private const val DEFAULT_THEME = SYSTEM_THEME_VALUE
 
     private var currentTheme = AtomicReference<String>(null)
->>>>>>> 7c013de7
 
     private val mColorByAttr = HashMap<Int, Int>()
 
@@ -122,17 +118,11 @@
      * @return true if current theme is Light or current theme is System and system theme is light
      */
     fun isLightTheme(context: Context): Boolean {
-<<<<<<< HEAD
         return when (getApplicationTheme(context)) {
             THEME_LIGHT_VALUE,
             THEME_SC_LIGHT_VALUE -> true
             else               -> false
         }
-=======
-        val theme = getApplicationTheme(context)
-        return theme == THEME_LIGHT_VALUE
-                || (theme == SYSTEM_THEME_VALUE && !isSystemDarkTheme(context.resources))
->>>>>>> 7c013de7
     }
 
     /**
@@ -156,15 +146,11 @@
         val currentTheme = this.currentLightTheme.get()
         return if (currentTheme == null) {
             val prefs = DefaultSharedPreferences.getInstance(context)
-<<<<<<< HEAD
             var themeFromPref = prefs.getString(APPLICATION_THEME_KEY, THEME_SC_LIGHT_VALUE) ?: THEME_SC_LIGHT_VALUE
-=======
-            var themeFromPref = prefs.getString(APPLICATION_THEME_KEY, DEFAULT_THEME) ?: DEFAULT_THEME
->>>>>>> 7c013de7
             if (themeFromPref == "status") {
                 // Migrate to the default theme
-                themeFromPref = DEFAULT_THEME
-                prefs.edit { putString(APPLICATION_THEME_KEY, DEFAULT_THEME) }
+                themeFromPref = THEME_LIGHT_VALUE
+                prefs.edit { putString(APPLICATION_THEME_KEY, THEME_LIGHT_VALUE) }
             }
             this.currentLightTheme.set(themeFromPref)
             themeFromPref
@@ -198,7 +184,6 @@
     }
 
     /**
-<<<<<<< HEAD
      * Whether this is SC theme.
      *
      * @param context the context
@@ -216,47 +201,40 @@
             }
         }
         return mIsScTheme;
-=======
+    }
+
+    /**
      * @return true if system theme is dark
      */
+    /* SC: this is from upstream, we do it differently
     private fun isSystemDarkTheme(resources: Resources): Boolean {
         return resources.configuration.uiMode and Configuration.UI_MODE_NIGHT_MASK == Configuration.UI_MODE_NIGHT_YES
->>>>>>> 7c013de7
-    }
+    }
+    */
 
     /**
      * Update the application theme
      *
      * @param aTheme the new theme
      */
-<<<<<<< HEAD
     fun setApplicationTheme(context: Context, aLightTheme: String, aDarkTheme: String) {
         currentLightTheme.set(aLightTheme)
         currentDarkTheme.set(aDarkTheme)
         val aTheme = if (useDarkTheme(context)) aDarkTheme else aLightTheme
-        when (aTheme) {
-            THEME_LIGHT_VALUE  -> context.setTheme(R.style.AppTheme_Light)
-            THEME_DARK_VALUE   -> context.setTheme(R.style.AppTheme_Dark)
-            THEME_BLACK_VALUE  -> context.setTheme(R.style.AppTheme_Black)
-            THEME_SC_LIGHT_VALUE -> context.setTheme(R.style.AppTheme_SC_Light)
-            THEME_SC_VALUE     -> context.setTheme(R.style.AppTheme_SC)
-            THEME_SC_DARK_VALUE     -> context.setTheme(R.style.AppTheme_SC_Dark)
-            THEME_SC_COLORED_VALUE     -> context.setTheme(R.style.AppTheme_SC_Colored)
-            THEME_SC_DARK_COLORED_VALUE     -> context.setTheme(R.style.AppTheme_SC_Dark_Colored)
-            else               -> context.setTheme(R.style.AppTheme_Light)
-        }
-=======
-    fun setApplicationTheme(context: Context, aTheme: String) {
-        currentTheme.set(aTheme)
         context.setTheme(
                 when (aTheme) {
-                    SYSTEM_THEME_VALUE -> if (isSystemDarkTheme(context.resources)) R.style.AppTheme_Dark else R.style.AppTheme_Light
+                    //SYSTEM_THEME_VALUE -> if (isSystemDarkTheme(context.resources)) R.style.AppTheme_Dark else R.style.AppTheme_Light
+                    THEME_LIGHT_VALUE  -> R.style.AppTheme_Light
                     THEME_DARK_VALUE   -> R.style.AppTheme_Dark
                     THEME_BLACK_VALUE  -> R.style.AppTheme_Black
+                    THEME_SC_LIGHT_VALUE -> R.style.AppTheme_SC_Light
+                    THEME_SC_VALUE     -> R.style.AppTheme_SC
+                    THEME_SC_DARK_VALUE -> R.style.AppTheme_SC_Dark
+                    THEME_SC_COLORED_VALUE -> R.style.AppTheme_SC_Colored
+                    THEME_SC_DARK_COLORED_VALUE -> R.style.AppTheme_SC_Dark_Colored
                     else               -> R.style.AppTheme_Light
                 }
         )
->>>>>>> 7c013de7
 
         // Clear the cache
         mColorByAttr.clear()
@@ -277,11 +255,8 @@
      */
     fun setActivityTheme(activity: Activity, otherThemes: ActivityOtherThemes) {
         when (getApplicationTheme(activity)) {
-<<<<<<< HEAD
+            //SYSTEM_THEME_VALUE -> if (isSystemDarkTheme(activity.resources)) activity.setTheme(otherThemes.dark)
             THEME_LIGHT_VALUE  -> activity.setTheme(otherThemes.light)
-=======
-            SYSTEM_THEME_VALUE -> if (isSystemDarkTheme(activity.resources)) activity.setTheme(otherThemes.dark)
->>>>>>> 7c013de7
             THEME_DARK_VALUE   -> activity.setTheme(otherThemes.dark)
             THEME_BLACK_VALUE  -> activity.setTheme(otherThemes.black)
             THEME_SC_LIGHT_VALUE     -> activity.setTheme(otherThemes.sc_light)
