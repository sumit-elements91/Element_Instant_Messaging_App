--- conflicted
+++ resolved
@@ -58,19 +58,11 @@
         val currentSessionTrust: Boolean
 )
 
-<<<<<<< HEAD
 class UnknownDeviceDetectorSharedViewModel @AssistedInject constructor(@Assisted initialState: UnknownDevicesState,
                                                                        session: Session,
-                                                                       private val vectorPreferences: VectorPreferences) :
+                                                                       private val vectorPreferences: VectorPreferences,
+                                                                       private val clock: Clock,) :
         VectorViewModel<UnknownDevicesState, UnknownDeviceDetectorSharedViewModel.Action, EmptyViewEvents>(initialState) {
-=======
-class UnknownDeviceDetectorSharedViewModel @AssistedInject constructor(
-        @Assisted initialState: UnknownDevicesState,
-        session: Session,
-        private val vectorPreferences: VectorPreferences,
-        clock: Clock,
-) : VectorViewModel<UnknownDevicesState, UnknownDeviceDetectorSharedViewModel.Action, EmptyViewEvents>(initialState) {
->>>>>>> 4309fdba
 
     sealed class Action : VectorViewModelAction {
         data class IgnoreDevice(val deviceIds: List<String>) : Action()
@@ -86,15 +78,6 @@
     private val ignoredDeviceList = ArrayList<String>()
 
     init {
-<<<<<<< HEAD
-=======
-        val currentSessionTs = session.cryptoService().getCryptoDeviceInfo(session.myUserId)
-                .firstOrNull { it.deviceId == session.sessionParams.deviceId }
-                ?.firstTimeSeenLocalTs
-                ?: clock.epochMillis()
-        Timber.v("## Detector - Current Session first time seen $currentSessionTs")
->>>>>>> 4309fdba
-
         ignoredDeviceList.addAll(
                 vectorPreferences.getUnknownDeviceDismissedList().also {
                     Timber.v("## Detector - Remembered ignored list $it")
@@ -177,7 +160,7 @@
         val value = cryptoService().getCryptoDeviceInfoList(myUserId)
                 .firstOrNull { it.deviceId == sessionParams.deviceId }
                 ?.firstTimeSeenLocalTs
-                ?: System.currentTimeMillis()
+                ?: clock.epochMillis()
         emit(value)
     }
 }