/*
 * Copyright 2019 New Vector Ltd
 *
 * Licensed under the Apache License, Version 2.0 (the "License");
 * you may not use this file except in compliance with the License.
 * You may obtain a copy of the License at
 *
 *     http://www.apache.org/licenses/LICENSE-2.0
 *
 * Unless required by applicable law or agreed to in writing, software
 * distributed under the License is distributed on an "AS IS" BASIS,
 * WITHOUT WARRANTIES OR CONDITIONS OF ANY KIND, either express or implied.
 * See the License for the specific language governing permissions and
 * limitations under the License.
 */

package im.vector.app.features.navigation

import android.app.Activity
import android.content.Context
import android.content.Intent
import android.net.Uri
import android.os.Build
import android.view.View
import android.view.Window
import androidx.activity.result.ActivityResultLauncher
import androidx.appcompat.app.AppCompatActivity
import androidx.core.app.ActivityOptionsCompat
import androidx.core.app.TaskStackBuilder
import androidx.core.util.Pair
import androidx.core.view.ViewCompat
import com.google.android.material.dialog.MaterialAlertDialogBuilder
import im.vector.app.AppStateHandler
import im.vector.app.R
import im.vector.app.RoomGroupingMethod
import im.vector.app.core.di.ActiveSessionHolder
import im.vector.app.core.error.fatalError
import im.vector.app.core.platform.VectorBaseActivity
import im.vector.app.core.utils.toast
import im.vector.app.features.VectorFeatures
import im.vector.app.features.analytics.ui.consent.AnalyticsOptInActivity
import im.vector.app.features.call.conference.JitsiCallViewModel
import im.vector.app.features.call.conference.VectorJitsiActivity
import im.vector.app.features.call.transfer.CallTransferActivity
import im.vector.app.features.createdirect.CreateDirectRoomActivity
import im.vector.app.features.crypto.keysbackup.settings.KeysBackupManageActivity
import im.vector.app.features.crypto.keysbackup.setup.KeysBackupSetupActivity
import im.vector.app.features.crypto.recover.BootstrapBottomSheet
import im.vector.app.features.crypto.recover.SetupMode
import im.vector.app.features.crypto.verification.SupportedVerificationMethodsProvider
import im.vector.app.features.crypto.verification.VerificationBottomSheet
import im.vector.app.features.debug.DebugMenuActivity
import im.vector.app.features.devtools.RoomDevToolActivity
import im.vector.app.features.home.room.detail.RoomDetailActivity
import im.vector.app.features.home.room.detail.arguments.TimelineArgs
import im.vector.app.features.home.room.detail.search.SearchActivity
import im.vector.app.features.home.room.detail.search.SearchArgs
import im.vector.app.features.home.room.filtered.FilteredRoomsActivity
import im.vector.app.features.home.room.threads.ThreadsActivity
import im.vector.app.features.home.room.threads.arguments.ThreadListArgs
import im.vector.app.features.home.room.threads.arguments.ThreadTimelineArgs
import im.vector.app.features.invite.InviteUsersToRoomActivity
import im.vector.app.features.login.LoginActivity
import im.vector.app.features.login.LoginConfig
import im.vector.app.features.login2.LoginActivity2
import im.vector.app.features.matrixto.MatrixToBottomSheet
import im.vector.app.features.media.AttachmentData
import im.vector.app.features.media.BigImageViewerActivity
import im.vector.app.features.media.VectorAttachmentViewerActivity
import im.vector.app.features.pin.PinActivity
import im.vector.app.features.pin.PinArgs
import im.vector.app.features.pin.PinMode
import im.vector.app.features.poll.create.CreatePollActivity
import im.vector.app.features.poll.create.CreatePollArgs
import im.vector.app.features.roomdirectory.RoomDirectoryActivity
import im.vector.app.features.roomdirectory.RoomDirectoryData
import im.vector.app.features.roomdirectory.createroom.CreateRoomActivity
import im.vector.app.features.roomdirectory.roompreview.RoomPreviewActivity
import im.vector.app.features.roomdirectory.roompreview.RoomPreviewData
import im.vector.app.features.roommemberprofile.RoomMemberProfileActivity
import im.vector.app.features.roommemberprofile.RoomMemberProfileArgs
import im.vector.app.features.roomprofile.RoomProfileActivity
import im.vector.app.features.settings.VectorPreferences
import im.vector.app.features.settings.VectorSettingsActivity
import im.vector.app.features.share.SharedData
import im.vector.app.features.signout.soft.SoftLogoutActivity
import im.vector.app.features.signout.soft.SoftLogoutActivity2
import im.vector.app.features.spaces.InviteRoomSpaceChooserBottomSheet
import im.vector.app.features.spaces.SpaceExploreActivity
import im.vector.app.features.spaces.SpacePreviewActivity
import im.vector.app.features.spaces.manage.ManageType
import im.vector.app.features.spaces.manage.SpaceManageActivity
import im.vector.app.features.spaces.people.SpacePeopleActivity
import im.vector.app.features.terms.ReviewTermsActivity
import im.vector.app.features.widgets.WidgetActivity
import im.vector.app.features.widgets.WidgetArgsBuilder
import im.vector.app.space
import org.matrix.android.sdk.api.session.crypto.verification.IncomingSasVerificationTransaction
import org.matrix.android.sdk.api.session.permalinks.PermalinkData
import org.matrix.android.sdk.api.session.room.model.roomdirectory.PublicRoom
import org.matrix.android.sdk.api.session.terms.TermsService
import org.matrix.android.sdk.api.session.widgets.model.Widget
import org.matrix.android.sdk.api.session.widgets.model.WidgetType
import javax.inject.Inject
import javax.inject.Singleton

@Singleton
class DefaultNavigator @Inject constructor(
        private val sessionHolder: ActiveSessionHolder,
        private val vectorPreferences: VectorPreferences,
        private val widgetArgsBuilder: WidgetArgsBuilder,
        private val appStateHandler: AppStateHandler,
        private val supportedVerificationMethodsProvider: SupportedVerificationMethodsProvider,
        private val features: VectorFeatures
) : Navigator {

    override fun openLogin(context: Context, loginConfig: LoginConfig?, flags: Int) {
        val intent = when (features.loginVersion()) {
            VectorFeatures.LoginVersion.V1 -> LoginActivity.newIntent(context, loginConfig)
            VectorFeatures.LoginVersion.V2 -> LoginActivity2.newIntent(context, loginConfig)
        }
        intent.addFlags(flags)
        context.startActivity(intent)
    }

<<<<<<< HEAD
    override fun openRoom(
            context: Context,
            roomId: String,
            eventId: String?,
            buildTask: Boolean
    ) {
=======
    override fun loginSSORedirect(context: Context, data: Uri?) {
        val intent = when (features.loginVersion()) {
            VectorFeatures.LoginVersion.V1 -> LoginActivity.redirectIntent(context, data)
            VectorFeatures.LoginVersion.V2 -> LoginActivity2.redirectIntent(context, data)
        }
        context.startActivity(intent)
    }

    override fun softLogout(context: Context) {
        val intent = when (features.loginVersion()) {
            VectorFeatures.LoginVersion.V1 -> SoftLogoutActivity.newIntent(context)
            VectorFeatures.LoginVersion.V2 -> SoftLogoutActivity2.newIntent(context)
        }
        context.startActivity(intent)
    }

    override fun openRoom(context: Context, roomId: String, eventId: String?, buildTask: Boolean) {
>>>>>>> 4949a063
        if (sessionHolder.getSafeActiveSession()?.getRoom(roomId) == null) {
            fatalError("Trying to open an unknown room $roomId", vectorPreferences.failFast())
            return
        }
        val args = TimelineArgs(roomId, eventId)
        val intent = RoomDetailActivity.newIntent(context, args)
        startActivity(context, intent, buildTask)
    }

    override fun switchToSpace(context: Context, spaceId: String, postSwitchSpaceAction: Navigator.PostSwitchSpaceAction) {
        if (sessionHolder.getSafeActiveSession()?.getRoomSummary(spaceId) == null) {
            fatalError("Trying to open an unknown space $spaceId", vectorPreferences.failFast())
            return
        }
        appStateHandler.setCurrentSpace(spaceId)
        when (postSwitchSpaceAction) {
            Navigator.PostSwitchSpaceAction.None                 -> {
                // go back to home if we are showing room details?
                // This is a bit ugly, but the navigator is supposed to know about the activity stack
                if (context is RoomDetailActivity) {
                    context.finish()
                }
            }
            Navigator.PostSwitchSpaceAction.OpenAddExistingRooms -> {
                startActivity(context, SpaceManageActivity.newIntent(context, spaceId, ManageType.AddRooms), false)
            }
            is Navigator.PostSwitchSpaceAction.OpenDefaultRoom   -> {
                val args = TimelineArgs(
                        postSwitchSpaceAction.roomId,
                        eventId = null,
                        openShareSpaceForId = spaceId.takeIf { postSwitchSpaceAction.showShareSheet }
                )
                val intent = RoomDetailActivity.newIntent(context, args)
                startActivity(context, intent, false)
            }
        }
    }

    override fun openSpacePreview(context: Context, spaceId: String) {
        startActivity(context, SpacePreviewActivity.newIntent(context, spaceId), false)
    }

    override fun performDeviceVerification(context: Context, otherUserId: String, sasTransactionId: String) {
        val session = sessionHolder.getSafeActiveSession() ?: return
        val tx = session.cryptoService().verificationService().getExistingTransaction(otherUserId, sasTransactionId)
                ?: return
        (tx as? IncomingSasVerificationTransaction)?.performAccept()
        if (context is AppCompatActivity) {
            VerificationBottomSheet.withArgs(
                    roomId = null,
                    otherUserId = otherUserId,
                    transactionId = sasTransactionId
            ).show(context.supportFragmentManager, "REQPOP")
        }
    }

    override fun requestSessionVerification(context: Context, otherSessionId: String) {
        val session = sessionHolder.getSafeActiveSession() ?: return
        val pr = session.cryptoService().verificationService().requestKeyVerification(
                supportedVerificationMethodsProvider.provide(),
                session.myUserId,
                listOf(otherSessionId)
        )
        if (context is AppCompatActivity) {
            VerificationBottomSheet.withArgs(
                    roomId = null,
                    otherUserId = session.myUserId,
                    transactionId = pr.transactionId
            ).show(context.supportFragmentManager, VerificationBottomSheet.WAITING_SELF_VERIF_TAG)
        }
    }

    override fun requestSelfSessionVerification(context: Context) {
        val session = sessionHolder.getSafeActiveSession() ?: return
        val otherSessions = session.cryptoService()
                .getCryptoDeviceInfo(session.myUserId)
                .filter { it.deviceId != session.sessionParams.deviceId }
                .map { it.deviceId }
        if (context is AppCompatActivity) {
            if (otherSessions.isNotEmpty()) {
                val pr = session.cryptoService().verificationService().requestKeyVerification(
                        supportedVerificationMethodsProvider.provide(),
                        session.myUserId,
                        otherSessions)
                VerificationBottomSheet.forSelfVerification(session, pr.transactionId ?: pr.localId)
                        .show(context.supportFragmentManager, VerificationBottomSheet.WAITING_SELF_VERIF_TAG)
            } else {
                VerificationBottomSheet.forSelfVerification(session)
                        .show(context.supportFragmentManager, VerificationBottomSheet.WAITING_SELF_VERIF_TAG)
            }
        }
    }

    override fun waitSessionVerification(context: Context) {
        val session = sessionHolder.getSafeActiveSession() ?: return
        if (context is AppCompatActivity) {
            VerificationBottomSheet.forSelfVerification(session)
                    .show(context.supportFragmentManager, VerificationBottomSheet.WAITING_SELF_VERIF_TAG)
        }
    }

    override fun upgradeSessionSecurity(context: Context, initCrossSigningOnly: Boolean) {
        if (context is AppCompatActivity) {
            BootstrapBottomSheet.show(
                    context.supportFragmentManager,
                    if (initCrossSigningOnly) SetupMode.CROSS_SIGNING_ONLY else SetupMode.NORMAL
            )
        }
    }

    override fun openGroupDetail(groupId: String, context: Context, buildTask: Boolean) {
        if (context is VectorBaseActivity<*>) {
            context.notImplemented("Open group detail")
        } else {
            context.toast(R.string.not_implemented)
        }
    }

    override fun openRoomMemberProfile(userId: String, roomId: String?, context: Context, buildTask: Boolean) {
        val args = RoomMemberProfileArgs(userId = userId, roomId = roomId)
        val intent = RoomMemberProfileActivity.newIntent(context, args)
        startActivity(context, intent, buildTask)
    }

    override fun openRoomForSharingAndFinish(activity: Activity, roomId: String, sharedData: SharedData) {
        val args = TimelineArgs(roomId, null, sharedData)
        val intent = RoomDetailActivity.newIntent(activity, args)
        activity.startActivity(intent)
        activity.finish()
    }

    override fun openRoomPreview(context: Context, publicRoom: PublicRoom, roomDirectoryData: RoomDirectoryData) {
        val intent = RoomPreviewActivity.newIntent(context, publicRoom, roomDirectoryData)
        context.startActivity(intent)
    }

    override fun openRoomPreview(context: Context, roomPreviewData: RoomPreviewData, fromEmailInviteLink: PermalinkData.RoomEmailInviteLink?) {
        val intent = RoomPreviewActivity.newIntent(context, roomPreviewData)
        context.startActivity(intent)
    }

    override fun openMatrixToBottomSheet(context: Context, link: String) {
        if (context is AppCompatActivity) {
            if (context !is MatrixToBottomSheet.InteractionListener) {
                fatalError("Caller context should implement MatrixToBottomSheet.InteractionListener", vectorPreferences.failFast())
            }
            // TODO check if there is already one??
            MatrixToBottomSheet.withLink(link)
                    .show(context.supportFragmentManager, "HA#MatrixToBottomSheet")
        }
    }

    override fun openRoomDirectory(context: Context, initialFilter: String) {
        when (val groupingMethod = appStateHandler.getCurrentRoomGroupingMethod()) {
            is RoomGroupingMethod.ByLegacyGroup -> {
                // TODO should open list of rooms of this group
                val intent = RoomDirectoryActivity.getIntent(context, initialFilter)
                context.startActivity(intent)
            }
            is RoomGroupingMethod.BySpace       -> {
                val selectedSpace = groupingMethod.space()
                if (selectedSpace == null) {
                    val intent = RoomDirectoryActivity.getIntent(context, initialFilter)
                    context.startActivity(intent)
                } else {
                    SpaceExploreActivity.newIntent(context, selectedSpace.roomId).let {
                        context.startActivity(it)
                    }
                }
            }
        }
    }

    override fun openCreateRoom(context: Context, initialName: String) {
        val intent = CreateRoomActivity.getIntent(context, initialName)
        context.startActivity(intent)
    }

    override fun openCreateDirectRoom(context: Context) {
        val intent = when (val currentGroupingMethod = appStateHandler.getCurrentRoomGroupingMethod()) {
            is RoomGroupingMethod.ByLegacyGroup -> {
                CreateDirectRoomActivity.getIntent(context)
            }
            is RoomGroupingMethod.BySpace       -> {
                if (currentGroupingMethod.spaceSummary != null) {
                    SpacePeopleActivity.newIntent(context, currentGroupingMethod.spaceSummary.roomId)
                } else {
                    CreateDirectRoomActivity.getIntent(context)
                }
            }
            else                                -> null
        } ?: return
        context.startActivity(intent)
    }

    override fun openInviteUsersToRoom(context: Context, roomId: String) {
        when (val currentGroupingMethod = appStateHandler.getCurrentRoomGroupingMethod()) {
            is RoomGroupingMethod.ByLegacyGroup -> {
                val intent = InviteUsersToRoomActivity.getIntent(context, roomId)
                context.startActivity(intent)
            }
            is RoomGroupingMethod.BySpace       -> {
                if (currentGroupingMethod.spaceSummary != null) {
                    // let user decides if he does it from space or room
                    (context as? AppCompatActivity)?.supportFragmentManager?.let { fm ->
                        InviteRoomSpaceChooserBottomSheet.newInstance(
                                currentGroupingMethod.spaceSummary.roomId,
                                roomId,
                                object : InviteRoomSpaceChooserBottomSheet.InteractionListener {
                                    override fun inviteToSpace(spaceId: String) {
                                        val intent = InviteUsersToRoomActivity.getIntent(context, spaceId)
                                        context.startActivity(intent)
                                    }

                                    override fun inviteToRoom(roomId: String) {
                                        val intent = InviteUsersToRoomActivity.getIntent(context, roomId)
                                        context.startActivity(intent)
                                    }
                                }
                        ).show(fm, InviteRoomSpaceChooserBottomSheet::class.java.name)
                    }
                } else {
                    val intent = InviteUsersToRoomActivity.getIntent(context, roomId)
                    context.startActivity(intent)
                }
            }
        }
    }

    override fun openRoomsFiltering(context: Context) {
        val intent = FilteredRoomsActivity.newIntent(context)
        context.startActivity(intent)
    }

    override fun openSettings(context: Context, directAccess: Int) {
        val intent = VectorSettingsActivity.getIntent(context, directAccess)
        context.startActivity(intent)
    }

    override fun openSettings(context: Context, payload: SettingsActivityPayload) {
        val intent = VectorSettingsActivity.getIntent(context, payload)
        context.startActivity(intent)
    }

    override fun openDebug(context: Context) {
        context.startActivity(Intent(context, DebugMenuActivity::class.java))
    }

    override fun openKeysBackupSetup(context: Context, showManualExport: Boolean) {
        // if cross signing is enabled and trusted or not set up at all we should propose full 4S
        sessionHolder.getSafeActiveSession()?.let { session ->
            if (session.cryptoService().crossSigningService().getMyCrossSigningKeys() == null ||
                    session.cryptoService().crossSigningService().canCrossSign()) {
                (context as? AppCompatActivity)?.let {
                    BootstrapBottomSheet.show(it.supportFragmentManager, SetupMode.NORMAL)
                }
            } else {
                context.startActivity(KeysBackupSetupActivity.intent(context, showManualExport))
            }
        }
    }

    override fun open4SSetup(context: Context, setupMode: SetupMode) {
        if (context is AppCompatActivity) {
            BootstrapBottomSheet.show(context.supportFragmentManager, setupMode)
        }
    }

    override fun openKeysBackupManager(context: Context) {
        context.startActivity(KeysBackupManageActivity.intent(context))
    }

    override fun openRoomProfile(context: Context, roomId: String, directAccess: Int?) {
        context.startActivity(RoomProfileActivity.newIntent(context, roomId, directAccess))
    }

    override fun openBigImageViewer(activity: Activity, sharedElement: View?, mxcUrl: String?, title: String?) {
        mxcUrl
                ?.takeIf { it.isNotBlank() }
                ?.let { avatarUrl ->
                    val intent = BigImageViewerActivity.newIntent(activity, title, avatarUrl)
                    val options = sharedElement?.let {
                        ActivityOptionsCompat.makeSceneTransitionAnimation(activity, it, ViewCompat.getTransitionName(it) ?: "")
                    }
                    activity.startActivity(intent, options?.toBundle())
                }
    }

    override fun openAnalyticsOptIn(context: Context) {
        context.startActivity(Intent(context, AnalyticsOptInActivity::class.java))
    }

    override fun openTerms(context: Context,
                           activityResultLauncher: ActivityResultLauncher<Intent>,
                           serviceType: TermsService.ServiceType,
                           baseUrl: String,
                           token: String?) {
        val intent = ReviewTermsActivity.intent(context, serviceType, baseUrl, token)
        activityResultLauncher.launch(intent)
    }

    override fun openStickerPicker(context: Context,
                                   activityResultLauncher: ActivityResultLauncher<Intent>,
                                   roomId: String,
                                   widget: Widget) {
        val widgetArgs = widgetArgsBuilder.buildStickerPickerArgs(roomId, widget)
        val intent = WidgetActivity.newIntent(context, widgetArgs)
        activityResultLauncher.launch(intent)
    }

    override fun openIntegrationManager(context: Context,
                                        activityResultLauncher: ActivityResultLauncher<Intent>,
                                        roomId: String,
                                        integId: String?,
                                        screen: String?) {
        val widgetArgs = widgetArgsBuilder.buildIntegrationManagerArgs(roomId, integId, screen)
        val intent = WidgetActivity.newIntent(context, widgetArgs)
        activityResultLauncher.launch(intent)
    }

    override fun openRoomWidget(context: Context, roomId: String, widget: Widget, options: Map<String, Any>?) {
        if (widget.type is WidgetType.Jitsi) {
            // Jitsi SDK is now for API 23+
            if (Build.VERSION.SDK_INT < Build.VERSION_CODES.M) {
                MaterialAlertDialogBuilder(context)
                        .setTitle(R.string.dialog_title_error)
                        .setMessage(R.string.error_jitsi_not_supported_on_old_device)
                        .setPositiveButton(R.string.ok, null)
                        .show()
            } else {
                val enableVideo = options?.get(JitsiCallViewModel.ENABLE_VIDEO_OPTION) == true
                context.startActivity(VectorJitsiActivity.newIntent(context, roomId = roomId, widgetId = widget.widgetId, enableVideo = enableVideo))
            }
        } else {
            val widgetArgs = widgetArgsBuilder.buildRoomWidgetArgs(roomId, widget)
            context.startActivity(WidgetActivity.newIntent(context, widgetArgs))
        }
    }

    override fun openPinCode(context: Context,
                             activityResultLauncher: ActivityResultLauncher<Intent>,
                             pinMode: PinMode) {
        val intent = PinActivity.newIntent(context, PinArgs(pinMode))
        activityResultLauncher.launch(intent)
    }

    override fun openMediaViewer(activity: Activity,
                                 roomId: String,
                                 mediaData: AttachmentData,
                                 view: View,
                                 inMemory: List<AttachmentData>,
                                 options: ((MutableList<Pair<View, String>>) -> Unit)?) {
        VectorAttachmentViewerActivity.newIntent(activity,
                mediaData,
                roomId,
                mediaData.eventId,
                inMemory,
                ViewCompat.getTransitionName(view)).let { intent ->
            val pairs = ArrayList<Pair<View, String>>()
            activity.window.decorView.findViewById<View>(android.R.id.statusBarBackground)?.let {
                pairs.add(Pair(it, Window.STATUS_BAR_BACKGROUND_TRANSITION_NAME))
            }
            activity.window.decorView.findViewById<View>(android.R.id.navigationBarBackground)?.let {
                pairs.add(Pair(it, Window.NAVIGATION_BAR_BACKGROUND_TRANSITION_NAME))
            }

            pairs.add(Pair(view, ViewCompat.getTransitionName(view) ?: ""))
            options?.invoke(pairs)

            val bundle = ActivityOptionsCompat.makeSceneTransitionAnimation(activity, *pairs.toTypedArray()).toBundle()
            activity.startActivity(intent, bundle)
        }
    }

    override fun openSearch(context: Context,
                            roomId: String,
                            roomDisplayName: String?,
                            roomAvatarUrl: String?) {
        val intent = SearchActivity.newIntent(context, SearchArgs(roomId, roomDisplayName, roomAvatarUrl))
        context.startActivity(intent)
    }

    override fun openDevTools(context: Context, roomId: String) {
        context.startActivity(RoomDevToolActivity.intent(context, roomId))
    }

    override fun openCallTransfer(context: Context, callId: String) {
        val intent = CallTransferActivity.newIntent(context, callId)
        context.startActivity(intent)
    }

    override fun openCreatePoll(context: Context, roomId: String) {
        val intent = CreatePollActivity.getIntent(
                context,
                CreatePollArgs(roomId = roomId)
        )
        context.startActivity(intent)
    }

    private fun startActivity(context: Context, intent: Intent, buildTask: Boolean) {
        if (buildTask) {
            val stackBuilder = TaskStackBuilder.create(context)
            stackBuilder.addNextIntentWithParentStack(intent)
            stackBuilder.startActivities()
        } else {
            context.startActivity(intent)
        }
    }

    override fun openThread(context: Context, threadTimelineArgs: ThreadTimelineArgs, eventIdToNavigate: String?) {
        context.startActivity(ThreadsActivity.newIntent(
                context = context,
                threadTimelineArgs = threadTimelineArgs,
                threadListArgs = null,
                eventIdToNavigate = eventIdToNavigate
        ))
    }

    override fun openThreadList(context: Context, threadTimelineArgs: ThreadTimelineArgs) {
        context.startActivity(ThreadsActivity.newIntent(
                context = context,
                threadTimelineArgs = null,
                threadListArgs = ThreadListArgs(
                        roomId = threadTimelineArgs.roomId,
                        displayName = threadTimelineArgs.displayName,
                        avatarUrl = threadTimelineArgs.avatarUrl
                )))
    }
}<|MERGE_RESOLUTION|>--- conflicted
+++ resolved
@@ -123,32 +123,28 @@
         context.startActivity(intent)
     }
 
-<<<<<<< HEAD
+    override fun loginSSORedirect(context: Context, data: Uri?) {
+        val intent = when (features.loginVersion()) {
+            VectorFeatures.LoginVersion.V1 -> LoginActivity.redirectIntent(context, data)
+            VectorFeatures.LoginVersion.V2 -> LoginActivity2.redirectIntent(context, data)
+        }
+        context.startActivity(intent)
+    }
+
+    override fun softLogout(context: Context) {
+        val intent = when (features.loginVersion()) {
+            VectorFeatures.LoginVersion.V1 -> SoftLogoutActivity.newIntent(context)
+            VectorFeatures.LoginVersion.V2 -> SoftLogoutActivity2.newIntent(context)
+        }
+        context.startActivity(intent)
+    }
+
     override fun openRoom(
             context: Context,
             roomId: String,
             eventId: String?,
             buildTask: Boolean
     ) {
-=======
-    override fun loginSSORedirect(context: Context, data: Uri?) {
-        val intent = when (features.loginVersion()) {
-            VectorFeatures.LoginVersion.V1 -> LoginActivity.redirectIntent(context, data)
-            VectorFeatures.LoginVersion.V2 -> LoginActivity2.redirectIntent(context, data)
-        }
-        context.startActivity(intent)
-    }
-
-    override fun softLogout(context: Context) {
-        val intent = when (features.loginVersion()) {
-            VectorFeatures.LoginVersion.V1 -> SoftLogoutActivity.newIntent(context)
-            VectorFeatures.LoginVersion.V2 -> SoftLogoutActivity2.newIntent(context)
-        }
-        context.startActivity(intent)
-    }
-
-    override fun openRoom(context: Context, roomId: String, eventId: String?, buildTask: Boolean) {
->>>>>>> 4949a063
         if (sessionHolder.getSafeActiveSession()?.getRoom(roomId) == null) {
             fatalError("Trying to open an unknown room $roomId", vectorPreferences.failFast())
             return
