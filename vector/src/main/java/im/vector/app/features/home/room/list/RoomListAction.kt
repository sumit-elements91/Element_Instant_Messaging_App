/*
 * Copyright 2019 New Vector Ltd
 *
 * Licensed under the Apache License, Version 2.0 (the "License");
 * you may not use this file except in compliance with the License.
 * You may obtain a copy of the License at
 *
 * http://www.apache.org/licenses/LICENSE-2.0
 *
 * Unless required by applicable law or agreed to in writing, software
 * distributed under the License is distributed on an "AS IS" BASIS,
 * WITHOUT WARRANTIES OR CONDITIONS OF ANY KIND, either express or implied.
 * See the License for the specific language governing permissions and
 * limitations under the License.
 */

package im.vector.app.features.home.room.list

import im.vector.app.core.platform.VectorViewModelAction
import org.matrix.android.sdk.api.session.room.model.RoomSummary
import org.matrix.android.sdk.api.session.room.notification.RoomNotificationState

sealed class RoomListAction : VectorViewModelAction {
    data class SelectRoom(val roomSummary: RoomSummary) : RoomListAction()
    data class ToggleSection(val section: RoomsSection) : RoomListAction()
    data class AcceptInvitation(val roomSummary: RoomSummary) : RoomListAction()
    data class RejectInvitation(val roomSummary: RoomSummary) : RoomListAction()
    data class FilterWith(val filter: String) : RoomListAction()
    data class ChangeRoomNotificationState(val roomId: String, val notificationState: RoomNotificationState) : RoomListAction()
    data class ToggleTag(val roomId: String, val tag: String) : RoomListAction()
    data class LeaveRoom(val roomId: String) : RoomListAction()
    data class JoinSuggestedRoom(val roomId: String, val viaServers: List<String>?) : RoomListAction()
<<<<<<< HEAD
=======
    data class ShowRoomDetails(val roomId: String, val viaServers: List<String>?) : RoomListAction()
>>>>>>> 7f96749d
}<|MERGE_RESOLUTION|>--- conflicted
+++ resolved
@@ -30,8 +30,5 @@
     data class ToggleTag(val roomId: String, val tag: String) : RoomListAction()
     data class LeaveRoom(val roomId: String) : RoomListAction()
     data class JoinSuggestedRoom(val roomId: String, val viaServers: List<String>?) : RoomListAction()
-<<<<<<< HEAD
-=======
     data class ShowRoomDetails(val roomId: String, val viaServers: List<String>?) : RoomListAction()
->>>>>>> 7f96749d
 }