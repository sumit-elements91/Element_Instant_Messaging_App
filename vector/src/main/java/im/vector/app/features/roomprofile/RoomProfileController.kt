--- conflicted
+++ resolved
@@ -74,11 +74,8 @@
                     expandableTextItem {
                         id("topic")
                         content(it)
-<<<<<<< HEAD
                         maxLines(5)
                         minCollapsedLines(3)
-=======
-                        maxLines(2)
                         movementMethod(createLinkMovementMethod(object : TimelineEventController.UrlClickCallback {
                             override fun onUrlClicked(url: String, title: String): Boolean {
                                 return false
@@ -89,7 +86,6 @@
                                 return true
                             }
                         }))
->>>>>>> 7c013de7
                     }
                 }
 
