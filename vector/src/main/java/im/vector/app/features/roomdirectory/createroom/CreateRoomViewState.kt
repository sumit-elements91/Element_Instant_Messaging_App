--- conflicted
+++ resolved
@@ -29,13 +29,9 @@
         val roomName: String = "",
         val roomTopic: String = "",
         val roomJoinRules: RoomJoinRules = RoomJoinRules.INVITE,
-<<<<<<< HEAD
         val roomType: TchapRoomType = TchapRoomType.PRIVATE,
-        val isEncrypted: Boolean = false,
-=======
         val isEncrypted: Boolean? = null,
         val defaultEncrypted: Map<RoomJoinRules, Boolean> = emptyMap(),
->>>>>>> 651e3478
         val showAdvanced: Boolean = false,
         val disableFederation: Boolean = true,
         val isFederationSettingAvailable: Boolean = true,
