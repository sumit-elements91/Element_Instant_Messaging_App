--- conflicted
+++ resolved
@@ -502,21 +502,6 @@
         val bindingOptions = spanUtils.getBindingOptions(body)
         val linkifiedBody = body.linkify(callback)
 
-<<<<<<< HEAD
-        return MessageTextItem_().apply {
-            if (informationData.hasBeenEdited) {
-                val spannable = annotateWithEdited(linkifiedBody, callback, informationData)
-                message(spannable)
-            } else {
-                message(linkifiedBody)
-            }
-            if (informationData.sentByMe) {
-                layout(R.layout.item_timeline_event_bubble_outgoing_base)
-            } else {
-                layout(R.layout.item_timeline_event_bubble_incoming_base)
-            }
-        }
-=======
         return MessageTextItem_()
                 .message(
                         if (informationData.hasBeenEdited) {
@@ -525,7 +510,13 @@
                             linkifiedBody
                         }.toEpoxyCharSequence()
                 )
->>>>>>> 5340d16e
+                .layout(
+                        if (informationData.sentByMe) {
+                            R.layout.item_timeline_event_bubble_outgoing_base
+                        } else {
+                            R.layout.item_timeline_event_bubble_incoming_base
+                        }
+                )
                 .useBigFont(linkifiedBody.length <= MAX_NUMBER_OF_EMOJI_FOR_BIG_FONT * 2 && containsOnlyEmojis(linkifiedBody.toString()))
                 .bindingOptions(bindingOptions)
                 .searchForPills(isFormatted)
