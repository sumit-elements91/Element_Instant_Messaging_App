/*
 * Copyright 2019 New Vector Ltd
 *
 * Licensed under the Apache License, Version 2.0 (the "License");
 * you may not use this file except in compliance with the License.
 * You may obtain a copy of the License at
 *
 * http://www.apache.org/licenses/LICENSE-2.0
 *
 * Unless required by applicable law or agreed to in writing, software
 * distributed under the License is distributed on an "AS IS" BASIS,
 * WITHOUT WARRANTIES OR CONDITIONS OF ANY KIND, either express or implied.
 * See the License for the specific language governing permissions and
 * limitations under the License.
 */

package im.vector.app.features.home.room.detail.timeline.factory

import android.text.Spannable
import android.text.SpannableStringBuilder
import android.text.Spanned
import android.text.TextPaint
import android.text.style.AbsoluteSizeSpan
import android.text.style.ClickableSpan
import android.text.style.ForegroundColorSpan
import android.view.View
import dagger.Lazy
import im.vector.app.R
import im.vector.app.core.epoxy.ClickListener
import im.vector.app.core.epoxy.VectorEpoxyModel
import im.vector.app.core.files.LocalFilesHelper
import im.vector.app.core.resources.ColorProvider
import im.vector.app.core.resources.StringProvider
import im.vector.app.core.time.Clock
import im.vector.app.core.utils.DimensionConverter
import im.vector.app.core.utils.containsOnlyEmojis
import im.vector.app.features.home.room.detail.timeline.TimelineEventController
import im.vector.app.features.home.room.detail.timeline.helper.AudioMessagePlaybackTracker
import im.vector.app.features.home.room.detail.timeline.helper.AvatarSizeProvider
import im.vector.app.features.home.room.detail.timeline.helper.ContentDownloadStateTrackerBinder
import im.vector.app.features.home.room.detail.timeline.helper.ContentUploadStateTrackerBinder
import im.vector.app.features.home.room.detail.timeline.helper.LocationPinProvider
import im.vector.app.features.home.room.detail.timeline.helper.MessageInformationDataFactory
import im.vector.app.features.home.room.detail.timeline.helper.MessageItemAttributesFactory
import im.vector.app.features.home.room.detail.timeline.helper.TimelineMediaSizeProvider
import im.vector.app.features.home.room.detail.timeline.item.AbsMessageItem
import im.vector.app.features.home.room.detail.timeline.item.MessageAudioItem
import im.vector.app.features.home.room.detail.timeline.item.MessageAudioItem_
import im.vector.app.features.home.room.detail.timeline.item.MessageFileItem
import im.vector.app.features.home.room.detail.timeline.item.MessageFileItem_
import im.vector.app.features.home.room.detail.timeline.item.MessageImageVideoItem
import im.vector.app.features.home.room.detail.timeline.item.MessageImageVideoItem_
import im.vector.app.features.home.room.detail.timeline.item.MessageInformationData
import im.vector.app.features.home.room.detail.timeline.item.MessageLocationItem
import im.vector.app.features.home.room.detail.timeline.item.MessageLocationItem_
import im.vector.app.features.home.room.detail.timeline.item.MessageTextItem
import im.vector.app.features.home.room.detail.timeline.item.MessageTextItem_
import im.vector.app.features.home.room.detail.timeline.item.MessageVoiceItem
import im.vector.app.features.home.room.detail.timeline.item.MessageVoiceItem_
import im.vector.app.features.home.room.detail.timeline.item.PollItem
import im.vector.app.features.home.room.detail.timeline.item.PollItem_
import im.vector.app.features.home.room.detail.timeline.item.PollOptionViewState.PollEnded
import im.vector.app.features.home.room.detail.timeline.item.PollOptionViewState.PollReady
import im.vector.app.features.home.room.detail.timeline.item.PollOptionViewState.PollSending
import im.vector.app.features.home.room.detail.timeline.item.PollOptionViewState.PollUndisclosed
import im.vector.app.features.home.room.detail.timeline.item.PollOptionViewState.PollVoted
import im.vector.app.features.home.room.detail.timeline.item.PollResponseData
import im.vector.app.features.home.room.detail.timeline.item.RedactedMessageItem
import im.vector.app.features.home.room.detail.timeline.item.RedactedMessageItem_
import im.vector.app.features.home.room.detail.timeline.item.VerificationRequestItem
import im.vector.app.features.home.room.detail.timeline.item.VerificationRequestItem_
import im.vector.app.features.home.room.detail.timeline.render.EventTextRenderer
import im.vector.app.features.home.room.detail.timeline.tools.createLinkMovementMethod
import im.vector.app.features.home.room.detail.timeline.tools.linkify
import im.vector.app.features.html.EventHtmlRenderer
import im.vector.app.features.html.PillsPostProcessor
import im.vector.app.features.html.SpanUtils
import im.vector.app.features.html.VectorHtmlCompressor
import im.vector.app.features.location.INITIAL_MAP_ZOOM_IN_TIMELINE
import im.vector.app.features.location.UrlMapProvider
import im.vector.app.features.location.toLocationData
import im.vector.app.features.media.ImageContentRenderer
import im.vector.app.features.media.VideoContentRenderer
import im.vector.app.features.poll.PollState
import im.vector.app.features.poll.PollState.Ended
import im.vector.app.features.poll.PollState.Ready
import im.vector.app.features.poll.PollState.Sending
import im.vector.app.features.poll.PollState.Undisclosed
import im.vector.app.features.poll.PollState.Voted
import im.vector.app.features.settings.VectorPreferences
import im.vector.app.features.voice.AudioWaveformView
import im.vector.lib.core.utils.epoxy.charsequence.toEpoxyCharSequence
import me.gujun.android.span.span
import org.matrix.android.sdk.api.MatrixUrls.isMxcUrl
import org.matrix.android.sdk.api.extensions.orFalse
import org.matrix.android.sdk.api.session.Session
import org.matrix.android.sdk.api.session.crypto.attachments.toElementToDecrypt
import org.matrix.android.sdk.api.session.events.model.RelationType
import org.matrix.android.sdk.api.session.events.model.content.EncryptedEventContent
import org.matrix.android.sdk.api.session.events.model.isThread
import org.matrix.android.sdk.api.session.events.model.toModel
import org.matrix.android.sdk.api.session.room.model.message.MessageAudioContent
import org.matrix.android.sdk.api.session.room.model.message.MessageBeaconInfoContent
import org.matrix.android.sdk.api.session.room.model.message.MessageContent
import org.matrix.android.sdk.api.session.room.model.message.MessageContentWithFormattedBody
import org.matrix.android.sdk.api.session.room.model.message.MessageEmoteContent
import org.matrix.android.sdk.api.session.room.model.message.MessageFileContent
import org.matrix.android.sdk.api.session.room.model.message.MessageImageInfoContent
import org.matrix.android.sdk.api.session.room.model.message.MessageLocationContent
import org.matrix.android.sdk.api.session.room.model.message.MessageNoticeContent
import org.matrix.android.sdk.api.session.room.model.message.MessagePollContent
import org.matrix.android.sdk.api.session.room.model.message.MessageTextContent
import org.matrix.android.sdk.api.session.room.model.message.MessageType
import org.matrix.android.sdk.api.session.room.model.message.MessageVerificationRequestContent
import org.matrix.android.sdk.api.session.room.model.message.MessageVideoContent
import org.matrix.android.sdk.api.session.room.model.message.PollAnswer
import org.matrix.android.sdk.api.session.room.model.message.PollType
import org.matrix.android.sdk.api.session.room.model.message.getFileUrl
import org.matrix.android.sdk.api.session.room.model.message.getThumbnailUrl
import org.matrix.android.sdk.api.session.room.timeline.getLastMessageContent
import org.matrix.android.sdk.api.settings.LightweightSettingsStorage
import org.matrix.android.sdk.api.util.MimeTypes
import javax.inject.Inject

class MessageItemFactory @Inject constructor(
        private val localFilesHelper: LocalFilesHelper,
        private val colorProvider: ColorProvider,
        private val dimensionConverter: DimensionConverter,
        private val timelineMediaSizeProvider: TimelineMediaSizeProvider,
        private val htmlRenderer: Lazy<EventHtmlRenderer>,
        private val htmlCompressor: VectorHtmlCompressor,
        private val textRendererFactory: EventTextRenderer.Factory,
        private val stringProvider: StringProvider,
        private val imageContentRenderer: ImageContentRenderer,
        private val messageInformationDataFactory: MessageInformationDataFactory,
        private val messageItemAttributesFactory: MessageItemAttributesFactory,
        private val contentUploadStateTrackerBinder: ContentUploadStateTrackerBinder,
        private val contentDownloadStateTrackerBinder: ContentDownloadStateTrackerBinder,
        private val defaultItemFactory: DefaultItemFactory,
        private val noticeItemFactory: NoticeItemFactory,
        private val avatarSizeProvider: AvatarSizeProvider,
        private val pillsPostProcessorFactory: PillsPostProcessor.Factory,
        private val lightweightSettingsStorage: LightweightSettingsStorage,
        private val spanUtils: SpanUtils,
        private val session: Session,
        private val clock: Clock,
        private val audioMessagePlaybackTracker: AudioMessagePlaybackTracker,
        private val locationPinProvider: LocationPinProvider,
        private val vectorPreferences: VectorPreferences,
        private val urlMapProvider: UrlMapProvider,
        private val liveLocationShareMessageItemFactory: LiveLocationShareMessageItemFactory,
) {

    // TODO inject this properly?
    private var roomId: String = ""

    private val pillsPostProcessor by lazy {
        pillsPostProcessorFactory.create(roomId)
    }

    private val textRenderer by lazy {
        textRendererFactory.create(roomId)
    }

    fun create(params: TimelineItemFactoryParams): VectorEpoxyModel<*>? {
        val event = params.event
        val highlight = params.isHighlighted
        val callback = params.callback
        event.root.eventId ?: return null
        roomId = event.roomId
        val informationData = messageInformationDataFactory.create(params)
        val threadDetails = if (params.isFromThreadTimeline()) null else event.root.threadDetails

        if (event.root.isRedacted()) {
            // message is redacted
            val attributes = messageItemAttributesFactory.create(null, informationData, callback, params.reactionsSummaryEvents, threadDetails)
            return buildRedactedItem(attributes, highlight)
        }

        val messageContent = event.getLastMessageContent()
        if (messageContent == null) {
            val malformedText = stringProvider.getString(R.string.malformed_message)
            return defaultItemFactory.create(malformedText, informationData, highlight, callback)
        }
        if (messageContent.relatesTo?.type == RelationType.REPLACE ||
                event.isEncrypted() && event.root.content.toModel<EncryptedEventContent>()?.relatesTo?.type == RelationType.REPLACE
        ) {
            // This is an edit event, we should display it when debugging as a notice event
            return noticeItemFactory.create(params)
        }

        if (lightweightSettingsStorage.areThreadMessagesEnabled() && !params.isFromThreadTimeline() && event.root.isThread()) {
            // This is a thread event and we will [debug] display it when we are in the main timeline
            return noticeItemFactory.create(params)
        }

        // always hide summary when we are on thread timeline
        val attributes = messageItemAttributesFactory.create(messageContent, informationData, callback, params.reactionsSummaryEvents, threadDetails)

        //        val all = event.root.toContent()
        //        val ev = all.toModel<Event>()
        val messageItem = when (messageContent) {
            is MessageEmoteContent -> buildEmoteMessageItem(messageContent, informationData, highlight, callback, attributes)
            is MessageTextContent -> buildItemForTextContent(messageContent, informationData, highlight, callback, attributes)
            is MessageImageInfoContent -> buildImageMessageItem(messageContent, informationData, highlight, callback, attributes)
            is MessageNoticeContent -> buildNoticeMessageItem(messageContent, informationData, highlight, callback, attributes)
            is MessageVideoContent -> buildVideoMessageItem(messageContent, informationData, highlight, callback, attributes)
            is MessageFileContent -> buildFileMessageItem(messageContent, highlight, attributes)
            is MessageAudioContent -> buildAudioContent(params, messageContent, informationData, highlight, attributes)
            is MessageVerificationRequestContent -> buildVerificationRequestMessageItem(messageContent, informationData, highlight, callback, attributes)
<<<<<<< HEAD
            is MessagePollContent -> buildPollItem(messageContent, informationData, highlight, callback, attributes)
            is MessageLocationContent -> {
                if (vectorPreferences.labsRenderLocationsInTimeline()) {
                    buildLocationItem(messageContent, informationData, highlight, attributes)
                } else {
                    buildMessageTextItem(messageContent.body, false, informationData, highlight, callback, attributes)
                }
            }
            is MessageBeaconInfoContent -> liveLocationShareMessageItemFactory.create(params.event, highlight, attributes)
            else -> buildNotHandledMessageItem(messageContent, informationData, highlight, callback, attributes)
=======
            is MessagePollContent                -> buildPollItem(messageContent, informationData, highlight, callback, attributes)
            is MessageLocationContent            -> buildLocationItem(messageContent, informationData, highlight, attributes)
            is MessageBeaconInfoContent          -> liveLocationShareMessageItemFactory.create(params.event, highlight, attributes)
            else                                 -> buildNotHandledMessageItem(messageContent, informationData, highlight, callback, attributes)
>>>>>>> 3f491018
        }
        return messageItem?.apply {
            layout(informationData.messageLayout.layoutRes)
        }
    }

    private fun buildLocationItem(
            locationContent: MessageLocationContent,
            informationData: MessageInformationData,
            highlight: Boolean,
            attributes: AbsMessageItem.Attributes,
    ): MessageLocationItem? {
        val width = timelineMediaSizeProvider.getMaxSize().first
        val height = dimensionConverter.dpToPx(MESSAGE_LOCATION_ITEM_HEIGHT_IN_DP)

        val locationUrl = locationContent.toLocationData()?.let {
            urlMapProvider.buildStaticMapUrl(it, INITIAL_MAP_ZOOM_IN_TIMELINE, width, height)
        }

        val locationUserId = if (locationContent.isSelfLocation()) informationData.senderId else null

        return MessageLocationItem_()
                .attributes(attributes)
                .locationUrl(locationUrl)
                .mapWidth(width)
                .mapHeight(height)
                .locationUserId(locationUserId)
                .locationPinProvider(locationPinProvider)
                .highlighted(highlight)
                .leftGuideline(avatarSizeProvider.leftGuideline)
    }

    private fun buildPollItem(
            pollContent: MessagePollContent,
            informationData: MessageInformationData,
            highlight: Boolean,
            callback: TimelineEventController.Callback?,
            attributes: AbsMessageItem.Attributes,
    ): PollItem {
        val pollResponseSummary = informationData.pollResponseAggregatedSummary
        val pollState = createPollState(informationData, pollResponseSummary, pollContent)
        val pollCreationInfo = pollContent.getBestPollCreationInfo()
        val questionText = pollCreationInfo?.question?.getBestQuestion().orEmpty()
        val question = createPollQuestion(informationData, questionText, callback)
        val optionViewStates = pollCreationInfo?.answers?.mapToOptions(pollState, informationData)
        val totalVotesText = createTotalVotesText(pollState, pollResponseSummary)

        return PollItem_()
                .attributes(attributes)
                .eventId(informationData.eventId)
                .pollQuestion(question)
                .canVote(pollState.isVotable())
                .totalVotesText(totalVotesText)
                .optionViewStates(optionViewStates)
                .edited(informationData.hasBeenEdited)
                .highlighted(highlight)
                .leftGuideline(avatarSizeProvider.leftGuideline)
                .callback(callback)
    }

    private fun createPollState(
            informationData: MessageInformationData,
            pollResponseSummary: PollResponseData?,
            pollContent: MessagePollContent,
    ): PollState = when {
        !informationData.sendState.isSent() -> Sending
        pollResponseSummary?.isClosed.orFalse() -> Ended
        pollContent.getBestPollCreationInfo()?.kind == PollType.UNDISCLOSED -> Undisclosed
        pollResponseSummary?.myVote?.isNotEmpty().orFalse() -> Voted(pollResponseSummary?.totalVotes ?: 0)
        else -> Ready
    }

    private fun List<PollAnswer>.mapToOptions(
            pollState: PollState,
            informationData: MessageInformationData,
    ) = map { answer ->
        val pollResponseSummary = informationData.pollResponseAggregatedSummary
        val winnerVoteCount = pollResponseSummary?.winnerVoteCount
        val optionId = answer.id ?: ""
        val optionAnswer = answer.getBestAnswer() ?: ""
        val voteSummary = pollResponseSummary?.votes?.get(answer.id)
        val voteCount = voteSummary?.total ?: 0
        val votePercentage = voteSummary?.percentage ?: 0.0
        val isMyVote = pollResponseSummary?.myVote == answer.id
        val isWinner = winnerVoteCount != 0 && voteCount == winnerVoteCount

        when (pollState) {
            Sending -> PollSending(optionId, optionAnswer)
            Ready -> PollReady(optionId, optionAnswer)
            is Voted -> PollVoted(optionId, optionAnswer, voteCount, votePercentage, isMyVote)
            Undisclosed -> PollUndisclosed(optionId, optionAnswer, isMyVote)
            Ended -> PollEnded(optionId, optionAnswer, voteCount, votePercentage, isWinner)
        }
    }

    private fun createPollQuestion(
            informationData: MessageInformationData,
            question: String,
            callback: TimelineEventController.Callback?,
    ) = if (informationData.hasBeenEdited) {
        annotateWithEdited(question, callback, informationData)
    } else {
        question
    }.toEpoxyCharSequence()

    private fun createTotalVotesText(
            pollState: PollState,
            pollResponseSummary: PollResponseData?,
    ): String {
        val votes = pollResponseSummary?.totalVotes ?: 0
        return when {
            pollState is Ended -> stringProvider.getQuantityString(R.plurals.poll_total_vote_count_after_ended, votes, votes)
            pollState is Undisclosed -> ""
            pollState is Voted -> stringProvider.getQuantityString(R.plurals.poll_total_vote_count_before_ended_and_voted, votes, votes)
            votes == 0 -> stringProvider.getString(R.string.poll_no_votes_cast)
            else -> stringProvider.getQuantityString(R.plurals.poll_total_vote_count_before_ended_and_not_voted, votes, votes)
        }
    }

    private fun buildAudioMessageItem(
            params: TimelineItemFactoryParams,
            messageContent: MessageAudioContent,
            informationData: MessageInformationData,
            highlight: Boolean,
            attributes: AbsMessageItem.Attributes
    ): MessageAudioItem {
        val fileUrl = getAudioFileUrl(messageContent, informationData)
        val playbackControlButtonClickListener = createOnPlaybackButtonClickListener(messageContent, informationData, params)
        val duration = messageContent.audioInfo?.duration ?: 0

        return MessageAudioItem_()
                .attributes(attributes)
                .filename(messageContent.body)
                .duration(messageContent.audioInfo?.duration ?: 0)
                .playbackControlButtonClickListener(playbackControlButtonClickListener)
                .audioMessagePlaybackTracker(audioMessagePlaybackTracker)
                .isLocalFile(localFilesHelper.isLocalFile(fileUrl))
                .fileSize(messageContent.audioInfo?.size ?: 0L)
                .onSeek { params.callback?.onAudioSeekBarMovedTo(informationData.eventId, duration, it) }
                .mxcUrl(fileUrl)
                .contentUploadStateTrackerBinder(contentUploadStateTrackerBinder)
                .contentDownloadStateTrackerBinder(contentDownloadStateTrackerBinder)
                .highlighted(highlight)
                .leftGuideline(avatarSizeProvider.leftGuideline)
    }

    private fun getAudioFileUrl(
            messageContent: MessageAudioContent,
            informationData: MessageInformationData,
    ) = messageContent.getFileUrl()?.let {
        if (informationData.sentByMe && !informationData.sendState.isSent()) {
            it
        } else {
            it.takeIf { it.isMxcUrl() }
        }
    } ?: ""

    private fun createOnPlaybackButtonClickListener(
            messageContent: MessageAudioContent,
            informationData: MessageInformationData,
            params: TimelineItemFactoryParams,
    ) = object : ClickListener {
        override fun invoke(view: View) {
            params.callback?.onVoiceControlButtonClicked(informationData.eventId, messageContent)
        }
    }

    private fun buildVoiceMessageItem(
            params: TimelineItemFactoryParams,
            messageContent: MessageAudioContent,
            informationData: MessageInformationData,
            highlight: Boolean,
            attributes: AbsMessageItem.Attributes
    ): MessageVoiceItem {
        val fileUrl = getAudioFileUrl(messageContent, informationData)
        val playbackControlButtonClickListener = createOnPlaybackButtonClickListener(messageContent, informationData, params)

        val waveformTouchListener: MessageVoiceItem.WaveformTouchListener = object : MessageVoiceItem.WaveformTouchListener {
            override fun onWaveformTouchedUp(percentage: Float) {
                val duration = messageContent.audioInfo?.duration ?: 0
                params.callback?.onVoiceWaveformTouchedUp(informationData.eventId, duration, percentage)
            }

            override fun onWaveformMovedTo(percentage: Float) {
                val duration = messageContent.audioInfo?.duration ?: 0
                params.callback?.onVoiceWaveformMovedTo(informationData.eventId, duration, percentage)
            }
        }

        return MessageVoiceItem_()
                .attributes(attributes)
                .duration(messageContent.audioWaveformInfo?.duration ?: 0)
                .waveform(messageContent.audioWaveformInfo?.waveform?.toFft().orEmpty())
                .playbackControlButtonClickListener(playbackControlButtonClickListener)
                .waveformTouchListener(waveformTouchListener)
                .audioMessagePlaybackTracker(audioMessagePlaybackTracker)
                .isLocalFile(localFilesHelper.isLocalFile(fileUrl))
                .mxcUrl(fileUrl)
                .contentUploadStateTrackerBinder(contentUploadStateTrackerBinder)
                .contentDownloadStateTrackerBinder(contentDownloadStateTrackerBinder)
                .highlighted(highlight)
                .leftGuideline(avatarSizeProvider.leftGuideline)
    }

    private fun buildVerificationRequestMessageItem(
            messageContent: MessageVerificationRequestContent,
            @Suppress("UNUSED_PARAMETER")
            informationData: MessageInformationData,
            highlight: Boolean,
            callback: TimelineEventController.Callback?,
            attributes: AbsMessageItem.Attributes,
    ): VerificationRequestItem? {
        // If this request is not sent by me or sent to me, we should ignore it in timeline
        val myUserId = session.myUserId
        if (informationData.senderId != myUserId && messageContent.toUserId != myUserId) {
            return null
        }

        val otherUserId = if (informationData.sentByMe) messageContent.toUserId else informationData.senderId
        val otherUserName = if (informationData.sentByMe) {
            session.roomService().getRoomMember(messageContent.toUserId, roomId)?.displayName
        } else {
            informationData.memberName
        }
        return VerificationRequestItem_()
                .attributes(
                        VerificationRequestItem.Attributes(
                                otherUserId = otherUserId,
                                otherUserName = otherUserName.toString(),
                                referenceId = informationData.eventId,
                                informationData = informationData,
                                avatarRenderer = attributes.avatarRenderer,
                                messageColorProvider = attributes.messageColorProvider,
                                itemLongClickListener = attributes.itemLongClickListener,
                                itemClickListener = attributes.itemClickListener,
                                reactionPillCallback = attributes.reactionPillCallback,
                                readReceiptsCallback = attributes.readReceiptsCallback,
                                emojiTypeFace = attributes.emojiTypeFace,
                                reactionsSummaryEvents = attributes.reactionsSummaryEvents,
                        )
                )
                .clock(clock)
                .callback(callback)
                .highlighted(highlight)
                .leftGuideline(avatarSizeProvider.leftGuideline)
    }

    private fun buildFileMessageItem(
            messageContent: MessageFileContent,
            highlight: Boolean,
            attributes: AbsMessageItem.Attributes,
    ): MessageFileItem {
        val mxcUrl = messageContent.getFileUrl() ?: ""
        return MessageFileItem_()
                .attributes(attributes)
                .leftGuideline(avatarSizeProvider.leftGuideline)
                .isLocalFile(localFilesHelper.isLocalFile(messageContent.getFileUrl()))
                .isDownloaded(session.fileService().isFileInCache(messageContent))
                .mxcUrl(mxcUrl)
                .contentUploadStateTrackerBinder(contentUploadStateTrackerBinder)
                .contentDownloadStateTrackerBinder(contentDownloadStateTrackerBinder)
                .highlighted(highlight)
                .filename(messageContent.body)
                .iconRes(R.drawable.ic_paperclip)
    }

    private fun buildAudioContent(
            params: TimelineItemFactoryParams,
            messageContent: MessageAudioContent,
            informationData: MessageInformationData,
            highlight: Boolean,
            attributes: AbsMessageItem.Attributes,
    ) = if (messageContent.voiceMessageIndicator != null) {
        buildVoiceMessageItem(params, messageContent, informationData, highlight, attributes)
    } else {
        buildAudioMessageItem(params, messageContent, informationData, highlight, attributes)
    }

    private fun buildNotHandledMessageItem(
            messageContent: MessageContent,
            informationData: MessageInformationData,
            highlight: Boolean,
            callback: TimelineEventController.Callback?,
            attributes: AbsMessageItem.Attributes
    ): MessageTextItem? {
        // For compatibility reason we should display the body
        return buildMessageTextItem(messageContent.body, false, informationData, highlight, callback, attributes)
    }

    private fun buildImageMessageItem(
            messageContent: MessageImageInfoContent,
            @Suppress("UNUSED_PARAMETER")
            informationData: MessageInformationData,
            highlight: Boolean,
            callback: TimelineEventController.Callback?,
            attributes: AbsMessageItem.Attributes,
    ): MessageImageVideoItem? {
        val (maxWidth, maxHeight) = timelineMediaSizeProvider.getMaxSize()
        val data = ImageContentRenderer.Data(
                eventId = informationData.eventId,
                filename = messageContent.body,
                mimeType = messageContent.mimeType,
                url = messageContent.getFileUrl(),
                elementToDecrypt = messageContent.encryptedFileInfo?.toElementToDecrypt(),
                height = messageContent.info?.height,
                maxHeight = maxHeight,
                width = messageContent.info?.width,
                maxWidth = maxWidth,
                allowNonMxcUrls = informationData.sendState.isSending()
        )
        return MessageImageVideoItem_()
                .attributes(attributes)
                .leftGuideline(avatarSizeProvider.leftGuideline)
                .imageContentRenderer(imageContentRenderer)
                .contentUploadStateTrackerBinder(contentUploadStateTrackerBinder)
                .playable(messageContent.mimeType == MimeTypes.Gif)
                .highlighted(highlight)
                .mediaData(data)
                .apply {
                    if (messageContent.msgType == MessageType.MSGTYPE_STICKER_LOCAL) {
                        mode(ImageContentRenderer.Mode.STICKER)
                        clickListener { view ->
                            callback?.onImageMessageClicked(messageContent, data, view, listOf(data))
                        }
                    } else {
                        clickListener { view ->
                            callback?.onImageMessageClicked(messageContent, data, view, emptyList())
                        }
                    }
                }
    }

    private fun buildVideoMessageItem(
            messageContent: MessageVideoContent,
            informationData: MessageInformationData,
            highlight: Boolean,
            callback: TimelineEventController.Callback?,
            attributes: AbsMessageItem.Attributes,
    ): MessageImageVideoItem? {
        val (maxWidth, maxHeight) = timelineMediaSizeProvider.getMaxSize()
        val thumbnailData = ImageContentRenderer.Data(
                eventId = informationData.eventId,
                filename = messageContent.body,
                mimeType = messageContent.mimeType,
                url = messageContent.videoInfo?.getThumbnailUrl(),
                elementToDecrypt = messageContent.videoInfo?.thumbnailFile?.toElementToDecrypt(),
                height = messageContent.videoInfo?.height,
                maxHeight = maxHeight,
                width = messageContent.videoInfo?.width,
                maxWidth = maxWidth,
                allowNonMxcUrls = informationData.sendState.isSending()
        )

        val videoData = VideoContentRenderer.Data(
                eventId = informationData.eventId,
                filename = messageContent.body,
                mimeType = messageContent.mimeType,
                url = messageContent.getFileUrl(),
                elementToDecrypt = messageContent.encryptedFileInfo?.toElementToDecrypt(),
                thumbnailMediaData = thumbnailData
        )

        return MessageImageVideoItem_()
                .leftGuideline(avatarSizeProvider.leftGuideline)
                .attributes(attributes)
                .imageContentRenderer(imageContentRenderer)
                .contentUploadStateTrackerBinder(contentUploadStateTrackerBinder)
                .playable(true)
                .highlighted(highlight)
                .mediaData(thumbnailData)
                .clickListener { view -> callback?.onVideoMessageClicked(messageContent, videoData, view.findViewById(R.id.messageThumbnailView)) }
    }

    private fun buildItemForTextContent(
            messageContent: MessageTextContent,
            informationData: MessageInformationData,
            highlight: Boolean,
            callback: TimelineEventController.Callback?,
            attributes: AbsMessageItem.Attributes,
    ): VectorEpoxyModel<*>? {
        val matrixFormattedBody = messageContent.matrixFormattedBody
        return if (matrixFormattedBody != null) {
            buildFormattedTextItem(matrixFormattedBody, informationData, highlight, callback, attributes)
        } else {
            buildMessageTextItem(messageContent.body, false, informationData, highlight, callback, attributes)
        }
    }

    private fun buildFormattedTextItem(
            matrixFormattedBody: String,
            informationData: MessageInformationData,
            highlight: Boolean,
            callback: TimelineEventController.Callback?,
            attributes: AbsMessageItem.Attributes,
    ): MessageTextItem? {
        val compressed = htmlCompressor.compress(matrixFormattedBody)
        val renderedFormattedBody = htmlRenderer.get().render(compressed, pillsPostProcessor) as Spanned
        return buildMessageTextItem(renderedFormattedBody, true, informationData, highlight, callback, attributes)
    }

    private fun buildMessageTextItem(
            body: CharSequence,
            isFormatted: Boolean,
            informationData: MessageInformationData,
            highlight: Boolean,
            callback: TimelineEventController.Callback?,
            attributes: AbsMessageItem.Attributes,
    ): MessageTextItem? {
        val renderedBody = textRenderer.render(body)
        val bindingOptions = spanUtils.getBindingOptions(renderedBody)
        val linkifiedBody = renderedBody.linkify(callback)

        return MessageTextItem_()
                .message(
                        if (informationData.hasBeenEdited) {
                            annotateWithEdited(linkifiedBody, callback, informationData)
                        } else {
                            linkifiedBody
                        }.toEpoxyCharSequence()
                )
                .useBigFont(linkifiedBody.length <= MAX_NUMBER_OF_EMOJI_FOR_BIG_FONT * 2 && containsOnlyEmojis(linkifiedBody.toString()))
                .bindingOptions(bindingOptions)
                .markwonPlugins(htmlRenderer.get().plugins)
                .searchForPills(isFormatted)
                .previewUrlRetriever(callback?.getPreviewUrlRetriever())
                .imageContentRenderer(imageContentRenderer)
                .previewUrlCallback(callback)
                .leftGuideline(avatarSizeProvider.leftGuideline)
                .attributes(attributes)
                .highlighted(highlight)
                .movementMethod(createLinkMovementMethod(callback))
    }

    private fun annotateWithEdited(
            linkifiedBody: CharSequence,
            callback: TimelineEventController.Callback?,
            informationData: MessageInformationData,
    ): Spannable {
        val spannable = SpannableStringBuilder()
        spannable.append(linkifiedBody)
        val editedSuffix = stringProvider.getString(R.string.edited_suffix)
        spannable.append(" ").append(editedSuffix)
        val color = colorProvider.getColorFromAttribute(R.attr.vctr_content_secondary)
        val editStart = spannable.lastIndexOf(editedSuffix)
        val editEnd = editStart + editedSuffix.length
        spannable.setSpan(
                ForegroundColorSpan(color),
                editStart,
                editEnd,
                Spanned.SPAN_INCLUSIVE_EXCLUSIVE
        )

        // Note: text size is set to 14sp
        spannable.setSpan(
                AbsoluteSizeSpan(dimensionConverter.spToPx(13)),
                editStart,
                editEnd,
                Spanned.SPAN_INCLUSIVE_EXCLUSIVE
        )

        spannable.setSpan(
                object : ClickableSpan() {
                    override fun onClick(widget: View) {
                        callback?.onEditedDecorationClicked(informationData)
                    }

                    override fun updateDrawState(ds: TextPaint) {
                        // nop
                    }
                },
                editStart,
                editEnd,
                Spanned.SPAN_INCLUSIVE_EXCLUSIVE
        )
        return spannable
    }

    private fun buildNoticeMessageItem(
            messageContent: MessageNoticeContent,
            @Suppress("UNUSED_PARAMETER")
            informationData: MessageInformationData,
            highlight: Boolean,
            callback: TimelineEventController.Callback?,
            attributes: AbsMessageItem.Attributes,
    ): MessageTextItem? {
        val htmlBody = messageContent.getHtmlBody()
        val formattedBody = span {
            text = htmlBody
            textColor = colorProvider.getColorFromAttribute(R.attr.vctr_content_secondary)
            textStyle = "italic"
        }

        val bindingOptions = spanUtils.getBindingOptions(htmlBody)
        val message = formattedBody.linkify(callback)

        return MessageTextItem_()
                .leftGuideline(avatarSizeProvider.leftGuideline)
                .previewUrlRetriever(callback?.getPreviewUrlRetriever())
                .imageContentRenderer(imageContentRenderer)
                .previewUrlCallback(callback)
                .attributes(attributes)
                .message(message.toEpoxyCharSequence())
                .bindingOptions(bindingOptions)
                .highlighted(highlight)
                .movementMethod(createLinkMovementMethod(callback))
    }

    private fun buildEmoteMessageItem(
            messageContent: MessageEmoteContent,
            informationData: MessageInformationData,
            highlight: Boolean,
            callback: TimelineEventController.Callback?,
            attributes: AbsMessageItem.Attributes,
    ): MessageTextItem? {
        val formattedBody = SpannableStringBuilder()
        formattedBody.append("* ${informationData.memberName} ")
        formattedBody.append(messageContent.getHtmlBody())
        val bindingOptions = spanUtils.getBindingOptions(formattedBody)
        val message = formattedBody.linkify(callback)

        return MessageTextItem_()
                .message(
                        if (informationData.hasBeenEdited) {
                            annotateWithEdited(message, callback, informationData)
                        } else {
                            message
                        }.toEpoxyCharSequence()
                )
                .bindingOptions(bindingOptions)
                .leftGuideline(avatarSizeProvider.leftGuideline)
                .previewUrlRetriever(callback?.getPreviewUrlRetriever())
                .imageContentRenderer(imageContentRenderer)
                .previewUrlCallback(callback)
                .attributes(attributes)
                .highlighted(highlight)
                .movementMethod(createLinkMovementMethod(callback))
    }

    private fun MessageContentWithFormattedBody.getHtmlBody(): CharSequence {
        return matrixFormattedBody
                ?.let { htmlCompressor.compress(it) }
                ?.let { htmlRenderer.get().render(it, pillsPostProcessor) }
                ?: body
    }

    private fun buildRedactedItem(
            attributes: AbsMessageItem.Attributes,
            highlight: Boolean,
    ): RedactedMessageItem? {
        return RedactedMessageItem_()
                .layout(attributes.informationData.messageLayout.layoutRes)
                .leftGuideline(avatarSizeProvider.leftGuideline)
                .attributes(attributes)
                .highlighted(highlight)
    }

    private fun List<Int?>?.toFft(): List<Int>? {
        return this
                ?.filterNotNull()
                ?.map {
                    // Value comes from AudioWaveformView.MAX_FFT, and 1024 is the max value in the Matrix spec
                    it * AudioWaveformView.MAX_FFT / 1024
                }
    }

    companion object {
        private const val MAX_NUMBER_OF_EMOJI_FOR_BIG_FONT = 5
        const val MESSAGE_LOCATION_ITEM_HEIGHT_IN_DP = 200
    }
}<|MERGE_RESOLUTION|>--- conflicted
+++ resolved
@@ -200,31 +200,18 @@
         //        val all = event.root.toContent()
         //        val ev = all.toModel<Event>()
         val messageItem = when (messageContent) {
-            is MessageEmoteContent -> buildEmoteMessageItem(messageContent, informationData, highlight, callback, attributes)
-            is MessageTextContent -> buildItemForTextContent(messageContent, informationData, highlight, callback, attributes)
-            is MessageImageInfoContent -> buildImageMessageItem(messageContent, informationData, highlight, callback, attributes)
-            is MessageNoticeContent -> buildNoticeMessageItem(messageContent, informationData, highlight, callback, attributes)
-            is MessageVideoContent -> buildVideoMessageItem(messageContent, informationData, highlight, callback, attributes)
-            is MessageFileContent -> buildFileMessageItem(messageContent, highlight, attributes)
-            is MessageAudioContent -> buildAudioContent(params, messageContent, informationData, highlight, attributes)
+            is MessageEmoteContent               -> buildEmoteMessageItem(messageContent, informationData, highlight, callback, attributes)
+            is MessageTextContent                -> buildItemForTextContent(messageContent, informationData, highlight, callback, attributes)
+            is MessageImageInfoContent           -> buildImageMessageItem(messageContent, informationData, highlight, callback, attributes)
+            is MessageNoticeContent              -> buildNoticeMessageItem(messageContent, informationData, highlight, callback, attributes)
+            is MessageVideoContent               -> buildVideoMessageItem(messageContent, informationData, highlight, callback, attributes)
+            is MessageFileContent                -> buildFileMessageItem(messageContent, highlight, attributes)
+            is MessageAudioContent               -> buildAudioContent(params, messageContent, informationData, highlight, attributes)
             is MessageVerificationRequestContent -> buildVerificationRequestMessageItem(messageContent, informationData, highlight, callback, attributes)
-<<<<<<< HEAD
-            is MessagePollContent -> buildPollItem(messageContent, informationData, highlight, callback, attributes)
-            is MessageLocationContent -> {
-                if (vectorPreferences.labsRenderLocationsInTimeline()) {
-                    buildLocationItem(messageContent, informationData, highlight, attributes)
-                } else {
-                    buildMessageTextItem(messageContent.body, false, informationData, highlight, callback, attributes)
-                }
-            }
-            is MessageBeaconInfoContent -> liveLocationShareMessageItemFactory.create(params.event, highlight, attributes)
-            else -> buildNotHandledMessageItem(messageContent, informationData, highlight, callback, attributes)
-=======
             is MessagePollContent                -> buildPollItem(messageContent, informationData, highlight, callback, attributes)
             is MessageLocationContent            -> buildLocationItem(messageContent, informationData, highlight, attributes)
             is MessageBeaconInfoContent          -> liveLocationShareMessageItemFactory.create(params.event, highlight, attributes)
             else                                 -> buildNotHandledMessageItem(messageContent, informationData, highlight, callback, attributes)
->>>>>>> 3f491018
         }
         return messageItem?.apply {
             layout(informationData.messageLayout.layoutRes)
@@ -290,11 +277,11 @@
             pollResponseSummary: PollResponseData?,
             pollContent: MessagePollContent,
     ): PollState = when {
-        !informationData.sendState.isSent() -> Sending
-        pollResponseSummary?.isClosed.orFalse() -> Ended
+        !informationData.sendState.isSent()                                 -> Sending
+        pollResponseSummary?.isClosed.orFalse()                             -> Ended
         pollContent.getBestPollCreationInfo()?.kind == PollType.UNDISCLOSED -> Undisclosed
-        pollResponseSummary?.myVote?.isNotEmpty().orFalse() -> Voted(pollResponseSummary?.totalVotes ?: 0)
-        else -> Ready
+        pollResponseSummary?.myVote?.isNotEmpty().orFalse()                 -> Voted(pollResponseSummary?.totalVotes ?: 0)
+        else                                                                -> Ready
     }
 
     private fun List<PollAnswer>.mapToOptions(
@@ -312,11 +299,11 @@
         val isWinner = winnerVoteCount != 0 && voteCount == winnerVoteCount
 
         when (pollState) {
-            Sending -> PollSending(optionId, optionAnswer)
-            Ready -> PollReady(optionId, optionAnswer)
-            is Voted -> PollVoted(optionId, optionAnswer, voteCount, votePercentage, isMyVote)
+            Sending     -> PollSending(optionId, optionAnswer)
+            Ready       -> PollReady(optionId, optionAnswer)
+            is Voted    -> PollVoted(optionId, optionAnswer, voteCount, votePercentage, isMyVote)
             Undisclosed -> PollUndisclosed(optionId, optionAnswer, isMyVote)
-            Ended -> PollEnded(optionId, optionAnswer, voteCount, votePercentage, isWinner)
+            Ended       -> PollEnded(optionId, optionAnswer, voteCount, votePercentage, isWinner)
         }
     }
 
@@ -336,11 +323,11 @@
     ): String {
         val votes = pollResponseSummary?.totalVotes ?: 0
         return when {
-            pollState is Ended -> stringProvider.getQuantityString(R.plurals.poll_total_vote_count_after_ended, votes, votes)
+            pollState is Ended       -> stringProvider.getQuantityString(R.plurals.poll_total_vote_count_after_ended, votes, votes)
             pollState is Undisclosed -> ""
-            pollState is Voted -> stringProvider.getQuantityString(R.plurals.poll_total_vote_count_before_ended_and_voted, votes, votes)
-            votes == 0 -> stringProvider.getString(R.string.poll_no_votes_cast)
-            else -> stringProvider.getQuantityString(R.plurals.poll_total_vote_count_before_ended_and_not_voted, votes, votes)
+            pollState is Voted       -> stringProvider.getQuantityString(R.plurals.poll_total_vote_count_before_ended_and_voted, votes, votes)
+            votes == 0               -> stringProvider.getString(R.string.poll_no_votes_cast)
+            else                     -> stringProvider.getQuantityString(R.plurals.poll_total_vote_count_before_ended_and_not_voted, votes, votes)
         }
     }
 
