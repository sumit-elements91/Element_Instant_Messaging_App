/*
 * Copyright (c) 2021 New Vector Ltd
 *
 * Licensed under the Apache License, Version 2.0 (the "License");
 * you may not use this file except in compliance with the License.
 * You may obtain a copy of the License at
 *
 *     http://www.apache.org/licenses/LICENSE-2.0
 *
 * Unless required by applicable law or agreed to in writing, software
 * distributed under the License is distributed on an "AS IS" BASIS,
 * WITHOUT WARRANTIES OR CONDITIONS OF ANY KIND, either express or implied.
 * See the License for the specific language governing permissions and
 * limitations under the License.
 */

package im.vector.app.features.home.room.list

import androidx.annotation.StringRes
import androidx.lifecycle.LiveData
import androidx.lifecycle.MutableLiveData
import androidx.lifecycle.asFlow
import androidx.lifecycle.liveData
import androidx.paging.PagedList
import com.airbnb.mvrx.Async
import im.vector.app.AppStateHandler
import im.vector.app.R
import im.vector.app.core.resources.StringProvider
import im.vector.app.features.home.RoomListDisplayMode
import im.vector.app.features.invite.AutoAcceptInvites
import im.vector.app.features.invite.showInvites
import im.vector.app.space
import kotlinx.coroutines.CoroutineScope
import kotlinx.coroutines.Dispatchers
import kotlinx.coroutines.flow.MutableStateFlow
import kotlinx.coroutines.flow.combine
import kotlinx.coroutines.flow.distinctUntilChanged
import kotlinx.coroutines.flow.flatMapLatest
import kotlinx.coroutines.flow.flowOf
import kotlinx.coroutines.flow.flowOn
import kotlinx.coroutines.flow.launchIn
import kotlinx.coroutines.flow.map
import kotlinx.coroutines.flow.onEach
import kotlinx.coroutines.flow.update
import org.matrix.android.sdk.api.extensions.tryOrNull
import org.matrix.android.sdk.api.query.RoomCategoryFilter
import org.matrix.android.sdk.api.query.RoomTagQueryFilter
import org.matrix.android.sdk.api.query.SpaceFilter
import org.matrix.android.sdk.api.query.toActiveSpaceOrOrphanRooms
import org.matrix.android.sdk.api.session.Session
import org.matrix.android.sdk.api.session.getRoomSummary
import org.matrix.android.sdk.api.session.room.RoomSummaryQueryParams
import org.matrix.android.sdk.api.session.room.UpdatableLivePageResult
import org.matrix.android.sdk.api.session.room.model.Membership
import org.matrix.android.sdk.api.session.room.roomSummaryQueryParams
import org.matrix.android.sdk.api.session.room.summary.RoomAggregateNotificationCount
import timber.log.Timber

class RoomListSectionBuilderSpace(
        private val session: Session,
        private val stringProvider: StringProvider,
        private val appStateHandler: AppStateHandler,
        private val viewModelScope: CoroutineScope,
        private val autoAcceptInvites: AutoAcceptInvites,
        private val onUpdatable: (UpdatableLivePageResult) -> Unit,
        private val suggestedRoomJoiningState: LiveData<Map<String, Async<Unit>>>,
        private val onlyOrphansInHome: Boolean = false
) : RoomListSectionBuilder {

    private val pagedListConfig = PagedList.Config.Builder()
            .setPageSize(10)
            .setInitialLoadSizeHint(20)
            .setEnablePlaceholders(true)
            .setPrefetchDistance(10)
            .build()

    override fun buildSections(mode: RoomListDisplayMode): List<RoomsSection> {
        val sections = mutableListOf<RoomsSection>()
        val activeSpaceAwareQueries = mutableListOf<RoomListViewModel.ActiveSpaceQueryUpdater>()
        when (mode) {
            RoomListDisplayMode.PEOPLE -> {
                // 4 sections Invites / Fav / Dms / Low Priority
                buildDmSections(sections, activeSpaceAwareQueries)
            }
            RoomListDisplayMode.ROOMS -> {
                // 6 sections invites / Fav / Rooms / Low Priority / Server notice / Suggested rooms
                buildRoomsSections(sections, activeSpaceAwareQueries)
            }
            RoomListDisplayMode.FILTERED -> {
                // Used when searching for rooms
                buildFilteredSection(sections)
            }
            RoomListDisplayMode.NOTIFICATIONS -> {
                buildNotificationsSection(sections, activeSpaceAwareQueries)
            }
        }

        appStateHandler.selectedRoomGroupingFlow
                .distinctUntilChanged()
                .onEach { groupingMethod ->
                    val selectedSpace = groupingMethod.orNull()?.space()
                    activeSpaceAwareQueries.onEach { updater ->
                        updater.updateForSpaceId(selectedSpace?.roomId)
                    }
                }.launchIn(viewModelScope)

        return sections
    }

    private fun buildRoomsSections(
            sections: MutableList<RoomsSection>,
            activeSpaceAwareQueries: MutableList<RoomListViewModel.ActiveSpaceQueryUpdater>
    ) {
        if (autoAcceptInvites.showInvites()) {
            addSection(
                    sections = sections,
                    activeSpaceUpdaters = activeSpaceAwareQueries,
                    nameRes = R.string.invitations_header,
                    notifyOfLocalEcho = true,
                    spaceFilterStrategy = RoomListViewModel.SpaceFilterStrategy.ALL_IF_SPACE_NULL,
                    countRoomAsNotif = true
            ) {
                it.memberships = listOf(Membership.INVITE)
                it.roomCategoryFilter = RoomCategoryFilter.ONLY_ROOMS
            }
        }

        addSection(
                sections,
                activeSpaceAwareQueries,
                R.string.bottom_action_favourites,
                false,
                RoomListViewModel.SpaceFilterStrategy.ALL_IF_SPACE_NULL
        ) {
            it.memberships = listOf(Membership.JOIN)
            it.roomCategoryFilter = RoomCategoryFilter.ONLY_ROOMS
            it.roomTagQueryFilter = RoomTagQueryFilter(true, null, null)
        }

        addSection(
                sections = sections,
                activeSpaceUpdaters = activeSpaceAwareQueries,
                nameRes = R.string.bottom_action_rooms,
                notifyOfLocalEcho = false,
                spaceFilterStrategy = if (onlyOrphansInHome) {
                    RoomListViewModel.SpaceFilterStrategy.ORPHANS_IF_SPACE_NULL
                } else {
                    RoomListViewModel.SpaceFilterStrategy.ALL_IF_SPACE_NULL
                }
        ) {
            it.memberships = listOf(Membership.JOIN)
            it.roomCategoryFilter = RoomCategoryFilter.ONLY_ROOMS
            it.roomTagQueryFilter = RoomTagQueryFilter(false, false, false)
        }

        addSection(
                sections = sections,
                activeSpaceUpdaters = activeSpaceAwareQueries,
                nameRes = R.string.low_priority_header,
                notifyOfLocalEcho = false,
                spaceFilterStrategy = if (onlyOrphansInHome) {
                    RoomListViewModel.SpaceFilterStrategy.ORPHANS_IF_SPACE_NULL
                } else {
                    RoomListViewModel.SpaceFilterStrategy.ALL_IF_SPACE_NULL
                }
        ) {
            it.memberships = listOf(Membership.JOIN)
            it.roomCategoryFilter = RoomCategoryFilter.ONLY_ROOMS
            it.roomTagQueryFilter = RoomTagQueryFilter(null, true, null)
        }

        addSection(
                sections = sections,
                activeSpaceUpdaters = activeSpaceAwareQueries,
                nameRes = R.string.system_alerts_header,
                notifyOfLocalEcho = false,
                spaceFilterStrategy = if (onlyOrphansInHome) {
                    RoomListViewModel.SpaceFilterStrategy.ORPHANS_IF_SPACE_NULL
                } else {
                    RoomListViewModel.SpaceFilterStrategy.ALL_IF_SPACE_NULL
                }
        ) {
            it.memberships = listOf(Membership.JOIN)
            it.roomCategoryFilter = RoomCategoryFilter.ONLY_ROOMS
            it.roomTagQueryFilter = RoomTagQueryFilter(null, null, true)
        }

        // add suggested rooms
        val suggestedRoomsFlow = // MutableLiveData<List<SpaceChildInfo>>()
                appStateHandler.selectedRoomGroupingFlow
                        .distinctUntilChanged()
                        .flatMapLatest { groupingMethod ->
                            val selectedSpace = groupingMethod.orNull()?.space()
                            if (selectedSpace == null) {
                                flowOf(emptyList())
                            } else {
                                liveData(context = viewModelScope.coroutineContext + Dispatchers.IO) {
                                    val spaceSum = tryOrNull {
                                        session.spaceService()
                                                .querySpaceChildren(selectedSpace.roomId, suggestedOnly = true, null, null)
                                    }
                                    val value = spaceSum?.children.orEmpty().distinctBy { it.childRoomId }
                                    // i need to check if it's already joined.
                                    val filtered = value.filter {
                                        session.getRoomSummary(it.childRoomId)?.membership?.isActive() != true
                                    }
                                    emit(filtered)
                                }.asFlow()
                            }
                        }

        val liveSuggestedRooms = MutableLiveData<SuggestedRoomInfo>()
        combine(
                suggestedRoomsFlow,
                suggestedRoomJoiningState.asFlow()
        ) { rooms, joinStates ->
            SuggestedRoomInfo(
                    rooms,
                    joinStates
            )
        }.onEach {
            liveSuggestedRooms.postValue(it)
        }.launchIn(viewModelScope)

        sections.add(
                RoomsSection(
                        sectionName = stringProvider.getString(R.string.suggested_header),
                        liveSuggested = liveSuggestedRooms,
                        notifyOfLocalEcho = false,
                        itemCount = suggestedRoomsFlow.map { suggestions -> suggestions.size }
                )
        )
    }

    private fun buildDmSections(
            sections: MutableList<RoomsSection>,
            activeSpaceAwareQueries: MutableList<RoomListViewModel.ActiveSpaceQueryUpdater>
    ) {
        if (autoAcceptInvites.showInvites()) {
            addSection(
                    sections = sections,
                    activeSpaceUpdaters = activeSpaceAwareQueries,
                    nameRes = R.string.invitations_header,
                    notifyOfLocalEcho = true,
                    spaceFilterStrategy = RoomListViewModel.SpaceFilterStrategy.ALL_IF_SPACE_NULL,
                    countRoomAsNotif = true
            ) {
                it.memberships = listOf(Membership.INVITE)
                it.roomCategoryFilter = RoomCategoryFilter.ONLY_DM
            }
        }

        addSection(
                sections,
                activeSpaceAwareQueries,
                R.string.bottom_action_favourites,
                false,
                RoomListViewModel.SpaceFilterStrategy.ALL_IF_SPACE_NULL
        ) {
            it.memberships = listOf(Membership.JOIN)
            it.roomCategoryFilter = RoomCategoryFilter.ONLY_DM
            it.roomTagQueryFilter = RoomTagQueryFilter(true, null, null)
        }

        addSection(
                sections,
                activeSpaceAwareQueries,
                R.string.bottom_action_people_x,
                false,
                RoomListViewModel.SpaceFilterStrategy.ALL_IF_SPACE_NULL
        ) {
            it.memberships = listOf(Membership.JOIN)
            it.roomCategoryFilter = RoomCategoryFilter.ONLY_DM
            it.roomTagQueryFilter = RoomTagQueryFilter(false, false, null)
        }

        addSection(
                sections,
                activeSpaceAwareQueries,
                R.string.low_priority_header,
                false,
                RoomListViewModel.SpaceFilterStrategy.ALL_IF_SPACE_NULL
        ) {
            it.memberships = listOf(Membership.JOIN)
            it.roomCategoryFilter = RoomCategoryFilter.ONLY_DM
            it.roomTagQueryFilter = RoomTagQueryFilter(false, true, null)
        }
    }

    private fun buildNotificationsSection(
            sections: MutableList<RoomsSection>,
            activeSpaceAwareQueries: MutableList<RoomListViewModel.ActiveSpaceQueryUpdater>
    ) {
        if (autoAcceptInvites.showInvites()) {
            addSection(
                    sections = sections,
                    activeSpaceUpdaters = activeSpaceAwareQueries,
                    nameRes = R.string.invitations_header,
                    notifyOfLocalEcho = true,
                    spaceFilterStrategy = if (onlyOrphansInHome) {
                        RoomListViewModel.SpaceFilterStrategy.ORPHANS_IF_SPACE_NULL
                    } else {
                        RoomListViewModel.SpaceFilterStrategy.ALL_IF_SPACE_NULL
                    },
                    countRoomAsNotif = true
            ) {
                it.memberships = listOf(Membership.INVITE)
            }
        }

        addSection(
                sections = sections,
                activeSpaceUpdaters = activeSpaceAwareQueries,
                nameRes = R.string.bottom_action_rooms,
                notifyOfLocalEcho = false,
                spaceFilterStrategy = if (onlyOrphansInHome) {
                    RoomListViewModel.SpaceFilterStrategy.ORPHANS_IF_SPACE_NULL
                } else {
                    RoomListViewModel.SpaceFilterStrategy.ALL_IF_SPACE_NULL
                }
        ) {
            it.memberships = listOf(Membership.JOIN)
            it.roomCategoryFilter = RoomCategoryFilter.ONLY_WITH_NOTIFICATIONS
        }
    }

    private fun buildFilteredSection(sections: MutableList<RoomsSection>) {
        // Used when searching for rooms
        withQueryParams(
                {
                    it.memberships = Membership.activeMemberships()
                },
                { queryParams ->
                    val name = stringProvider.getString(R.string.bottom_action_rooms)
                    val updatableFilterLivePageResult = session.roomService().getFilteredPagedRoomSummariesLive(queryParams)
                    onUpdatable(updatableFilterLivePageResult)

                    val itemCountFlow = updatableFilterLivePageResult.livePagedList.asFlow()
                            .flatMapLatest { session.roomService().getRoomCountLive(updatableFilterLivePageResult.queryParams).asFlow() }
                            .distinctUntilChanged()

                    sections.add(
                            RoomsSection(
                                    sectionName = name,
                                    livePages = updatableFilterLivePageResult.livePagedList,
                                    itemCount = itemCountFlow
                            )
                    )
                }
        )
    }

    private fun addSection(
            sections: MutableList<RoomsSection>,
            activeSpaceUpdaters: MutableList<RoomListViewModel.ActiveSpaceQueryUpdater>,
            @StringRes nameRes: Int,
            notifyOfLocalEcho: Boolean = false,
            spaceFilterStrategy: RoomListViewModel.SpaceFilterStrategy = RoomListViewModel.SpaceFilterStrategy.NONE,
            countRoomAsNotif: Boolean = false,
            query: (RoomSummaryQueryParams.Builder) -> Unit
    ) {
        withQueryParams(query) { roomQueryParams ->
            val updatedQueryParams = roomQueryParams.process(spaceFilterStrategy, appStateHandler.safeActiveSpaceId())
            val liveQueryParams = MutableStateFlow(updatedQueryParams)
            val itemCountFlow = liveQueryParams
                    .flatMapLatest {
                        session.roomService().getRoomCountLive(it).asFlow()
                    }
                    .flowOn(Dispatchers.Main)
                    .distinctUntilChanged()

            val name = stringProvider.getString(nameRes)
            val filteredPagedRoomSummariesLive = session.roomService().getFilteredPagedRoomSummariesLive(
                    roomQueryParams.process(spaceFilterStrategy, appStateHandler.safeActiveSpaceId()),
                    pagedListConfig
            )
            when (spaceFilterStrategy) {
                RoomListViewModel.SpaceFilterStrategy.ORPHANS_IF_SPACE_NULL -> {
                    activeSpaceUpdaters.add(object : RoomListViewModel.ActiveSpaceQueryUpdater {
                        override fun updateForSpaceId(roomId: String?) {
                            filteredPagedRoomSummariesLive.queryParams = roomQueryParams.copy(
                                    spaceFilter = roomId?.toActiveSpaceOrOrphanRooms()
                            )
                            liveQueryParams.update { filteredPagedRoomSummariesLive.queryParams }
                        }
                    })
                }
                RoomListViewModel.SpaceFilterStrategy.ALL_IF_SPACE_NULL -> {
                    activeSpaceUpdaters.add(object : RoomListViewModel.ActiveSpaceQueryUpdater {
                        override fun updateForSpaceId(roomId: String?) {
                            if (roomId != null) {
                                filteredPagedRoomSummariesLive.queryParams = roomQueryParams.copy(
                                        spaceFilter = SpaceFilter.ActiveSpace(roomId)
                                )
                            } else {
                                filteredPagedRoomSummariesLive.queryParams = roomQueryParams.copy(
                                        spaceFilter = null
                                )
                            }
                            liveQueryParams.update { filteredPagedRoomSummariesLive.queryParams }
                        }
                    })
                }
                RoomListViewModel.SpaceFilterStrategy.NONE -> {
                    // we ignore current space for this one
                }
            }

            val livePagedList = filteredPagedRoomSummariesLive.livePagedList
            // use it also as a source to update count
            livePagedList.asFlow()
                    .onEach {
                        Timber.v("Thread space list: ${Thread.currentThread()}")
                        sections.find { it.sectionName == name }
                                ?.notificationCount
                                ?.postValue(
                                        if (countRoomAsNotif) {
                                            RoomAggregateNotificationCount(it.size, it.size)
                                        } else {
                                            session.roomService().getNotificationCountForRooms(
                                                    roomQueryParams.process(spaceFilterStrategy, appStateHandler.safeActiveSpaceId())
                                            )
                                        }
                                )
                    }
                    .flowOn(Dispatchers.Default)
                    .launchIn(viewModelScope)

            sections.add(
                    RoomsSection(
                            sectionName = name,
                            livePages = livePagedList,
                            notifyOfLocalEcho = notifyOfLocalEcho,
                            itemCount = itemCountFlow
                    )
            )
        }
    }

    private fun withQueryParams(builder: (RoomSummaryQueryParams.Builder) -> Unit, block: (RoomSummaryQueryParams) -> Unit) {
        block(roomSummaryQueryParams { builder.invoke(this) })
    }

    internal fun RoomSummaryQueryParams.process(spaceFilter: RoomListViewModel.SpaceFilterStrategy, currentSpace: String?): RoomSummaryQueryParams {
        return when (spaceFilter) {
            RoomListViewModel.SpaceFilterStrategy.ORPHANS_IF_SPACE_NULL -> {
                copy(
                        spaceFilter = currentSpace?.toActiveSpaceOrOrphanRooms()
                )
            }
<<<<<<< HEAD
            RoomListViewModel.SpaceFilterStrategy.ALL_IF_SPACE_NULL -> {
                if (currentSpace == null) {
                    copy(
                            activeSpaceFilter = ActiveSpaceFilter.None
                    )
                } else {
                    copy(
                            activeSpaceFilter = ActiveSpaceFilter.ActiveSpace(currentSpace)
                    )
                }
=======
            RoomListViewModel.SpaceFilterStrategy.ALL_IF_SPACE_NULL     -> {
                copy(
                        spaceFilter = currentSpace?.let { SpaceFilter.ActiveSpace(it) }
                )
>>>>>>> b6b487df
            }
            RoomListViewModel.SpaceFilterStrategy.NONE -> this
        }
    }
}<|MERGE_RESOLUTION|>--- conflicted
+++ resolved
@@ -78,15 +78,15 @@
         val sections = mutableListOf<RoomsSection>()
         val activeSpaceAwareQueries = mutableListOf<RoomListViewModel.ActiveSpaceQueryUpdater>()
         when (mode) {
-            RoomListDisplayMode.PEOPLE -> {
+            RoomListDisplayMode.PEOPLE        -> {
                 // 4 sections Invites / Fav / Dms / Low Priority
                 buildDmSections(sections, activeSpaceAwareQueries)
             }
-            RoomListDisplayMode.ROOMS -> {
+            RoomListDisplayMode.ROOMS         -> {
                 // 6 sections invites / Fav / Rooms / Low Priority / Server notice / Suggested rooms
                 buildRoomsSections(sections, activeSpaceAwareQueries)
             }
-            RoomListDisplayMode.FILTERED -> {
+            RoomListDisplayMode.FILTERED      -> {
                 // Used when searching for rooms
                 buildFilteredSection(sections)
             }
@@ -385,7 +385,7 @@
                         }
                     })
                 }
-                RoomListViewModel.SpaceFilterStrategy.ALL_IF_SPACE_NULL -> {
+                RoomListViewModel.SpaceFilterStrategy.ALL_IF_SPACE_NULL     -> {
                     activeSpaceUpdaters.add(object : RoomListViewModel.ActiveSpaceQueryUpdater {
                         override fun updateForSpaceId(roomId: String?) {
                             if (roomId != null) {
@@ -401,7 +401,7 @@
                         }
                     })
                 }
-                RoomListViewModel.SpaceFilterStrategy.NONE -> {
+                RoomListViewModel.SpaceFilterStrategy.NONE                  -> {
                     // we ignore current space for this one
                 }
             }
@@ -448,25 +448,12 @@
                         spaceFilter = currentSpace?.toActiveSpaceOrOrphanRooms()
                 )
             }
-<<<<<<< HEAD
-            RoomListViewModel.SpaceFilterStrategy.ALL_IF_SPACE_NULL -> {
-                if (currentSpace == null) {
-                    copy(
-                            activeSpaceFilter = ActiveSpaceFilter.None
-                    )
-                } else {
-                    copy(
-                            activeSpaceFilter = ActiveSpaceFilter.ActiveSpace(currentSpace)
-                    )
-                }
-=======
             RoomListViewModel.SpaceFilterStrategy.ALL_IF_SPACE_NULL     -> {
                 copy(
                         spaceFilter = currentSpace?.let { SpaceFilter.ActiveSpace(it) }
                 )
->>>>>>> b6b487df
-            }
-            RoomListViewModel.SpaceFilterStrategy.NONE -> this
+            }
+            RoomListViewModel.SpaceFilterStrategy.NONE                  -> this
         }
     }
 }