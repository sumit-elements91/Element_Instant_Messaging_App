/*
 * Copyright 2019 New Vector Ltd
 *
 * Licensed under the Apache License, Version 2.0 (the "License");
 * you may not use this file except in compliance with the License.
 * You may obtain a copy of the License at
 *
 * http://www.apache.org/licenses/LICENSE-2.0
 *
 * Unless required by applicable law or agreed to in writing, software
 * distributed under the License is distributed on an "AS IS" BASIS,
 * WITHOUT WARRANTIES OR CONDITIONS OF ANY KIND, either express or implied.
 * See the License for the specific language governing permissions and
 * limitations under the License.
 */

package im.vector.app.features.home.room.detail

import android.annotation.SuppressLint
import android.app.Activity
import android.content.Intent
import android.content.res.Configuration
import android.graphics.Color
import android.graphics.Typeface
import android.net.Uri
import android.os.Build
import android.os.Bundle
import android.os.Parcelable
import android.text.Spannable
import android.text.format.DateUtils
import android.view.HapticFeedbackConstants
import android.view.KeyEvent
import android.view.LayoutInflater
import android.view.Menu
import android.view.MenuInflater
import android.view.MenuItem
import android.view.View
import android.view.ViewGroup
import android.view.inputmethod.EditorInfo
import android.widget.ImageView
import android.widget.TextView
import android.widget.Toast
import androidx.annotation.DrawableRes
import androidx.annotation.StringRes
import androidx.core.content.ContextCompat
import androidx.core.net.toUri
import androidx.core.text.buildSpannedString
import androidx.core.text.toSpannable
import androidx.core.util.Pair
import androidx.core.view.ViewCompat
import androidx.core.view.forEach
import androidx.core.view.isInvisible
import androidx.core.view.isVisible
import androidx.fragment.app.setFragmentResultListener
import androidx.lifecycle.lifecycleScope
import androidx.recyclerview.widget.ItemTouchHelper
import androidx.recyclerview.widget.LinearLayoutManager
import androidx.recyclerview.widget.RecyclerView
import androidx.transition.TransitionManager
import com.airbnb.epoxy.EpoxyModel
import com.airbnb.epoxy.OnModelBuildFinishedListener
import com.airbnb.epoxy.addGlidePreloader
import com.airbnb.epoxy.glidePreloader
import com.airbnb.mvrx.Mavericks
import com.airbnb.mvrx.args
import com.airbnb.mvrx.fragmentViewModel
import com.airbnb.mvrx.withState
import com.google.android.material.dialog.MaterialAlertDialogBuilder
import com.jakewharton.rxbinding3.view.focusChanges
import com.jakewharton.rxbinding3.widget.textChanges
import com.vanniktech.emoji.EmojiPopup
import im.vector.app.R
import im.vector.app.core.dialogs.ConfirmationDialogBuilder
import im.vector.app.core.dialogs.GalleryOrCameraDialogHelper
import im.vector.app.core.epoxy.LayoutManagerStateRestorer
import im.vector.app.core.extensions.cleanup
import im.vector.app.core.extensions.exhaustive
import im.vector.app.core.extensions.hideKeyboard
import im.vector.app.core.extensions.registerStartForActivityResult
import im.vector.app.core.extensions.setTextOrHide
import im.vector.app.core.extensions.showKeyboard
import im.vector.app.core.extensions.trackItemsVisibilityChange
import im.vector.app.core.glide.GlideApp
import im.vector.app.core.glide.GlideRequests
import im.vector.app.core.hardware.vibrate
import im.vector.app.core.intent.getFilenameFromUri
import im.vector.app.core.intent.getMimeTypeFromUri
import im.vector.app.core.platform.VectorBaseFragment
import im.vector.app.core.platform.lifecycleAwareLazy
import im.vector.app.core.platform.showOptimizedSnackbar
import im.vector.app.core.resources.ColorProvider
import im.vector.app.core.ui.views.CurrentCallsView
import im.vector.app.core.ui.views.CurrentCallsViewPresenter
import im.vector.app.core.ui.views.FailedMessagesWarningView
import im.vector.app.core.ui.views.JoinConferenceView
import im.vector.app.core.ui.views.NotificationAreaView
import im.vector.app.core.utils.Debouncer
import im.vector.app.core.utils.DimensionConverter
import im.vector.app.core.utils.KeyboardStateUtils
import im.vector.app.core.utils.PERMISSIONS_FOR_VOICE_MESSAGE
import im.vector.app.core.utils.PERMISSIONS_FOR_WRITING_FILES
import im.vector.app.core.utils.checkPermissions
import im.vector.app.core.utils.colorizeMatchingText
import im.vector.app.core.utils.copyToClipboard
import im.vector.app.core.utils.createJSonViewerStyleProvider
import im.vector.app.core.utils.createUIHandler
import im.vector.app.core.utils.isValidUrl
import im.vector.app.core.utils.onPermissionDeniedDialog
import im.vector.app.core.utils.onPermissionDeniedSnackbar
import im.vector.app.core.utils.openUrlInExternalBrowser
import im.vector.app.core.utils.registerForPermissionsResult
import im.vector.app.core.utils.saveMedia
import im.vector.app.core.utils.shareMedia
import im.vector.app.core.utils.shareText
import im.vector.app.core.utils.startInstallFromSourceIntent
import im.vector.app.core.utils.toast
import im.vector.app.databinding.DialogReportContentBinding
import im.vector.app.databinding.FragmentRoomDetailBinding
import im.vector.app.features.attachments.AttachmentTypeSelectorView
import im.vector.app.features.attachments.AttachmentsHelper
import im.vector.app.features.attachments.ContactAttachment
import im.vector.app.features.attachments.preview.AttachmentsPreviewActivity
import im.vector.app.features.attachments.preview.AttachmentsPreviewArgs
import im.vector.app.features.attachments.toGroupedContentAttachmentData
import im.vector.app.features.call.SharedKnownCallsViewModel
import im.vector.app.features.call.VectorCallActivity
import im.vector.app.features.call.conference.ConferenceEvent
import im.vector.app.features.call.conference.ConferenceEventEmitter
import im.vector.app.features.call.conference.ConferenceEventObserver
import im.vector.app.features.call.conference.JitsiCallViewModel
import im.vector.app.features.call.webrtc.WebRtcCallManager
import im.vector.app.features.command.Command
import im.vector.app.features.crypto.keysbackup.restore.KeysBackupRestoreActivity
import im.vector.app.features.crypto.verification.VerificationBottomSheet
import im.vector.app.features.home.AvatarRenderer
import im.vector.app.features.home.room.detail.composer.SendMode
import im.vector.app.features.home.room.detail.composer.TextComposerAction
import im.vector.app.features.home.room.detail.composer.TextComposerView
import im.vector.app.features.home.room.detail.composer.TextComposerViewEvents
import im.vector.app.features.home.room.detail.composer.TextComposerViewModel
import im.vector.app.features.home.room.detail.composer.TextComposerViewState
import im.vector.app.features.home.room.detail.composer.VoiceMessageRecorderView
import im.vector.app.features.home.room.detail.readreceipts.DisplayReadReceiptsBottomSheet
import im.vector.app.features.home.room.detail.timeline.TimelineEventController
import im.vector.app.features.home.room.detail.timeline.action.EventSharedAction
import im.vector.app.features.home.room.detail.timeline.action.MessageActionsBottomSheet
import im.vector.app.features.home.room.detail.timeline.action.MessageSharedActionViewModel
import im.vector.app.features.home.room.detail.timeline.edithistory.ViewEditHistoryBottomSheet
import im.vector.app.features.home.room.detail.timeline.helper.MatrixItemColorProvider
import im.vector.app.features.home.room.detail.timeline.helper.VoiceMessagePlaybackTracker
import im.vector.app.features.home.room.detail.timeline.image.buildImageContentRendererData
import im.vector.app.features.home.room.detail.timeline.item.AbsMessageItem
import im.vector.app.features.home.room.detail.timeline.item.MessageFileItem
import im.vector.app.features.home.room.detail.timeline.item.MessageImageVideoItem
import im.vector.app.features.home.room.detail.timeline.item.MessageInformationData
import im.vector.app.features.home.room.detail.timeline.item.MessageTextItem
import im.vector.app.features.home.room.detail.timeline.item.MessageVoiceItem
import im.vector.app.features.home.room.detail.timeline.item.ReadReceiptData
import im.vector.app.features.home.room.detail.timeline.reactions.ViewReactionsBottomSheet
import im.vector.app.features.home.room.detail.timeline.url.PreviewUrlRetriever
import im.vector.app.features.home.room.detail.upgrade.MigrateRoomBottomSheet
import im.vector.app.features.home.room.detail.views.RoomDetailLazyLoadedViews
import im.vector.app.features.home.room.detail.widget.RoomWidgetsBottomSheet
import im.vector.app.features.html.EventHtmlRenderer
import im.vector.app.features.html.PillImageSpan
import im.vector.app.features.html.PillsPostProcessor
import im.vector.app.features.invite.VectorInviteView
import im.vector.app.features.media.ImageContentRenderer
import im.vector.app.features.media.VideoContentRenderer
import im.vector.app.features.notifications.NotificationDrawerManager
import im.vector.app.features.notifications.NotificationUtils
import im.vector.app.features.permalink.NavigationInterceptor
import im.vector.app.features.permalink.PermalinkHandler
import im.vector.app.features.reactions.EmojiReactionPickerActivity
import im.vector.app.features.roomprofile.RoomProfileActivity
import im.vector.app.features.session.coroutineScope
import im.vector.app.features.settings.VectorPreferences
import im.vector.app.features.settings.VectorSettingsActivity
import im.vector.app.features.share.SharedData
import im.vector.app.features.spaces.share.ShareSpaceBottomSheet
import im.vector.app.features.themes.ThemeUtils
import im.vector.app.features.voice.VoiceFailure
import im.vector.app.features.widgets.WidgetActivity
import im.vector.app.features.widgets.WidgetArgs
import im.vector.app.features.widgets.WidgetKind
import im.vector.app.features.widgets.permissions.RoomWidgetPermissionBottomSheet
import kotlinx.coroutines.launch
import kotlinx.parcelize.Parcelize
import nl.dionsegijn.konfetti.models.Shape
import nl.dionsegijn.konfetti.models.Size
import org.billcarsonfr.jsonviewer.JSonViewerDialog
import org.commonmark.parser.Parser
import org.matrix.android.sdk.api.session.Session
import org.matrix.android.sdk.api.session.content.ContentAttachmentData
import org.matrix.android.sdk.api.session.events.model.toModel
import org.matrix.android.sdk.api.session.room.model.Membership
import org.matrix.android.sdk.api.session.room.model.RoomSummary
import org.matrix.android.sdk.api.session.room.model.message.MessageAudioContent
import org.matrix.android.sdk.api.session.room.model.message.MessageContent
import org.matrix.android.sdk.api.session.room.model.message.MessageFormat
import org.matrix.android.sdk.api.session.room.model.message.MessageImageInfoContent
import org.matrix.android.sdk.api.session.room.model.message.MessageStickerContent
import org.matrix.android.sdk.api.session.room.model.message.MessageTextContent
import org.matrix.android.sdk.api.session.room.model.message.MessageVerificationRequestContent
import org.matrix.android.sdk.api.session.room.model.message.MessageVideoContent
import org.matrix.android.sdk.api.session.room.model.message.MessageWithAttachmentContent
import org.matrix.android.sdk.api.session.room.send.SendState
import org.matrix.android.sdk.api.session.room.timeline.Timeline
import org.matrix.android.sdk.api.session.room.timeline.TimelineEvent
import org.matrix.android.sdk.api.session.room.timeline.getLastMessageContent
import org.matrix.android.sdk.api.session.widgets.model.Widget
import org.matrix.android.sdk.api.session.widgets.model.WidgetType
import org.matrix.android.sdk.api.util.MatrixItem
import org.matrix.android.sdk.api.util.MimeTypes
import org.matrix.android.sdk.api.util.toMatrixItem
import org.matrix.android.sdk.internal.crypto.model.event.EncryptedEventContent
import org.matrix.android.sdk.internal.crypto.model.event.WithHeldCode
import timber.log.Timber
import java.net.URL
import java.util.UUID
import java.util.concurrent.TimeUnit
import javax.inject.Inject

@Parcelize
data class RoomDetailArgs(
        val roomId: String,
        val eventId: String? = null,
        val sharedData: SharedData? = null,
        val openShareSpaceForId: String? = null
) : Parcelable

class RoomDetailFragment @Inject constructor(
        private val session: Session,
        private val avatarRenderer: AvatarRenderer,
        private val timelineEventController: TimelineEventController,
        autoCompleterFactory: AutoCompleter.Factory,
        private val permalinkHandler: PermalinkHandler,
        private val notificationDrawerManager: NotificationDrawerManager,
        val roomDetailViewModelFactory: RoomDetailViewModel.Factory,
        val textComposerViewModelFactory: TextComposerViewModel.Factory,
        private val eventHtmlRenderer: EventHtmlRenderer,
        private val vectorPreferences: VectorPreferences,
        private val colorProvider: ColorProvider,
        private val dimensionConverter: DimensionConverter,
        private val notificationUtils: NotificationUtils,
        private val matrixItemColorProvider: MatrixItemColorProvider,
        private val imageContentRenderer: ImageContentRenderer,
        private val roomDetailPendingActionStore: RoomDetailPendingActionStore,
        private val pillsPostProcessorFactory: PillsPostProcessor.Factory,
        private val callManager: WebRtcCallManager,
        private val voiceMessagePlaybackTracker: VoiceMessagePlaybackTracker
) :
        VectorBaseFragment<FragmentRoomDetailBinding>(),
        TimelineEventController.Callback,
        VectorInviteView.Callback,
        AttachmentTypeSelectorView.Callback,
        AttachmentsHelper.Callback,
        GalleryOrCameraDialogHelper.Listener,
        CurrentCallsView.Callback {

    companion object {
        /**
         * Sanitize the display name.
         *
         * @param displayName the display name to sanitize
         * @return the sanitized display name
         */
        private fun sanitizeDisplayName(displayName: String): String {
            if (displayName.endsWith(ircPattern)) {
                return displayName.substring(0, displayName.length - ircPattern.length)
            }

            return displayName
        }

        private const val ircPattern = " (IRC)"
    }

    private val galleryOrCameraDialogHelper = GalleryOrCameraDialogHelper(this, colorProvider)

    private val roomDetailArgs: RoomDetailArgs by args()
    private val glideRequests by lazy {
        GlideApp.with(this)
    }
    private val pillsPostProcessor by lazy {
        pillsPostProcessorFactory.create(roomDetailArgs.roomId)
    }

    private val autoCompleter: AutoCompleter by lazy {
        autoCompleterFactory.create(roomDetailArgs.roomId)
    }
    private val roomDetailViewModel: RoomDetailViewModel by fragmentViewModel()
    private val textComposerViewModel: TextComposerViewModel by fragmentViewModel()
    private val debouncer = Debouncer(createUIHandler())

    private lateinit var scrollOnNewMessageCallback: ScrollOnNewMessageCallback
    private lateinit var scrollOnHighlightedEventCallback: ScrollOnHighlightedEventCallback

    override fun getBinding(inflater: LayoutInflater, container: ViewGroup?): FragmentRoomDetailBinding {
        return FragmentRoomDetailBinding.inflate(inflater, container, false)
    }

    override fun getMenuRes() = R.menu.menu_timeline

    private lateinit var sharedActionViewModel: MessageSharedActionViewModel
    private lateinit var knownCallsViewModel: SharedKnownCallsViewModel

    private lateinit var layoutManager: LinearLayoutManager
    private lateinit var jumpToBottomViewVisibilityManager: JumpToBottomViewVisibilityManager
    private var modelBuildListener: OnModelBuildFinishedListener? = null

    private lateinit var attachmentsHelper: AttachmentsHelper
    private lateinit var keyboardStateUtils: KeyboardStateUtils
    private lateinit var callActionsHandler: StartCallActionsHandler

    private lateinit var attachmentTypeSelector: AttachmentTypeSelectorView

    private var lockSendButton = false
    private val currentCallsViewPresenter = CurrentCallsViewPresenter()

    private val lazyLoadedViews = RoomDetailLazyLoadedViews()
    private val emojiPopup: EmojiPopup by lifecycleAwareLazy {
        createEmojiPopup()
    }

    override fun onCreate(savedInstanceState: Bundle?) {
        super.onCreate(savedInstanceState)
        setFragmentResultListener(MigrateRoomBottomSheet.REQUEST_KEY) { _, bundle ->
            bundle.getString(MigrateRoomBottomSheet.BUNDLE_KEY_REPLACEMENT_ROOM)?.let { replacementRoomId ->
                roomDetailViewModel.handle(RoomDetailAction.RoomUpgradeSuccess(replacementRoomId))
            }
        }
    }

    override fun onViewCreated(view: View, savedInstanceState: Bundle?) {
        lifecycle.addObserver(ConferenceEventObserver(vectorBaseActivity, this::onBroadcastJitsiEvent))
        super.onViewCreated(view, savedInstanceState)
        sharedActionViewModel = activityViewModelProvider.get(MessageSharedActionViewModel::class.java)
        knownCallsViewModel = activityViewModelProvider.get(SharedKnownCallsViewModel::class.java)
        attachmentsHelper = AttachmentsHelper(requireContext(), this).register()
        callActionsHandler = StartCallActionsHandler(
                roomId = roomDetailArgs.roomId,
                fragment = this,
                vectorPreferences = vectorPreferences,
                roomDetailViewModel = roomDetailViewModel,
                callManager = callManager,
                startCallActivityResultLauncher = startCallActivityResultLauncher,
                showDialogWithMessage = ::showDialogWithMessage,
                onTapToReturnToCall = ::onTapToReturnToCall
        )
        keyboardStateUtils = KeyboardStateUtils(requireActivity())
        lazyLoadedViews.bind(views)
        setupToolbar(views.roomToolbar)
        setupRecyclerView()
        setupComposer()
        setupNotificationView()
        setupJumpToReadMarkerView()
        setupActiveCallView()
        setupJumpToBottomView()
        setupEmojiButton()
        setupRemoveJitsiWidgetView()
        setupVoiceMessageView()

        views.roomToolbarContentView.debouncedClicks {
            navigator.openRoomProfile(requireActivity(), roomDetailArgs.roomId)
        }

        sharedActionViewModel
                .observe()
                .subscribe {
                    handleActions(it)
                }
                .disposeOnDestroyView()

        knownCallsViewModel
                .liveKnownCalls
                .observe(viewLifecycleOwner) {
                    currentCallsViewPresenter.updateCall(callManager.getCurrentCall(), it)
                    invalidateOptionsMenu()
                }

        roomDetailViewModel.onEach(RoomDetailViewState::canShowJumpToReadMarker, RoomDetailViewState::unreadState) { _, _ ->
            updateJumpToReadMarkerViewVisibility()
        }

        textComposerViewModel.onEach(TextComposerViewState::sendMode, TextComposerViewState::canSendMessage) { mode, canSend ->
            if (!canSend) {
                return@onEach
            }
            when (mode) {
                is SendMode.REGULAR -> renderRegularMode(mode.text)
                is SendMode.EDIT    -> renderSpecialMode(mode.timelineEvent, R.drawable.ic_edit, R.string.edit, mode.text)
                is SendMode.QUOTE   -> renderSpecialMode(mode.timelineEvent, R.drawable.ic_quote, R.string.quote, mode.text)
                is SendMode.REPLY   -> renderSpecialMode(mode.timelineEvent, R.drawable.ic_reply, R.string.reply, mode.text)
            }
        }

        roomDetailViewModel.onEach(
                RoomDetailViewState::syncState,
                RoomDetailViewState::incrementalSyncStatus,
                RoomDetailViewState::pushCounter
        ) { syncState, incrementalSyncStatus, pushCounter ->
            views.syncStateView.render(
                    syncState,
                    incrementalSyncStatus,
                    pushCounter,
                    vectorPreferences.developerShowDebugInfo()
            )
        }

        textComposerViewModel.observeViewEvents {
            when (it) {
                is TextComposerViewEvents.JoinRoomCommandSuccess      -> handleJoinedToAnotherRoom(it)
                is TextComposerViewEvents.SendMessageResult           -> renderSendMessageResult(it)
                is TextComposerViewEvents.ShowMessage                 -> showSnackWithMessage(it.message)
                is TextComposerViewEvents.ShowRoomUpgradeDialog       -> handleShowRoomUpgradeDialog(it)
                is TextComposerViewEvents.AnimateSendButtonVisibility -> handleSendButtonVisibilityChanged(it)
                is TextComposerViewEvents.OpenRoomMemberProfile       -> openRoomMemberProfile(it.userId)
            }.exhaustive
        }

        roomDetailViewModel.observeViewEvents {
            when (it) {
                is RoomDetailViewEvents.Failure                          -> {
                    if (it.throwable is VoiceFailure.UnableToRecord) {
                        onCannotRecord()
                    }
                    showErrorInSnackbar(it.throwable)
                }
                is RoomDetailViewEvents.OnNewTimelineEvents              -> scrollOnNewMessageCallback.addNewTimelineEventIds(it.eventIds)
                is RoomDetailViewEvents.ActionSuccess                    -> displayRoomDetailActionSuccess(it)
                is RoomDetailViewEvents.ActionFailure                    -> displayRoomDetailActionFailure(it)
                is RoomDetailViewEvents.ShowMessage                      -> showSnackWithMessage(it.message)
                is RoomDetailViewEvents.NavigateToEvent                  -> navigateToEvent(it)
                is RoomDetailViewEvents.DownloadFileState                -> handleDownloadFileState(it)
                is RoomDetailViewEvents.ShowE2EErrorMessage              -> displayE2eError(it.withHeldCode)
                RoomDetailViewEvents.DisplayPromptForIntegrationManager  -> displayPromptForIntegrationManager()
                is RoomDetailViewEvents.OpenStickerPicker                -> openStickerPicker(it)
                is RoomDetailViewEvents.DisplayEnableIntegrationsWarning -> displayDisabledIntegrationDialog()
                is RoomDetailViewEvents.OpenIntegrationManager           -> openIntegrationManager()
                is RoomDetailViewEvents.OpenFile                         -> startOpenFileIntent(it)
                RoomDetailViewEvents.OpenActiveWidgetBottomSheet         -> onViewWidgetsClicked()
                is RoomDetailViewEvents.ShowInfoOkDialog                 -> showDialogWithMessage(it.message)
                is RoomDetailViewEvents.JoinJitsiConference              -> joinJitsiRoom(it.widget, it.withVideo)
                RoomDetailViewEvents.LeaveJitsiConference                -> leaveJitsiConference()
                RoomDetailViewEvents.ShowWaitingView                     -> vectorBaseActivity.showWaitingView()
                RoomDetailViewEvents.HideWaitingView                     -> vectorBaseActivity.hideWaitingView()
                is RoomDetailViewEvents.RequestNativeWidgetPermission    -> requestNativeWidgetPermission(it)
                is RoomDetailViewEvents.OpenRoom                         -> handleOpenRoom(it)
                RoomDetailViewEvents.OpenInvitePeople                    -> navigator.openInviteUsersToRoom(requireContext(), roomDetailArgs.roomId)
                RoomDetailViewEvents.OpenSetRoomAvatarDialog             -> galleryOrCameraDialogHelper.show()
                RoomDetailViewEvents.OpenRoomSettings                    -> handleOpenRoomSettings()
                is RoomDetailViewEvents.ShowRoomAvatarFullScreen         -> it.matrixItem?.let { item ->
                    navigator.openBigImageViewer(requireActivity(), it.view, item)
                }
                is RoomDetailViewEvents.StartChatEffect                  -> handleChatEffect(it.type)
                RoomDetailViewEvents.StopChatEffects                     -> handleStopChatEffects()
                is RoomDetailViewEvents.DisplayAndAcceptCall             -> acceptIncomingCall(it)
                RoomDetailViewEvents.RoomReplacementStarted              -> handleRoomReplacement()
            }.exhaustive
        }

        if (savedInstanceState == null) {
            handleShareData()
            handleSpaceShare()
        }
    }

    private fun handleSendButtonVisibilityChanged(event: TextComposerViewEvents.AnimateSendButtonVisibility) {
        if (event.isVisible) {
            views.voiceMessageRecorderView.isVisible = false
            views.composerLayout.views.sendButton.alpha = 0f
            views.composerLayout.views.sendButton.isVisible = true
            views.composerLayout.views.sendButton.animate().alpha(1f).setDuration(150).start()
        } else {
            views.composerLayout.views.sendButton.isInvisible = true
            views.voiceMessageRecorderView.alpha = 0f
            views.voiceMessageRecorderView.isVisible = true
            views.voiceMessageRecorderView.animate().alpha(1f).setDuration(150).start()
        }
    }

    private fun setupRemoveJitsiWidgetView() {
        views.removeJitsiWidgetView.onCompleteSliding = {
            withState(roomDetailViewModel) {
                val jitsiWidgetId = it.jitsiState.widgetId ?: return@withState
                if (it.jitsiState.hasJoined) {
                    leaveJitsiConference()
                }
                roomDetailViewModel.handle(RoomDetailAction.RemoveWidget(jitsiWidgetId))
            }
        }
    }

    private fun leaveJitsiConference() {
        ConferenceEventEmitter(vectorBaseActivity).emitConferenceEnded()
    }

    private fun onBroadcastJitsiEvent(conferenceEvent: ConferenceEvent) {
        roomDetailViewModel.handle(RoomDetailAction.UpdateJoinJitsiCallStatus(conferenceEvent))
    }

    private fun onCannotRecord() {
        // Update the UI, cancel the animation
        views.voiceMessageRecorderView.initVoiceRecordingViews()
    }

    private fun acceptIncomingCall(event: RoomDetailViewEvents.DisplayAndAcceptCall) {
        val intent = VectorCallActivity.newIntent(
                context = vectorBaseActivity,
                call = event.call,
                mode = VectorCallActivity.INCOMING_ACCEPT
        )
        startActivity(intent)
    }

    private fun handleRoomReplacement() {
        // this will join a new room, it can take time and might fail
        // so we need to report progress and retry
        val tag = JoinReplacementRoomBottomSheet::javaClass.name
        JoinReplacementRoomBottomSheet().show(childFragmentManager, tag)
    }

    private fun handleShowRoomUpgradeDialog(roomDetailViewEvents: TextComposerViewEvents.ShowRoomUpgradeDialog) {
        val tag = MigrateRoomBottomSheet::javaClass.name
        MigrateRoomBottomSheet.newInstance(roomDetailArgs.roomId, roomDetailViewEvents.newVersion)
                .show(parentFragmentManager, tag)
    }

    private fun handleChatEffect(chatEffect: ChatEffect) {
        when (chatEffect) {
            ChatEffect.CONFETTI -> {
                views.viewKonfetti.isVisible = true
                views.viewKonfetti.build()
                        .addColors(Color.YELLOW, Color.GREEN, Color.MAGENTA)
                        .setDirection(0.0, 359.0)
                        .setSpeed(2f, 5f)
                        .setFadeOutEnabled(true)
                        .setTimeToLive(2000L)
                        .addShapes(Shape.Square, Shape.Circle)
                        .addSizes(Size(12))
                        .setPosition(-50f, views.viewKonfetti.width + 50f, -50f, -50f)
                        .streamFor(150, 3000L)
            }
            ChatEffect.SNOWFALL -> {
                views.viewSnowFall.isVisible = true
                views.viewSnowFall.restartFalling()
            }
        }
    }

    private fun handleStopChatEffects() {
        TransitionManager.beginDelayedTransition(views.rootConstraintLayout)
        views.viewSnowFall.isVisible = false
        // when gone the effect is a bit buggy
        views.viewKonfetti.isInvisible = true
    }

    override fun onImageReady(uri: Uri?) {
        uri ?: return
        roomDetailViewModel.handle(
                RoomDetailAction.SetAvatarAction(
                        newAvatarUri = uri,
                        newAvatarFileName = getFilenameFromUri(requireContext(), uri) ?: UUID.randomUUID().toString()
                )
        )
    }

    private fun handleOpenRoomSettings() {
        navigator.openRoomProfile(
                requireContext(),
                roomDetailArgs.roomId,
                RoomProfileActivity.EXTRA_DIRECT_ACCESS_ROOM_SETTINGS
        )
    }

    private fun handleOpenRoom(openRoom: RoomDetailViewEvents.OpenRoom) {
        navigator.openRoom(requireContext(), openRoom.roomId, null)
        if (openRoom.closeCurrentRoom) {
            requireActivity().finish()
        }
    }

    private fun requestNativeWidgetPermission(it: RoomDetailViewEvents.RequestNativeWidgetPermission) {
        val tag = RoomWidgetPermissionBottomSheet::class.java.name
        val dFrag = childFragmentManager.findFragmentByTag(tag) as? RoomWidgetPermissionBottomSheet
        if (dFrag != null && dFrag.dialog?.isShowing == true && !dFrag.isRemoving) {
            return
        } else {
            RoomWidgetPermissionBottomSheet.newInstance(
                    WidgetArgs(
                            baseUrl = it.domain,
                            kind = WidgetKind.ROOM,
                            roomId = roomDetailArgs.roomId,
                            widgetId = it.widget.widgetId
                    )
            ).apply {
                directListener = { granted ->
                    if (granted) {
                        roomDetailViewModel.handle(RoomDetailAction.EnsureNativeWidgetAllowed(
                                widget = it.widget,
                                userJustAccepted = true,
                                grantedEvents = it.grantedEvents
                        ))
                    }
                }
            }
                    .show(childFragmentManager, tag)
        }
    }

    private val integrationManagerActivityResultLauncher = registerStartForActivityResult {
        // Noop
    }

    private fun openIntegrationManager(screen: String? = null) {
        navigator.openIntegrationManager(
                context = requireContext(),
                activityResultLauncher = integrationManagerActivityResultLauncher,
                roomId = roomDetailArgs.roomId,
                integId = null,
                screen = screen
        )
    }

    private fun setupEmojiButton() {
        views.composerLayout.views.composerEmojiButton.debouncedClicks {
            emojiPopup.toggle()
        }
    }

    private fun createEmojiPopup(): EmojiPopup {
        return EmojiPopup
                .Builder
                .fromRootView(views.rootConstraintLayout)
                .setKeyboardAnimationStyle(R.style.emoji_fade_animation_style)
                .setOnEmojiPopupShownListener {
                    views.composerLayout.views.composerEmojiButton.apply {
                        contentDescription = getString(R.string.a11y_close_emoji_picker)
                        setImageResource(R.drawable.ic_keyboard)
                    }
                }
                .setOnEmojiPopupDismissListener {
                    if (isAdded) {
                        views.composerLayout.views.composerEmojiButton.apply {
                            contentDescription = getString(R.string.a11y_open_emoji_picker)
                            setImageResource(R.drawable.ic_insert_emoji)
                        }
                    }
                }
                .build(views.composerLayout.views.composerEditText)
    }

    private val permissionVoiceMessageLauncher = registerForPermissionsResult { allGranted, deniedPermanently ->
        if (allGranted) {
            // In this case, let the user start again the gesture
        } else if (deniedPermanently) {
            vectorBaseActivity.onPermissionDeniedSnackbar(R.string.denied_permission_voice_message)
        }
    }

    private fun createFailedMessagesWarningCallback(): FailedMessagesWarningView.Callback {
        return object : FailedMessagesWarningView.Callback {
            override fun onDeleteAllClicked() {
                MaterialAlertDialogBuilder(requireContext())
                        .setTitle(R.string.event_status_delete_all_failed_dialog_title)
                        .setMessage(getString(R.string.event_status_delete_all_failed_dialog_message))
                        .setNegativeButton(R.string.no, null)
                        .setPositiveButton(R.string.yes) { _, _ ->
                            roomDetailViewModel.handle(RoomDetailAction.RemoveAllFailedMessages)
                        }
                        .show()
            }

            override fun onRetryClicked() {
                roomDetailViewModel.handle(RoomDetailAction.ResendAll)
            }
        }
    }

    private fun setupVoiceMessageView() {
        views.voiceMessageRecorderView.voiceMessagePlaybackTracker = voiceMessagePlaybackTracker

        views.voiceMessageRecorderView.callback = object : VoiceMessageRecorderView.Callback {
            override fun onVoiceRecordingStarted(): Boolean {
                return if (checkPermissions(PERMISSIONS_FOR_VOICE_MESSAGE, requireActivity(), permissionVoiceMessageLauncher)) {
                    roomDetailViewModel.handle(RoomDetailAction.StartRecordingVoiceMessage)
                    textComposerViewModel.handle(TextComposerAction.OnVoiceRecordingStateChanged(true))
                    vibrate(requireContext())
                    true
                } else {
                    // Permission dialog is displayed
                    false
                }
            }

            override fun onVoiceRecordingEnded(isCancelled: Boolean) {
                roomDetailViewModel.handle(RoomDetailAction.EndRecordingVoiceMessage(isCancelled))
                textComposerViewModel.handle(TextComposerAction.OnVoiceRecordingStateChanged(false))
            }

            override fun onVoiceRecordingPlaybackModeOn() {
                roomDetailViewModel.handle(RoomDetailAction.PauseRecordingVoiceMessage)
            }

            override fun onVoicePlaybackButtonClicked() {
                roomDetailViewModel.handle(RoomDetailAction.PlayOrPauseRecordingPlayback)
            }
        }
    }

    private fun joinJitsiRoom(jitsiWidget: Widget, enableVideo: Boolean) {
        navigator.openRoomWidget(requireContext(), roomDetailArgs.roomId, jitsiWidget, mapOf(JitsiCallViewModel.ENABLE_VIDEO_OPTION to enableVideo))
    }

    private fun openStickerPicker(event: RoomDetailViewEvents.OpenStickerPicker) {
        navigator.openStickerPicker(requireContext(), stickerActivityResultLauncher, roomDetailArgs.roomId, event.widget)
    }

    private fun startOpenFileIntent(action: RoomDetailViewEvents.OpenFile) {
        if (action.mimeType == MimeTypes.Apk) {
            installApk(action)
        } else {
            openFile(action)
        }
    }

    private fun openFile(action: RoomDetailViewEvents.OpenFile) {
        val intent = Intent(Intent.ACTION_VIEW).apply {
            setDataAndTypeAndNormalize(action.uri, action.mimeType)
            addFlags(Intent.FLAG_GRANT_READ_URI_PERMISSION or Intent.FLAG_ACTIVITY_NEW_TASK)
        }

        if (intent.resolveActivity(requireActivity().packageManager) != null) {
            requireActivity().startActivity(intent)
        } else {
            requireActivity().toast(R.string.error_no_external_application_found)
        }
    }

    private fun installApk(action: RoomDetailViewEvents.OpenFile) {
        val safeContext = context ?: return
        if (Build.VERSION.SDK_INT >= Build.VERSION_CODES.O) {
            if (!safeContext.packageManager.canRequestPackageInstalls()) {
                roomDetailViewModel.pendingEvent = action
                startInstallFromSourceIntent(safeContext, installApkActivityResultLauncher)
            } else {
                openFile(action)
            }
        } else {
            openFile(action)
        }
    }

    private val installApkActivityResultLauncher = registerStartForActivityResult { activityResult ->
        if (activityResult.resultCode == Activity.RESULT_OK) {
            roomDetailViewModel.pendingEvent?.let {
                if (it is RoomDetailViewEvents.OpenFile) {
                    openFile(it)
                }
            }
        } else {
            // User cancelled
        }
        roomDetailViewModel.pendingEvent = null
    }

    private fun displayPromptForIntegrationManager() {
        // The Sticker picker widget is not installed yet. Propose the user to install it
        val builder = MaterialAlertDialogBuilder(requireContext())
        val v: View = LayoutInflater.from(requireContext()).inflate(R.layout.dialog_no_sticker_pack, null)
        builder
                .setView(v)
                .setPositiveButton(R.string.yes) { _, _ ->
                    // Open integration manager, to the sticker installation page
                    openIntegrationManager(
                            screen = WidgetType.StickerPicker.preferred
                    )
                }
                .setNegativeButton(R.string.no, null)
                .show()
    }

    private fun handleJoinedToAnotherRoom(action: TextComposerViewEvents.JoinRoomCommandSuccess) {
        views.composerLayout.setTextIfDifferent("")
        lockSendButton = false
        navigator.openRoom(vectorBaseActivity, action.roomId)
    }

    private fun handleShareData() {
        when (val sharedData = roomDetailArgs.sharedData) {
            is SharedData.Text        -> {
                textComposerViewModel.handle(TextComposerAction.EnterRegularMode(sharedData.text, fromSharing = true))
            }
            is SharedData.Attachments -> {
                // open share edition
                onContentAttachmentsReady(sharedData.attachmentData)
            }
            null                      -> Timber.v("No share data to process")
        }.exhaustive
    }

    private fun handleSpaceShare() {
        roomDetailArgs.openShareSpaceForId?.let { spaceId ->
            ShareSpaceBottomSheet.show(childFragmentManager, spaceId, true)
            view?.post {
                handleChatEffect(ChatEffect.CONFETTI)
            }
        }
    }

    override fun onDestroyView() {
        lazyLoadedViews.unBind()
        timelineEventController.callback = null
        timelineEventController.removeModelBuildListener(modelBuildListener)
        currentCallsViewPresenter.unBind()
        modelBuildListener = null
        autoCompleter.clear()
        debouncer.cancelAll()
        views.timelineRecyclerView.cleanup()
        super.onDestroyView()
    }

    override fun onDestroy() {
        roomDetailViewModel.handle(RoomDetailAction.ExitTrackingUnreadMessagesState)
        super.onDestroy()
    }

    private fun setupJumpToBottomView() {
        views.jumpToBottomView.visibility = View.INVISIBLE
        views.jumpToBottomView.debouncedClicks {
            roomDetailViewModel.handle(RoomDetailAction.ExitTrackingUnreadMessagesState)
            views.jumpToBottomView.visibility = View.INVISIBLE
            if (!roomDetailViewModel.timeline.isLive) {
                scrollOnNewMessageCallback.forceScrollOnNextUpdate()
                roomDetailViewModel.timeline.restartWithEventId(null)
            } else {
                layoutManager.scrollToPosition(0)
            }
        }

        jumpToBottomViewVisibilityManager = JumpToBottomViewVisibilityManager(
                views.jumpToBottomView,
                debouncer,
                views.timelineRecyclerView,
                layoutManager
        )
    }

    private fun setupJumpToReadMarkerView() {
        views.jumpToReadMarkerView.setOnClickListener {
            onJumpToReadMarkerClicked()
        }
        views.jumpToReadMarkerView.setOnCloseIconClickListener {
            roomDetailViewModel.handle(RoomDetailAction.MarkAllAsRead)
        }
    }

    private fun setupActiveCallView() {
        currentCallsViewPresenter.bind(views.currentCallsView, this)
    }

    private fun navigateToEvent(action: RoomDetailViewEvents.NavigateToEvent) {
        val scrollPosition = timelineEventController.searchPositionOfEvent(action.eventId)
        if (scrollPosition == null) {
            scrollOnHighlightedEventCallback.scheduleScrollTo(action.eventId)
        } else {
            views.timelineRecyclerView.stopScroll()
            layoutManager.scrollToPosition(scrollPosition)
        }
    }

    private fun handleDownloadFileState(action: RoomDetailViewEvents.DownloadFileState) {
        val activity = requireActivity()
        if (action.throwable != null) {
            activity.toast(errorFormatter.toHumanReadable(action.throwable))
        }
//        else if (action.file != null) {
//            addEntryToDownloadManager(activity, action.file, action.mimeType ?: "application/octet-stream")?.let {
//                // This is a temporary solution to help users find downloaded files
//                // there is a better way to do that
//                // On android Q+ this method returns the file URI, on older
//                // it returns null, and the download manager handles the notification
//                notificationUtils.buildDownloadFileNotification(
//                        it,
//                        action.file.name ?: "file",
//                        action.mimeType ?: "application/octet-stream"
//                ).let { notification ->
//                    notificationUtils.showNotificationMessage("DL", action.file.absolutePath.hashCode(), notification)
//                }
//            }
//        }
    }

    private fun setupNotificationView() {
        views.notificationAreaView.delegate = object : NotificationAreaView.Delegate {
            override fun onTombstoneEventClicked() {
                roomDetailViewModel.handle(RoomDetailAction.JoinAndOpenReplacementRoom)
            }
        }
    }

    override fun onCreateOptionsMenu(menu: Menu, inflater: MenuInflater) {
        super.onCreateOptionsMenu(menu, inflater)
        // We use a custom layout for this menu item, so we need to set a ClickListener
        menu.findItem(R.id.open_matrix_apps)?.let { menuItem ->
            menuItem.actionView.setOnClickListener {
                onOptionsItemSelected(menuItem)
            }
        }
        val joinConfItem = menu.findItem(R.id.join_conference)
        (joinConfItem.actionView as? JoinConferenceView)?.onJoinClicked = {
            roomDetailViewModel.handle(RoomDetailAction.JoinJitsiCall)
        }
    }

    override fun onPrepareOptionsMenu(menu: Menu) {
        menu.forEach {
            it.isVisible = roomDetailViewModel.isMenuItemVisible(it.itemId)
        }
        withState(roomDetailViewModel) { state ->
            // Set the visual state of the call buttons (voice/video) to enabled/disabled according to user permissions
            val hasCallInRoom = callManager.getCallsByRoomId(state.roomId).isNotEmpty() || state.jitsiState.hasJoined
            val callButtonsEnabled = !hasCallInRoom && when (state.asyncRoomSummary.invoke()?.joinedMembersCount) {
                1    -> false
                2    -> state.isAllowedToStartWebRTCCall
                else -> state.isAllowedToManageWidgets
            }
            setOf(R.id.voice_call, R.id.video_call).forEach {
                menu.findItem(it).icon?.alpha = if (callButtonsEnabled) 0xFF else 0x40
            }

            val matrixAppsMenuItem = menu.findItem(R.id.open_matrix_apps)
            val widgetsCount = state.activeRoomWidgets.invoke()?.size ?: 0
            val hasOnlyJitsiWidget = widgetsCount == 1 && state.hasActiveJitsiWidget()
            if (widgetsCount == 0 || hasOnlyJitsiWidget) {
                // icon should be default color no badge
                val actionView = matrixAppsMenuItem.actionView
                actionView
                        .findViewById<ImageView>(R.id.action_view_icon_image)
                        .setColorFilter(ThemeUtils.getColor(requireContext(), R.attr.vctr_content_secondary))
                actionView.findViewById<TextView>(R.id.cart_badge).isVisible = false
                matrixAppsMenuItem.setShowAsAction(MenuItem.SHOW_AS_ACTION_NEVER)
            } else {
                val actionView = matrixAppsMenuItem.actionView
                actionView
                        .findViewById<ImageView>(R.id.action_view_icon_image)
                        .setColorFilter(colorProvider.getColorFromAttribute(R.attr.colorPrimary))
                actionView.findViewById<TextView>(R.id.cart_badge).setTextOrHide("$widgetsCount")
                matrixAppsMenuItem.setShowAsAction(MenuItem.SHOW_AS_ACTION_ALWAYS)
            }
        }
    }

    override fun onOptionsItemSelected(item: MenuItem): Boolean {
        return when (item.itemId) {
            R.id.invite           -> {
                navigator.openInviteUsersToRoom(requireActivity(), roomDetailArgs.roomId)
                true
            }
            R.id.timeline_setting -> {
                navigator.openRoomProfile(requireActivity(), roomDetailArgs.roomId)
                true
            }
            R.id.open_matrix_apps -> {
                roomDetailViewModel.handle(RoomDetailAction.ManageIntegrations)
                true
            }
            R.id.voice_call       -> {
                callActionsHandler.onVoiceCallClicked()
                true
            }
            R.id.video_call       -> {
                callActionsHandler.onVideoCallClicked()
                true
            }
            R.id.search           -> {
                handleSearchAction()
                true
            }
            R.id.dev_tools        -> {
                navigator.openDevTools(requireContext(), roomDetailArgs.roomId)
                true
            }
            else                  -> super.onOptionsItemSelected(item)
        }
    }

    private fun handleSearchAction() {
        if (session.getRoom(roomDetailArgs.roomId)?.isEncrypted() == false) {
            navigator.openSearch(requireContext(), roomDetailArgs.roomId)
        } else {
            showDialogWithMessage(getString(R.string.search_is_not_supported_in_e2e_room))
        }
    }

    private fun displayDisabledIntegrationDialog() {
        MaterialAlertDialogBuilder(requireActivity())
                .setTitle(R.string.disabled_integration_dialog_title)
                .setMessage(R.string.disabled_integration_dialog_content)
                .setPositiveButton(R.string.settings) { _, _ ->
                    navigator.openSettings(requireActivity(), VectorSettingsActivity.EXTRA_DIRECT_ACCESS_GENERAL)
                }
                .setNegativeButton(R.string.cancel, null)
                .show()
    }

    private fun renderRegularMode(text: String) {
        autoCompleter.exitSpecialMode()
        views.composerLayout.collapse()
        views.composerLayout.setTextIfDifferent(text)
        views.composerLayout.views.sendButton.contentDescription = getString(R.string.send)
    }

    private fun renderSpecialMode(event: TimelineEvent,
                                  @DrawableRes iconRes: Int,
                                  @StringRes descriptionRes: Int,
                                  defaultContent: String) {
        autoCompleter.enterSpecialMode()
        // switch to expanded bar
        views.composerLayout.views.composerRelatedMessageTitle.apply {
            text = event.senderInfo.disambiguatedDisplayName
            setTextColor(matrixItemColorProvider.getColor(MatrixItem.UserItem(event.root.senderId ?: "@")))
        }

        val messageContent: MessageContent? = event.getLastMessageContent()
        val nonFormattedBody = if (messageContent is MessageAudioContent && messageContent.voiceMessageIndicator != null) {
            val formattedDuration = DateUtils.formatElapsedTime(((messageContent.audioInfo?.duration ?: 0) / 1000).toLong())
            getString(R.string.voice_message_reply_content, formattedDuration)
        } else {
            messageContent?.body ?: ""
        }
        var formattedBody: CharSequence? = null
        if (messageContent is MessageTextContent && messageContent.format == MessageFormat.FORMAT_MATRIX_HTML) {
            val parser = Parser.builder().build()
            val document = parser.parse(messageContent.formattedBody ?: messageContent.body)
            formattedBody = eventHtmlRenderer.render(document, pillsPostProcessor)
        }
        views.composerLayout.views.composerRelatedMessageContent.text = (formattedBody ?: nonFormattedBody)

        // Image Event
        val data = event.buildImageContentRendererData(dimensionConverter.dpToPx(66))
        val isImageVisible = if (data != null) {
            imageContentRenderer.render(data, ImageContentRenderer.Mode.THUMBNAIL, views.composerLayout.views.composerRelatedMessageImage)
            true
        } else {
            false
        }

        views.composerLayout.setTextIfDifferent(defaultContent)

        views.composerLayout.views.composerRelatedMessageActionIcon.setImageDrawable(ContextCompat.getDrawable(requireContext(), iconRes))
        views.composerLayout.views.sendButton.contentDescription = getString(descriptionRes)

        avatarRenderer.render(event.senderInfo.toMatrixItem(), views.composerLayout.views.composerRelatedMessageAvatar)

        views.composerLayout.expand {
            if (isAdded) {
                // need to do it here also when not using quick reply
                focusComposerAndShowKeyboard()
                views.composerLayout.views.composerRelatedMessageImage.isVisible = isImageVisible
            }
        }
        focusComposerAndShowKeyboard()
    }

    override fun onResume() {
        super.onResume()
        notificationDrawerManager.setCurrentRoom(roomDetailArgs.roomId)
        roomDetailPendingActionStore.data?.let { handlePendingAction(it) }
        roomDetailPendingActionStore.data = null

        // Removed listeners should be set again
        setupVoiceMessageView()
    }

    private fun handlePendingAction(roomDetailPendingAction: RoomDetailPendingAction) {
        when (roomDetailPendingAction) {
            is RoomDetailPendingAction.JumpToReadReceipt ->
                roomDetailViewModel.handle(RoomDetailAction.JumpToReadReceipt(roomDetailPendingAction.userId))
            is RoomDetailPendingAction.MentionUser       ->
                insertUserDisplayNameInTextEditor(roomDetailPendingAction.userId)
            is RoomDetailPendingAction.OpenOrCreateDm    ->
                roomDetailViewModel.handle(RoomDetailAction.OpenOrCreateDm(roomDetailPendingAction.userId))
            is RoomDetailPendingAction.OpenRoom          ->
                handleOpenRoom(RoomDetailViewEvents.OpenRoom(roomDetailPendingAction.roomId, roomDetailPendingAction.closeCurrentRoom))
        }.exhaustive
    }

    override fun onPause() {
        super.onPause()

        notificationDrawerManager.setCurrentRoom(null)

        textComposerViewModel.handle(TextComposerAction.SaveDraft(views.composerLayout.text.toString()))

        // We should improve the UX to support going into playback mode when paused and delete the media when the view is destroyed.
        roomDetailViewModel.handle(RoomDetailAction.EndAllVoiceActions(deleteRecord = false))
        views.voiceMessageRecorderView.initVoiceRecordingViews()
    }

    private val attachmentFileActivityResultLauncher = registerStartForActivityResult {
        if (it.resultCode == Activity.RESULT_OK) {
            attachmentsHelper.onFileResult(it.data)
        }
    }

    private val attachmentAudioActivityResultLauncher = registerStartForActivityResult {
        if (it.resultCode == Activity.RESULT_OK) {
            attachmentsHelper.onAudioResult(it.data)
        }
    }

    private val attachmentContactActivityResultLauncher = registerStartForActivityResult {
        if (it.resultCode == Activity.RESULT_OK) {
            attachmentsHelper.onContactResult(it.data)
        }
    }

    private val attachmentMediaActivityResultLauncher = registerStartForActivityResult {
        if (it.resultCode == Activity.RESULT_OK) {
            attachmentsHelper.onMediaResult(it.data)
        }
    }

    private val attachmentCameraActivityResultLauncher = registerStartForActivityResult {
        if (it.resultCode == Activity.RESULT_OK) {
            attachmentsHelper.onCameraResult()
        }
    }

    private val attachmentCameraVideoActivityResultLauncher = registerStartForActivityResult {
        if (it.resultCode == Activity.RESULT_OK) {
            attachmentsHelper.onCameraVideoResult()
        }
    }

    private val contentAttachmentActivityResultLauncher = registerStartForActivityResult { activityResult ->
        val data = activityResult.data ?: return@registerStartForActivityResult
        if (activityResult.resultCode == Activity.RESULT_OK) {
            val sendData = AttachmentsPreviewActivity.getOutput(data)
            val keepOriginalSize = AttachmentsPreviewActivity.getKeepOriginalSize(data)
            roomDetailViewModel.handle(RoomDetailAction.SendMedia(sendData, !keepOriginalSize))
        }
    }

    private val emojiActivityResultLauncher = registerStartForActivityResult { activityResult ->
        if (activityResult.resultCode == Activity.RESULT_OK) {
            val eventId = EmojiReactionPickerActivity.getOutputEventId(activityResult.data)
            val reaction = EmojiReactionPickerActivity.getOutputReaction(activityResult.data)
            if (eventId != null && reaction != null) {
                roomDetailViewModel.handle(RoomDetailAction.SendReaction(eventId, reaction))
            }
        }
    }

    private val stickerActivityResultLauncher = registerStartForActivityResult { activityResult ->
        val data = activityResult.data ?: return@registerStartForActivityResult
        if (activityResult.resultCode == Activity.RESULT_OK) {
            WidgetActivity.getOutput(data).toModel<MessageStickerContent>()
                    ?.let { content ->
                        roomDetailViewModel.handle(RoomDetailAction.SendSticker(content))
                    }
        }
    }

    private val startCallActivityResultLauncher = registerForPermissionsResult { allGranted, deniedPermanently ->
        if (allGranted) {
            (roomDetailViewModel.pendingAction as? RoomDetailAction.StartCall)?.let {
                roomDetailViewModel.pendingAction = null
                roomDetailViewModel.handle(it)
            }
        } else {
            if (deniedPermanently) {
                activity?.onPermissionDeniedDialog(R.string.denied_permission_generic)
            }
            cleanUpAfterPermissionNotGranted()
        }
    }

// PRIVATE METHODS *****************************************************************************

    private fun setupRecyclerView() {
        timelineEventController.callback = this
        timelineEventController.timeline = roomDetailViewModel.timeline

        views.timelineRecyclerView.trackItemsVisibilityChange()
        layoutManager = object : LinearLayoutManager(context, RecyclerView.VERTICAL, true) {
            override fun onLayoutCompleted(state: RecyclerView.State?) {
                super.onLayoutCompleted(state)
                updateJumpToReadMarkerViewVisibility()
                jumpToBottomViewVisibilityManager.maybeShowJumpToBottomViewVisibilityWithDelay()
            }
        }
        val stateRestorer = LayoutManagerStateRestorer(layoutManager).register()
        scrollOnNewMessageCallback = ScrollOnNewMessageCallback(layoutManager, timelineEventController)
        scrollOnHighlightedEventCallback = ScrollOnHighlightedEventCallback(views.timelineRecyclerView, layoutManager, timelineEventController)
        views.timelineRecyclerView.layoutManager = layoutManager
        views.timelineRecyclerView.itemAnimator = null
        views.timelineRecyclerView.setHasFixedSize(true)
        modelBuildListener = OnModelBuildFinishedListener {
            it.dispatchTo(stateRestorer)
            it.dispatchTo(scrollOnNewMessageCallback)
            it.dispatchTo(scrollOnHighlightedEventCallback)
        }
        timelineEventController.addModelBuildListener(modelBuildListener)
        views.timelineRecyclerView.adapter = timelineEventController.adapter

        if (vectorPreferences.swipeToReplyIsEnabled()) {
            val quickReplyHandler = object : RoomMessageTouchHelperCallback.QuickReplayHandler {
                override fun performQuickReplyOnHolder(model: EpoxyModel<*>) {
                    (model as? AbsMessageItem)?.attributes?.informationData?.let {
                        val eventId = it.eventId
                        textComposerViewModel.handle(TextComposerAction.EnterReplyMode(eventId, views.composerLayout.text.toString()))
                    }
                }

                override fun canSwipeModel(model: EpoxyModel<*>): Boolean {
                    val canSendMessage = withState(textComposerViewModel) {
                        it.canSendMessage
                    }
                    if (!canSendMessage) {
                        return false
                    }
                    return when (model) {
                        is MessageFileItem,
                        is MessageVoiceItem,
                        is MessageImageVideoItem,
                        is MessageTextItem -> {
                            return (model as AbsMessageItem).attributes.informationData.sendState == SendState.SYNCED
                        }
                        else               -> false
                    }
                }
            }
            val swipeCallback = RoomMessageTouchHelperCallback(requireContext(), R.drawable.ic_reply, quickReplyHandler)
            val touchHelper = ItemTouchHelper(swipeCallback)
            touchHelper.attachToRecyclerView(views.timelineRecyclerView)
        }
        views.timelineRecyclerView.addGlidePreloader(
                epoxyController = timelineEventController,
                requestManager = GlideApp.with(this),
                preloader = glidePreloader { requestManager, epoxyModel: MessageImageVideoItem, _ ->
                    imageContentRenderer.createGlideRequest(
                            epoxyModel.mediaData,
                            ImageContentRenderer.Mode.THUMBNAIL,
                            requestManager as GlideRequests
                    )
                })
    }

    private fun updateJumpToReadMarkerViewVisibility() {
        viewLifecycleOwner.lifecycleScope.launchWhenResumed {
            withState(roomDetailViewModel) {
                val showJumpToUnreadBanner = when (it.unreadState) {
                    UnreadState.Unknown,
                    UnreadState.HasNoUnread            -> false
                    is UnreadState.ReadMarkerNotLoaded -> true
                    is UnreadState.HasUnread           -> {
                        if (it.canShowJumpToReadMarker) {
                            val lastVisibleItem = layoutManager.findLastCompletelyVisibleItemPosition()
                            val positionOfReadMarker = timelineEventController.getPositionOfReadMarker()
                            if (positionOfReadMarker == null) {
                                false
                            } else {
                                positionOfReadMarker > lastVisibleItem
                            }
                        } else {
                            false
                        }
                    }
                }
                views.jumpToReadMarkerView.isVisible = showJumpToUnreadBanner
            }
        }
    }

    private fun setupComposer() {
        val composerEditText = views.composerLayout.views.composerEditText
        autoCompleter.setup(composerEditText)

        observerUserTyping()

        if (vectorPreferences.sendMessageWithEnter()) {
            // imeOptions="actionSend" only works with single line, so we remove multiline inputType
            composerEditText.inputType = composerEditText.inputType and EditorInfo.TYPE_TEXT_FLAG_MULTI_LINE.inv()
            composerEditText.imeOptions = EditorInfo.IME_ACTION_SEND
        }

        composerEditText.setOnEditorActionListener { v, actionId, keyEvent ->
            val imeActionId = actionId and EditorInfo.IME_MASK_ACTION
            if (EditorInfo.IME_ACTION_DONE == imeActionId || EditorInfo.IME_ACTION_SEND == imeActionId) {
                sendTextMessage(v.text)
                true
            }
            // Add external keyboard functionality (to send messages)
            else if (null != keyEvent &&
                    !keyEvent.isShiftPressed &&
                    keyEvent.keyCode == KeyEvent.KEYCODE_ENTER &&
                    resources.configuration.keyboard != Configuration.KEYBOARD_NOKEYS) {
                sendTextMessage(v.text)
                true
            } else false
        }

        views.composerLayout.views.composerEmojiButton.isVisible = vectorPreferences.showEmojiKeyboard()

        views.composerLayout.callback = object : TextComposerView.Callback {
            override fun onAddAttachment() {
                if (!::attachmentTypeSelector.isInitialized) {
                    attachmentTypeSelector = AttachmentTypeSelectorView(vectorBaseActivity, vectorBaseActivity.layoutInflater, this@RoomDetailFragment)
                }
                attachmentTypeSelector.show(views.composerLayout.views.attachmentButton, keyboardStateUtils.isKeyboardShowing)
            }

            override fun onSendMessage(text: CharSequence) {
                sendTextMessage(text)
            }

            override fun onCloseRelatedMessage() {
                textComposerViewModel.handle(TextComposerAction.EnterRegularMode(views.composerLayout.text.toString(), false))
            }

            override fun onRichContentSelected(contentUri: Uri): Boolean {
                return sendUri(contentUri)
            }

            override fun onTextChanged(text: CharSequence) {
                textComposerViewModel.handle(TextComposerAction.OnTextChanged(text))
            }
        }
    }

    private fun sendTextMessage(text: CharSequence) {
        if (lockSendButton) {
            Timber.w("Send button is locked")
            return
        }
        if (text.isNotBlank()) {
            // We collapse ASAP, if not there will be a slight annoying delay
            views.composerLayout.collapse(true)
            lockSendButton = true
            textComposerViewModel.handle(TextComposerAction.SendMessage(text, vectorPreferences.isMarkdownEnabled()))
            emojiPopup.dismiss()
        }
    }

    private fun observerUserTyping() {
        views.composerLayout.views.composerEditText.textChanges()
                .skipInitialValue()
                .debounce(300, TimeUnit.MILLISECONDS)
                .map { it.isNotEmpty() }
                .subscribe {
                    Timber.d("Typing: User is typing: $it")
                    textComposerViewModel.handle(TextComposerAction.UserIsTyping(it))
                }
                .disposeOnDestroyView()

        views.composerLayout.views.composerEditText.focusChanges()
                .subscribe {
                    roomDetailViewModel.handle(RoomDetailAction.ComposerFocusChange(it))
                }
                .disposeOnDestroyView()
    }

    private fun sendUri(uri: Uri): Boolean {
        val shareIntent = Intent(Intent.ACTION_SEND, uri)
        val isHandled = attachmentsHelper.handleShareIntent(requireContext(), shareIntent)
        if (!isHandled) {
            Toast.makeText(requireContext(), R.string.error_handling_incoming_share, Toast.LENGTH_SHORT).show()
        }
        return isHandled
    }

    override fun invalidate() = withState(roomDetailViewModel, textComposerViewModel) { mainState, textComposerState ->
        invalidateOptionsMenu()
        val summary = mainState.asyncRoomSummary()
        renderToolbar(summary, mainState.formattedTypingUsers)
        views.removeJitsiWidgetView.render(mainState)
        if (mainState.hasFailedSending) {
            lazyLoadedViews.failedMessagesWarningView(inflateIfNeeded = true, createFailedMessagesWarningCallback())?.isVisible = true
        } else {
            lazyLoadedViews.failedMessagesWarningView(inflateIfNeeded = false)?.isVisible = false
        }
        val inviter = mainState.asyncInviter()
        if (summary?.membership == Membership.JOIN) {
            views.jumpToBottomView.count = summary.notificationCount
            views.jumpToBottomView.drawBadge = summary.hasUnreadMessages
            timelineEventController.update(mainState)
            lazyLoadedViews.inviteView(false)?.isVisible = false
            if (mainState.tombstoneEvent == null) {
                views.composerLayout.isInvisible = !textComposerState.isComposerVisible
                views.voiceMessageRecorderView.isVisible = textComposerState.isVoiceMessageRecorderVisible
                views.composerLayout.views.sendButton.isInvisible = !textComposerState.isSendButtonVisible
                views.composerLayout.setRoomEncrypted(summary.isEncrypted)
                // views.composerLayout.alwaysShowSendButton = false
                if (textComposerState.canSendMessage) {
                    views.notificationAreaView.render(NotificationAreaView.State.Hidden)
                } else {
                    views.notificationAreaView.render(NotificationAreaView.State.NoPermissionToPost)
                }
            } else {
                views.hideComposerViews()
                views.notificationAreaView.render(NotificationAreaView.State.Tombstone(mainState.tombstoneEvent))
            }
        } else if (summary?.membership == Membership.INVITE && inviter != null) {
            views.hideComposerViews()
            lazyLoadedViews.inviteView(true)?.apply {
                callback = this@RoomDetailFragment
                isVisible = true
                render(inviter, VectorInviteView.Mode.LARGE, mainState.changeMembershipState)
                setOnClickListener { }
            }
            Unit
        } else if (mainState.asyncInviter.complete) {
            vectorBaseActivity.finish()
        }
    }

    private fun FragmentRoomDetailBinding.hideComposerViews() {
        composerLayout.isVisible = false
        voiceMessageRecorderView.isVisible = false
    }

    private fun renderToolbar(roomSummary: RoomSummary?, typingMessage: String?) {
        if (roomSummary == null) {
            views.roomToolbarContentView.isClickable = false
        } else {
            views.roomToolbarContentView.isClickable = roomSummary.membership == Membership.JOIN
            views.roomToolbarTitleView.text = roomSummary.displayName
            avatarRenderer.render(roomSummary.toMatrixItem(), views.roomToolbarAvatarImageView)
            renderSubTitle(typingMessage, roomSummary.topic)
<<<<<<< HEAD
            views.roomToolbarDecorationImageView.render(null) // Tchap does not display encryption trust level
=======
            views.roomToolbarDecorationImageView.render(roomSummary.roomEncryptionTrustLevel)
            views.roomToolbarPresenceImageView.render(roomSummary.isDirect, roomSummary.directUserPresence)
            views.roomToolbarPublicImageView.isVisible = roomSummary.isPublic && !roomSummary.isDirect
>>>>>>> 042e91ee
        }
    }

    private fun renderSubTitle(typingMessage: String?, topic: String) {
        // TODO Temporary place to put typing data
        val subtitle = typingMessage?.takeIf { it.isNotBlank() } ?: topic
        views.roomToolbarSubtitleView.apply {
            setTextOrHide(subtitle)
            if (typingMessage.isNullOrBlank()) {
                setTextColor(colorProvider.getColorFromAttribute(R.attr.vctr_content_primary))
                setTypeface(null, Typeface.NORMAL)
            } else {
                setTextColor(colorProvider.getColorFromAttribute(R.attr.colorPrimary))
                setTypeface(null, Typeface.BOLD)
            }
        }
    }

    private fun renderSendMessageResult(sendMessageResult: TextComposerViewEvents.SendMessageResult) {
        when (sendMessageResult) {
            is TextComposerViewEvents.SlashCommandLoading        -> {
                showLoading(null)
            }
            is TextComposerViewEvents.SlashCommandError          -> {
                displayCommandError(getString(R.string.command_problem_with_parameters, sendMessageResult.command.command))
            }
            is TextComposerViewEvents.SlashCommandUnknown        -> {
                displayCommandError(getString(R.string.unrecognized_command, sendMessageResult.command))
            }
            is TextComposerViewEvents.SlashCommandResultOk       -> {
                dismissLoadingDialog()
                views.composerLayout.setTextIfDifferent("")
                sendMessageResult.messageRes?.let { showSnackWithMessage(getString(it)) }
            }
            is TextComposerViewEvents.SlashCommandResultError    -> {
                dismissLoadingDialog()
                displayCommandError(errorFormatter.toHumanReadable(sendMessageResult.throwable))
            }
            is TextComposerViewEvents.SlashCommandNotImplemented -> {
                displayCommandError(getString(R.string.not_implemented))
            }
        } // .exhaustive

        lockSendButton = false
    }

    private fun displayCommandError(message: String) {
        MaterialAlertDialogBuilder(requireActivity())
                .setTitle(R.string.command_error)
                .setMessage(message)
                .setPositiveButton(R.string.ok, null)
                .show()
    }

    private fun displayE2eError(withHeldCode: WithHeldCode?) {
        val msgId = when (withHeldCode) {
            WithHeldCode.BLACKLISTED -> R.string.crypto_error_withheld_blacklisted
            WithHeldCode.UNVERIFIED  -> R.string.crypto_error_withheld_unverified
            WithHeldCode.UNAUTHORISED,
            WithHeldCode.UNAVAILABLE -> R.string.crypto_error_withheld_generic
            else                     -> R.string.notice_crypto_unable_to_decrypt_friendly_desc
        }
        MaterialAlertDialogBuilder(requireActivity())
                .setMessage(msgId)
                .setPositiveButton(R.string.ok, null)
                .show()
    }

    private fun promptReasonToReportContent(action: EventSharedAction.ReportContentCustom) {
        val inflater = requireActivity().layoutInflater
        val layout = inflater.inflate(R.layout.dialog_report_content, null)
        val views = DialogReportContentBinding.bind(layout)

        MaterialAlertDialogBuilder(requireActivity())
                .setTitle(R.string.report_content_custom_title)
                .setView(layout)
                .setPositiveButton(R.string.report_content_custom_submit) { _, _ ->
                    val reason = views.dialogReportContentInput.text.toString()
                    roomDetailViewModel.handle(RoomDetailAction.ReportContent(action.eventId, action.senderId, reason))
                }
                .setNegativeButton(R.string.cancel, null)
                .show()
    }

    private fun promptConfirmationToRedactEvent(action: EventSharedAction.Redact) {
        ConfirmationDialogBuilder
                .show(
                        activity = requireActivity(),
                        askForReason = action.askForReason,
                        confirmationRes = R.string.delete_event_dialog_content,
                        positiveRes = R.string.remove,
                        reasonHintRes = R.string.delete_event_dialog_reason_hint,
                        titleRes = R.string.delete_event_dialog_title
                ) { reason ->
                    roomDetailViewModel.handle(RoomDetailAction.RedactAction(action.eventId, reason))
                }
    }

    private fun displayRoomDetailActionFailure(result: RoomDetailViewEvents.ActionFailure) {
        MaterialAlertDialogBuilder(requireActivity())
                .setTitle(R.string.dialog_title_error)
                .setMessage(errorFormatter.toHumanReadable(result.throwable))
                .setPositiveButton(R.string.ok, null)
                .show()
    }

    private fun displayRoomDetailActionSuccess(result: RoomDetailViewEvents.ActionSuccess) {
        when (val data = result.action) {
            is RoomDetailAction.ReportContent             -> {
                when {
                    data.spam          -> {
                        MaterialAlertDialogBuilder(requireActivity(), R.style.ThemeOverlay_Vector_MaterialAlertDialog_NegativeDestructive)
                                .setTitle(R.string.content_reported_as_spam_title)
                                .setMessage(R.string.content_reported_as_spam_content)
                                .setPositiveButton(R.string.ok, null)
                                .setNegativeButton(R.string.block_user) { _, _ ->
                                    roomDetailViewModel.handle(RoomDetailAction.IgnoreUser(data.senderId))
                                }
                                .show()
                    }
                    data.inappropriate -> {
                        MaterialAlertDialogBuilder(requireActivity(), R.style.ThemeOverlay_Vector_MaterialAlertDialog_NegativeDestructive)
                                .setTitle(R.string.content_reported_as_inappropriate_title)
                                .setMessage(R.string.content_reported_as_inappropriate_content)
                                .setPositiveButton(R.string.ok, null)
                                .setNegativeButton(R.string.block_user) { _, _ ->
                                    roomDetailViewModel.handle(RoomDetailAction.IgnoreUser(data.senderId))
                                }
                                .show()
                    }
                    else               -> {
                        MaterialAlertDialogBuilder(requireActivity(), R.style.ThemeOverlay_Vector_MaterialAlertDialog_NegativeDestructive)
                                .setTitle(R.string.content_reported_title)
                                .setMessage(R.string.content_reported_content)
                                .setPositiveButton(R.string.ok, null)
                                .setNegativeButton(R.string.block_user) { _, _ ->
                                    roomDetailViewModel.handle(RoomDetailAction.IgnoreUser(data.senderId))
                                }
                                .show()
                    }
                }
            }
            is RoomDetailAction.RequestVerification       -> {
                Timber.v("## SAS RequestVerification action")
                VerificationBottomSheet.withArgs(
                        roomDetailArgs.roomId,
                        data.userId
                ).show(parentFragmentManager, "REQ")
            }
            is RoomDetailAction.AcceptVerificationRequest -> {
                Timber.v("## SAS AcceptVerificationRequest action")
                VerificationBottomSheet.withArgs(
                        roomDetailArgs.roomId,
                        data.otherUserId,
                        data.transactionId
                ).show(parentFragmentManager, "REQ")
            }
            is RoomDetailAction.ResumeVerification        -> {
                val otherUserId = data.otherUserId ?: return
                VerificationBottomSheet().apply {
                    arguments = Bundle().apply {
                        putParcelable(Mavericks.KEY_ARG, VerificationBottomSheet.VerificationArgs(
                                otherUserId, data.transactionId, roomId = roomDetailArgs.roomId))
                    }
                }.show(parentFragmentManager, "REQ")
            }
        }
    }

    // TimelineEventController.Callback ************************************************************

    override fun onUrlClicked(url: String, title: String): Boolean {
        viewLifecycleOwner.lifecycleScope.launch {
            val isManaged = permalinkHandler
                    .launch(requireActivity(), url, object : NavigationInterceptor {
                        override fun navToRoom(roomId: String?, eventId: String?, deepLink: Uri?): Boolean {
                            // Same room?
                            if (roomId == roomDetailArgs.roomId) {
                                // Navigation to same room
                                if (eventId == null) {
                                    showSnackWithMessage(getString(R.string.navigate_to_room_when_already_in_the_room))
                                } else {
                                    // Highlight and scroll to this event
                                    roomDetailViewModel.handle(RoomDetailAction.NavigateToEvent(eventId, true))
                                }
                                return true
                            }
                            // Not handled
                            return false
                        }

                        override fun navToMemberProfile(userId: String, deepLink: Uri): Boolean {
                            openRoomMemberProfile(userId)
                            return true
                        }
                    })
            if (!isManaged) {
                if (title.isValidUrl() && url.isValidUrl() && URL(title).host != URL(url).host) {
                    MaterialAlertDialogBuilder(requireActivity(), R.style.ThemeOverlay_Vector_MaterialAlertDialog_NegativeDestructive)
                            .setTitle(R.string.external_link_confirmation_title)
                            .setMessage(
                                    getString(R.string.external_link_confirmation_message, title, url)
                                            .toSpannable()
                                            .colorizeMatchingText(url, colorProvider.getColorFromAttribute(R.attr.vctr_content_tertiary))
                                            .colorizeMatchingText(title, colorProvider.getColorFromAttribute(R.attr.vctr_content_tertiary))
                            )
                            .setPositiveButton(R.string._continue) { _, _ ->
                                openUrlInExternalBrowser(requireContext(), url)
                            }
                            .setNegativeButton(R.string.cancel, null)
                            .show()
                } else {
                    // Open in external browser, in a new Tab
                    openUrlInExternalBrowser(requireContext(), url)
                }
            }
        }
        // In fact it is always managed
        return true
    }

    override fun onUrlLongClicked(url: String): Boolean {
        if (url != getString(R.string.edited_suffix) && url.isValidUrl()) {
            // Copy the url to the clipboard
            copyToClipboard(requireContext(), url, true, R.string.link_copied_to_clipboard)
        }
        return true
    }

    override fun onEventVisible(event: TimelineEvent) {
        roomDetailViewModel.handle(RoomDetailAction.TimelineEventTurnsVisible(event))
    }

    override fun onEventInvisible(event: TimelineEvent) {
        roomDetailViewModel.handle(RoomDetailAction.TimelineEventTurnsInvisible(event))
    }

    override fun onEncryptedMessageClicked(informationData: MessageInformationData, view: View) {
        vectorBaseActivity.notImplemented("encrypted message click")
    }

    override fun onImageMessageClicked(messageImageContent: MessageImageInfoContent, mediaData: ImageContentRenderer.Data, view: View) {
        navigator.openMediaViewer(
                activity = requireActivity(),
                roomId = roomDetailArgs.roomId,
                mediaData = mediaData,
                view = view
        ) { pairs ->
            pairs.add(Pair(views.roomToolbar, ViewCompat.getTransitionName(views.roomToolbar) ?: ""))
            pairs.add(Pair(views.composerLayout, ViewCompat.getTransitionName(views.composerLayout) ?: ""))
        }
    }

    override fun onVideoMessageClicked(messageVideoContent: MessageVideoContent, mediaData: VideoContentRenderer.Data, view: View) {
        navigator.openMediaViewer(
                activity = requireActivity(),
                roomId = roomDetailArgs.roomId,
                mediaData = mediaData,
                view = view
        ) { pairs ->
            pairs.add(Pair(views.roomToolbar, ViewCompat.getTransitionName(views.roomToolbar) ?: ""))
            pairs.add(Pair(views.composerLayout, ViewCompat.getTransitionName(views.composerLayout) ?: ""))
        }
    }

//    override fun onFileMessageClicked(eventId: String, messageFileContent: MessageFileContent) {
//        val isEncrypted = messageFileContent.encryptedFileInfo != null
//        val action = RoomDetailAction.DownloadOrOpen(eventId, messageFileContent, isEncrypted)
//        // We need WRITE_EXTERNAL permission
// //        if (!isEncrypted || checkPermissions(PERMISSIONS_FOR_WRITING_FILES, this, PERMISSION_REQUEST_CODE_DOWNLOAD_FILE)) {
//            showSnackWithMessage(getString(R.string.downloading_file, messageFileContent.getFileName()))
//            roomDetailViewModel.handle(action)
// //        } else {
// //            roomDetailViewModel.pendingAction = action
// //        }
//    }

    private fun cleanUpAfterPermissionNotGranted() {
        // Reset all pending data
        roomDetailViewModel.pendingAction = null
        attachmentsHelper.pendingType = null
    }

//    override fun onAudioMessageClicked(messageAudioContent: MessageAudioContent) {
//        vectorBaseActivity.notImplemented("open audio file")
//    }

    override fun onLoadMore(direction: Timeline.Direction) {
        roomDetailViewModel.handle(RoomDetailAction.LoadMoreTimelineEvents(direction))
    }

    override fun onEventCellClicked(informationData: MessageInformationData, messageContent: Any?, view: View) {
        when (messageContent) {
            is MessageVerificationRequestContent -> {
                roomDetailViewModel.handle(RoomDetailAction.ResumeVerification(informationData.eventId, null))
            }
            is MessageWithAttachmentContent      -> {
                val action = RoomDetailAction.DownloadOrOpen(informationData.eventId, informationData.senderId, messageContent)
                roomDetailViewModel.handle(action)
            }
            is EncryptedEventContent             -> {
                roomDetailViewModel.handle(RoomDetailAction.TapOnFailedToDecrypt(informationData.eventId))
            }
        }
    }

    override fun onEventLongClicked(informationData: MessageInformationData, messageContent: Any?, view: View): Boolean {
        view.performHapticFeedback(HapticFeedbackConstants.LONG_PRESS)
        val roomId = roomDetailArgs.roomId
        this.view?.hideKeyboard()

        MessageActionsBottomSheet
                .newInstance(roomId, informationData)
                .show(requireActivity().supportFragmentManager, "MESSAGE_CONTEXTUAL_ACTIONS")

        return true
    }

    private fun handleCancelSend(action: EventSharedAction.Cancel) {
        if (action.force) {
            roomDetailViewModel.handle(RoomDetailAction.CancelSend(action.eventId, true))
        } else {
            MaterialAlertDialogBuilder(requireContext())
                    .setTitle(R.string.dialog_title_confirmation)
                    .setMessage(getString(R.string.event_status_cancel_sending_dialog_message))
                    .setNegativeButton(R.string.no, null)
                    .setPositiveButton(R.string.yes) { _, _ ->
                        roomDetailViewModel.handle(RoomDetailAction.CancelSend(action.eventId, false))
                    }
                    .show()
        }
    }

    override fun onAvatarClicked(informationData: MessageInformationData) {
        // roomDetailViewModel.handle(RoomDetailAction.RequestVerification(informationData.userId))
        openRoomMemberProfile(informationData.senderId)
    }

    private fun openRoomMemberProfile(userId: String) {
        navigator.openRoomMemberProfile(userId = userId, roomId = roomDetailArgs.roomId, context = requireActivity())
    }

    override fun onMemberNameClicked(informationData: MessageInformationData) {
        insertUserDisplayNameInTextEditor(informationData.senderId)
    }

    override fun onClickOnReactionPill(informationData: MessageInformationData, reaction: String, on: Boolean) {
        if (on) {
            // we should test the current real state of reaction on this event
            roomDetailViewModel.handle(RoomDetailAction.SendReaction(informationData.eventId, reaction))
        } else {
            // I need to redact a reaction
            roomDetailViewModel.handle(RoomDetailAction.UndoReaction(informationData.eventId, reaction))
        }
    }

    override fun onLongClickOnReactionPill(informationData: MessageInformationData, reaction: String) {
        ViewReactionsBottomSheet.newInstance(roomDetailArgs.roomId, informationData)
                .show(requireActivity().supportFragmentManager, "DISPLAY_REACTIONS")
    }

    override fun onEditedDecorationClicked(informationData: MessageInformationData) {
        ViewEditHistoryBottomSheet.newInstance(roomDetailArgs.roomId, informationData)
                .show(requireActivity().supportFragmentManager, "DISPLAY_EDITS")
    }

    override fun onTimelineItemAction(itemAction: RoomDetailAction) {
        roomDetailViewModel.handle(itemAction)
    }

    override fun getPreviewUrlRetriever(): PreviewUrlRetriever {
        return roomDetailViewModel.previewUrlRetriever
    }

    override fun onRoomCreateLinkClicked(url: String) {
        viewLifecycleOwner.lifecycleScope.launchWhenResumed {
            permalinkHandler
                    .launch(requireContext(), url, object : NavigationInterceptor {
                        override fun navToRoom(roomId: String?, eventId: String?, deepLink: Uri?): Boolean {
                            requireActivity().finish()
                            return false
                        }
                    })
        }
    }

    override fun onReadReceiptsClicked(readReceipts: List<ReadReceiptData>) {
        DisplayReadReceiptsBottomSheet.newInstance(readReceipts)
                .show(requireActivity().supportFragmentManager, "DISPLAY_READ_RECEIPTS")
    }

    override fun onReadMarkerVisible() {
        roomDetailViewModel.handle(RoomDetailAction.EnterTrackingUnreadMessagesState)
    }

    override fun onPreviewUrlClicked(url: String) {
        onUrlClicked(url, url)
    }

    override fun onPreviewUrlCloseClicked(eventId: String, url: String) {
        roomDetailViewModel.handle(RoomDetailAction.DoNotShowPreviewUrlFor(eventId, url))
    }

    override fun onPreviewUrlImageClicked(sharedView: View?, mxcUrl: String?, title: String?) {
        navigator.openBigImageViewer(requireActivity(), sharedView, mxcUrl, title)
    }

    override fun onVoiceControlButtonClicked(eventId: String, messageAudioContent: MessageAudioContent) {
        roomDetailViewModel.handle(RoomDetailAction.PlayOrPauseVoicePlayback(eventId, messageAudioContent))
    }

    private fun onShareActionClicked(action: EventSharedAction.Share) {
        if (action.messageContent is MessageTextContent) {
            shareText(requireContext(), action.messageContent.body)
        } else if (action.messageContent is MessageWithAttachmentContent) {
            lifecycleScope.launch {
                val result = runCatching { session.fileService().downloadFile(messageContent = action.messageContent) }
                if (!isAdded) return@launch
                result.fold(
                        { shareMedia(requireContext(), it, getMimeTypeFromUri(requireContext(), it.toUri())) },
                        { showErrorInSnackbar(it) }
                )
            }
        }
    }

    private val saveActionActivityResultLauncher = registerForPermissionsResult { allGranted, deniedPermanently ->
        if (allGranted) {
            sharedActionViewModel.pendingAction?.let {
                handleActions(it)
                sharedActionViewModel.pendingAction = null
            }
        } else {
            if (deniedPermanently) {
                activity?.onPermissionDeniedDialog(R.string.denied_permission_generic)
            }
            cleanUpAfterPermissionNotGranted()
        }
    }

    private fun onSaveActionClicked(action: EventSharedAction.Save) {
        if (Build.VERSION.SDK_INT < Build.VERSION_CODES.Q &&
                !checkPermissions(PERMISSIONS_FOR_WRITING_FILES, requireActivity(), saveActionActivityResultLauncher)) {
            sharedActionViewModel.pendingAction = action
            return
        }
        session.coroutineScope.launch {
            val result = runCatching { session.fileService().downloadFile(messageContent = action.messageContent) }
            if (!isAdded) return@launch
            result.mapCatching {
                saveMedia(
                        context = requireContext(),
                        file = it,
                        title = action.messageContent.body,
                        mediaMimeType = action.messageContent.mimeType ?: getMimeTypeFromUri(requireContext(), it.toUri()),
                        notificationUtils = notificationUtils
                )
            }
                    .onFailure {
                        if (!isAdded) return@onFailure
                        showErrorInSnackbar(it)
                    }
        }
    }

    private fun handleActions(action: EventSharedAction) {
        when (action) {
            is EventSharedAction.OpenUserProfile            -> {
                openRoomMemberProfile(action.userId)
            }
            is EventSharedAction.AddReaction                -> {
                emojiActivityResultLauncher.launch(EmojiReactionPickerActivity.intent(requireContext(), action.eventId))
            }
            is EventSharedAction.ViewReactions              -> {
                ViewReactionsBottomSheet.newInstance(roomDetailArgs.roomId, action.messageInformationData)
                        .show(requireActivity().supportFragmentManager, "DISPLAY_REACTIONS")
            }
            is EventSharedAction.Copy                       -> {
                // I need info about the current selected message :/
                copyToClipboard(requireContext(), action.content, false)
                showSnackWithMessage(getString(R.string.copied_to_clipboard))
            }
            is EventSharedAction.Redact                     -> {
                promptConfirmationToRedactEvent(action)
            }
            is EventSharedAction.Share                      -> {
                onShareActionClicked(action)
            }
            is EventSharedAction.Save                       -> {
                onSaveActionClicked(action)
            }
            is EventSharedAction.ViewEditHistory            -> {
                onEditedDecorationClicked(action.messageInformationData)
            }
            is EventSharedAction.ViewSource                 -> {
                JSonViewerDialog.newInstance(
                        action.content,
                        -1,
                        createJSonViewerStyleProvider(colorProvider)
                ).show(childFragmentManager, "JSON_VIEWER")
            }
            is EventSharedAction.ViewDecryptedSource        -> {
                JSonViewerDialog.newInstance(
                        action.content,
                        -1,
                        createJSonViewerStyleProvider(colorProvider)
                ).show(childFragmentManager, "JSON_VIEWER")
            }
            is EventSharedAction.QuickReact                 -> {
                // eventId,ClickedOn,Add
                roomDetailViewModel.handle(RoomDetailAction.UpdateQuickReactAction(action.eventId, action.clickedOn, action.add))
            }
            is EventSharedAction.Edit                       -> {
                if (!views.voiceMessageRecorderView.isActive()) {
                    textComposerViewModel.handle(TextComposerAction.EnterEditMode(action.eventId, views.composerLayout.text.toString()))
                } else {
                    requireActivity().toast(R.string.error_voice_message_cannot_reply_or_edit)
                }
            }
            is EventSharedAction.Quote                      -> {
                textComposerViewModel.handle(TextComposerAction.EnterQuoteMode(action.eventId, views.composerLayout.text.toString()))
            }
            is EventSharedAction.Reply                      -> {
                if (!views.voiceMessageRecorderView.isActive()) {
                    textComposerViewModel.handle(TextComposerAction.EnterReplyMode(action.eventId, views.composerLayout.text.toString()))
                } else {
                    requireActivity().toast(R.string.error_voice_message_cannot_reply_or_edit)
                }
            }
            is EventSharedAction.CopyPermalink              -> {
                val permalink = session.permalinkService().createPermalink(roomDetailArgs.roomId, action.eventId)
                copyToClipboard(requireContext(), permalink, false)
                showSnackWithMessage(getString(R.string.copied_to_clipboard))
            }
            is EventSharedAction.Resend                     -> {
                roomDetailViewModel.handle(RoomDetailAction.ResendMessage(action.eventId))
            }
            is EventSharedAction.Remove                     -> {
                roomDetailViewModel.handle(RoomDetailAction.RemoveFailedEcho(action.eventId))
            }
            is EventSharedAction.Cancel                     -> {
                handleCancelSend(action)
            }
            is EventSharedAction.ReportContentSpam          -> {
                roomDetailViewModel.handle(RoomDetailAction.ReportContent(
                        action.eventId, action.senderId, "This message is spam", spam = true))
            }
            is EventSharedAction.ReportContentInappropriate -> {
                roomDetailViewModel.handle(RoomDetailAction.ReportContent(
                        action.eventId, action.senderId, "This message is inappropriate", inappropriate = true))
            }
            is EventSharedAction.ReportContentCustom        -> {
                promptReasonToReportContent(action)
            }
            is EventSharedAction.IgnoreUser                 -> {
                action.senderId?.let { askConfirmationToIgnoreUser(it) }
            }
            is EventSharedAction.OnUrlClicked               -> {
                onUrlClicked(action.url, action.title)
            }
            is EventSharedAction.OnUrlLongClicked           -> {
                onUrlLongClicked(action.url)
            }
            is EventSharedAction.ReRequestKey               -> {
                roomDetailViewModel.handle(RoomDetailAction.ReRequestKeys(action.eventId))
            }
            is EventSharedAction.UseKeyBackup               -> {
                context?.let {
                    startActivity(KeysBackupRestoreActivity.intent(it))
                }
            }
        }
    }

    private fun askConfirmationToIgnoreUser(senderId: String) {
        MaterialAlertDialogBuilder(requireContext(), R.style.ThemeOverlay_Vector_MaterialAlertDialog_Destructive)
                .setTitle(R.string.room_participants_action_ignore_title)
                .setMessage(R.string.room_participants_action_ignore_prompt_msg)
                .setNegativeButton(R.string.cancel, null)
                .setPositiveButton(R.string.room_participants_action_ignore) { _, _ ->
                    roomDetailViewModel.handle(RoomDetailAction.IgnoreUser(senderId))
                }
                .show()
    }

    /**
     * Insert a user displayName in the message editor.
     *
     * @param userId the userId.
     */
    @SuppressLint("SetTextI18n")
    private fun insertUserDisplayNameInTextEditor(userId: String) {
        val startToCompose = views.composerLayout.text.isNullOrBlank()

        if (startToCompose &&
                userId == session.myUserId) {
            // Empty composer, current user: start an emote
            views.composerLayout.views.composerEditText.setText(Command.EMOTE.command + " ")
            views.composerLayout.views.composerEditText.setSelection(Command.EMOTE.length)
        } else {
            val roomMember = roomDetailViewModel.getMember(userId)
            // TODO move logic outside of fragment
            (roomMember?.displayName ?: userId)
                    .let { sanitizeDisplayName(it) }
                    .let { displayName ->
                        buildSpannedString {
                            append(displayName)
                            setSpan(
                                    PillImageSpan(
                                            glideRequests,
                                            avatarRenderer,
                                            requireContext(),
                                            MatrixItem.UserItem(userId, displayName, roomMember?.avatarUrl)
                                    )
                                            .also { it.bind(views.composerLayout.views.composerEditText) },
                                    0,
                                    displayName.length,
                                    Spannable.SPAN_EXCLUSIVE_EXCLUSIVE
                            )
                            append(if (startToCompose) ": " else " ")
                        }.let { pill ->
                            if (startToCompose) {
                                if (displayName.startsWith("/")) {
                                    // Ensure displayName will not be interpreted as a Slash command
                                    views.composerLayout.views.composerEditText.append("\\")
                                }
                                views.composerLayout.views.composerEditText.append(pill)
                            } else {
                                views.composerLayout.views.composerEditText.text?.insert(views.composerLayout.views.composerEditText.selectionStart, pill)
                            }
                        }
                    }
        }
        focusComposerAndShowKeyboard()
    }

    private fun focusComposerAndShowKeyboard() {
        if (views.composerLayout.isVisible) {
            views.composerLayout.views.composerEditText.showKeyboard(andRequestFocus = true)
        }
    }

    private fun showSnackWithMessage(message: String) {
        view?.showOptimizedSnackbar(message)
    }

    private fun showDialogWithMessage(message: String) {
        MaterialAlertDialogBuilder(requireContext())
                .setMessage(message)
                .setPositiveButton(getString(R.string.ok), null)
                .show()
    }

// VectorInviteView.Callback

    override fun onAcceptInvite() {
        notificationDrawerManager.clearMemberShipNotificationForRoom(roomDetailArgs.roomId)
        roomDetailViewModel.handle(RoomDetailAction.AcceptInvite)
    }

    override fun onRejectInvite() {
        notificationDrawerManager.clearMemberShipNotificationForRoom(roomDetailArgs.roomId)
        roomDetailViewModel.handle(RoomDetailAction.RejectInvite)
    }

    private fun onJumpToReadMarkerClicked() = withState(roomDetailViewModel) {
        if (it.unreadState is UnreadState.HasUnread) {
            roomDetailViewModel.handle(RoomDetailAction.NavigateToEvent(it.unreadState.firstUnreadEventId, false))
        }
        if (it.unreadState is UnreadState.ReadMarkerNotLoaded) {
            roomDetailViewModel.handle(RoomDetailAction.NavigateToEvent(it.unreadState.readMarkerId, false))
        }
    }

// AttachmentTypeSelectorView.Callback

    private val typeSelectedActivityResultLauncher = registerForPermissionsResult { allGranted, deniedPermanently ->
        if (allGranted) {
            val pendingType = attachmentsHelper.pendingType
            if (pendingType != null) {
                attachmentsHelper.pendingType = null
                launchAttachmentProcess(pendingType)
            }
        } else {
            if (deniedPermanently) {
                activity?.onPermissionDeniedDialog(R.string.denied_permission_generic)
            }
            cleanUpAfterPermissionNotGranted()
        }
    }

    override fun onTypeSelected(type: AttachmentTypeSelectorView.Type) {
        if (checkPermissions(type.permissions, requireActivity(), typeSelectedActivityResultLauncher)) {
            launchAttachmentProcess(type)
        } else {
            attachmentsHelper.pendingType = type
        }
    }

    private fun launchAttachmentProcess(type: AttachmentTypeSelectorView.Type) {
        when (type) {
            AttachmentTypeSelectorView.Type.CAMERA  -> attachmentsHelper.openCamera(
                    activity = requireActivity(),
                    vectorPreferences = vectorPreferences,
                    cameraActivityResultLauncher = attachmentCameraActivityResultLauncher,
                    cameraVideoActivityResultLauncher = attachmentCameraVideoActivityResultLauncher
            )
            AttachmentTypeSelectorView.Type.FILE    -> attachmentsHelper.selectFile(attachmentFileActivityResultLauncher)
            AttachmentTypeSelectorView.Type.GALLERY -> attachmentsHelper.selectGallery(attachmentMediaActivityResultLauncher)
            AttachmentTypeSelectorView.Type.AUDIO   -> attachmentsHelper.selectAudio(attachmentAudioActivityResultLauncher)
            AttachmentTypeSelectorView.Type.CONTACT -> attachmentsHelper.selectContact(attachmentContactActivityResultLauncher)
            AttachmentTypeSelectorView.Type.STICKER -> roomDetailViewModel.handle(RoomDetailAction.SelectStickerAttachment)
        }.exhaustive
    }

// AttachmentsHelper.Callback

    override fun onContentAttachmentsReady(attachments: List<ContentAttachmentData>) {
        val grouped = attachments.toGroupedContentAttachmentData()
        if (grouped.notPreviewables.isNotEmpty()) {
            // Send the not previewable attachments right now (?)
            roomDetailViewModel.handle(RoomDetailAction.SendMedia(grouped.notPreviewables, false))
        }
        if (grouped.previewables.isNotEmpty()) {
            val intent = AttachmentsPreviewActivity.newIntent(requireContext(), AttachmentsPreviewArgs(grouped.previewables))
            contentAttachmentActivityResultLauncher.launch(intent)
        }
    }

    override fun onAttachmentsProcessFailed() {
        Toast.makeText(requireContext(), R.string.error_attachment, Toast.LENGTH_SHORT).show()
    }

    override fun onContactAttachmentReady(contactAttachment: ContactAttachment) {
        super.onContactAttachmentReady(contactAttachment)
        val formattedContact = contactAttachment.toHumanReadable()
        textComposerViewModel.handle(TextComposerAction.SendMessage(formattedContact, false))
    }

    private fun onViewWidgetsClicked() {
        RoomWidgetsBottomSheet.newInstance()
                .show(childFragmentManager, "ROOM_WIDGETS_BOTTOM_SHEET")
    }

    override fun onTapToReturnToCall() {
        callManager.getCurrentCall()?.let { call ->
            VectorCallActivity.newIntent(
                    context = requireContext(),
                    callId = call.callId,
                    signalingRoomId = call.signalingRoomId,
                    otherUserId = call.mxCall.opponentUserId,
                    isIncomingCall = !call.mxCall.isOutgoing,
                    isVideoCall = call.mxCall.isVideoCall,
                    mode = null
            ).let {
                startActivity(it)
            }
        }
    }
}<|MERGE_RESOLUTION|>--- conflicted
+++ resolved
@@ -1430,13 +1430,9 @@
             views.roomToolbarTitleView.text = roomSummary.displayName
             avatarRenderer.render(roomSummary.toMatrixItem(), views.roomToolbarAvatarImageView)
             renderSubTitle(typingMessage, roomSummary.topic)
-<<<<<<< HEAD
             views.roomToolbarDecorationImageView.render(null) // Tchap does not display encryption trust level
-=======
-            views.roomToolbarDecorationImageView.render(roomSummary.roomEncryptionTrustLevel)
             views.roomToolbarPresenceImageView.render(roomSummary.isDirect, roomSummary.directUserPresence)
             views.roomToolbarPublicImageView.isVisible = roomSummary.isPublic && !roomSummary.isDirect
->>>>>>> 042e91ee
         }
     }
 
