--- conflicted
+++ resolved
@@ -802,11 +802,7 @@
         // switch to expanded bar
         composerLayout.composerRelatedMessageTitle.apply {
             text = event.senderInfo.disambiguatedDisplayName
-<<<<<<< HEAD
-            setTextColor(ContextCompat.getColor(requireContext(), getColorFromUserId(event.root.senderId, context)))
-=======
             setTextColor(matrixItemColorProvider.getColor(MatrixItem.UserItem(event.root.senderId ?: "@")))
->>>>>>> 34760a00
         }
 
         val messageContent: MessageContent? = event.getLastMessageContent()
