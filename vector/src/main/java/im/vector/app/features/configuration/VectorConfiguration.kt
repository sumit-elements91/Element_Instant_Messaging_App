--- conflicted
+++ resolved
@@ -48,11 +48,6 @@
     fun applyToApplicationContext() {
         val locale = VectorLocale.applicationLocale
         val fontScale = FontScale.getFontScaleValue(context)
-<<<<<<< HEAD
-        val lightTheme = ThemeUtils.getApplicationLightTheme(context)
-        val darkTheme = ThemeUtils.getApplicationDarkTheme(context)
-=======
->>>>>>> 0da106ba
 
         Locale.setDefault(locale)
         val config = Configuration(context.resources.configuration)
@@ -61,12 +56,6 @@
         config.fontScale = fontScale.scale
         @Suppress("DEPRECATION")
         context.resources.updateConfiguration(config, context.resources.displayMetrics)
-<<<<<<< HEAD
-
-        // init the theme
-        ThemeUtils.setApplicationTheme(context, lightTheme, darkTheme)
-=======
->>>>>>> 0da106ba
     }
 
     /**
