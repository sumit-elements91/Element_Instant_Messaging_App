/*
 * Copyright 2019 New Vector Ltd
 *
 * Licensed under the Apache License, Version 2.0 (the "License");
 * you may not use this file except in compliance with the License.
 * You may obtain a copy of the License at
 *
 * http://www.apache.org/licenses/LICENSE-2.0
 *
 * Unless required by applicable law or agreed to in writing, software
 * distributed under the License is distributed on an "AS IS" BASIS,
 * WITHOUT WARRANTIES OR CONDITIONS OF ANY KIND, either express or implied.
 * See the License for the specific language governing permissions and
 * limitations under the License.
 */

package im.vector.app.features.home.room.detail.timeline.format

import dagger.Lazy
import im.vector.app.EmojiSpanify
import im.vector.app.R
import im.vector.app.core.resources.ColorProvider
import im.vector.app.core.resources.StringProvider
import im.vector.app.features.html.EventHtmlRenderer
import me.gujun.android.span.span
import org.commonmark.node.Document
import org.matrix.android.sdk.api.session.events.model.Event
import org.matrix.android.sdk.api.session.events.model.EventType
import org.matrix.android.sdk.api.session.events.model.toModel
import org.matrix.android.sdk.api.session.room.model.message.MessageAudioContent
import org.matrix.android.sdk.api.session.room.model.message.MessageContent
import org.matrix.android.sdk.api.session.room.model.message.MessagePollContent
import org.matrix.android.sdk.api.session.room.model.message.MessageTextContent
import org.matrix.android.sdk.api.session.room.model.message.MessageType
import org.matrix.android.sdk.api.session.room.model.relation.ReactionContent
import org.matrix.android.sdk.api.session.room.timeline.TimelineEvent
import org.matrix.android.sdk.api.session.room.timeline.getLastMessageContent
import org.matrix.android.sdk.api.session.room.timeline.getTextDisplayableContent
import javax.inject.Inject

class DisplayableEventFormatter @Inject constructor(
        private val stringProvider: StringProvider,
        private val colorProvider: ColorProvider,
        private val emojiSpanify: EmojiSpanify,
        private val noticeEventFormatter: NoticeEventFormatter,
        private val htmlRenderer: Lazy<EventHtmlRenderer>
) {

    fun format(timelineEvent: TimelineEvent, isDm: Boolean, appendAuthor: Boolean): CharSequence {
        if (timelineEvent.root.isRedacted()) {
            return noticeEventFormatter.formatRedactedEvent(timelineEvent.root)
        }

        if (timelineEvent.root.isEncrypted() &&
                timelineEvent.root.mxDecryptionResult == null) {
            return stringProvider.getString(R.string.encrypted_message)
        }

        val senderName = timelineEvent.senderInfo.disambiguatedDisplayName

        return when (timelineEvent.root.getClearType()) {
            EventType.MESSAGE               -> {
                timelineEvent.getLastMessageContent()?.let { messageContent ->
                    when (messageContent.msgType) {
                        MessageType.MSGTYPE_TEXT                 -> {
                            val body = messageContent.getTextDisplayableContent()
                            if (messageContent is MessageTextContent && messageContent.matrixFormattedBody.isNullOrBlank().not()) {
                                val localFormattedBody = htmlRenderer.get().parse(body) as Document
                                val renderedBody = htmlRenderer.get().render(localFormattedBody) ?: body
                                simpleFormat(senderName, renderedBody, appendAuthor)
                            } else {
                                simpleFormat(senderName, body, appendAuthor)
                            }
                        }
                        MessageType.MSGTYPE_VERIFICATION_REQUEST -> {
                            simpleFormat(senderName, stringProvider.getString(R.string.verification_request), appendAuthor)
                        }
                        MessageType.MSGTYPE_IMAGE                -> {
                            simpleFormat(senderName, stringProvider.getString(R.string.sent_an_image), appendAuthor)
                        }
                        MessageType.MSGTYPE_AUDIO                -> {
                            if ((messageContent as? MessageAudioContent)?.voiceMessageIndicator != null) {
                                simpleFormat(senderName, stringProvider.getString(R.string.sent_a_voice_message), appendAuthor)
                            } else {
                                simpleFormat(senderName, stringProvider.getString(R.string.sent_an_audio_file), appendAuthor)
                            }
                        }
                        MessageType.MSGTYPE_VIDEO                -> {
                            simpleFormat(senderName, stringProvider.getString(R.string.sent_a_video), appendAuthor)
                        }
                        MessageType.MSGTYPE_FILE                 -> {
                            simpleFormat(senderName, stringProvider.getString(R.string.sent_a_file), appendAuthor)
                        }
                        MessageType.MSGTYPE_LOCATION             -> {
                            simpleFormat(senderName, stringProvider.getString(R.string.sent_location), appendAuthor)
                        }
                        else                                     -> {
                            simpleFormat(senderName, messageContent.body, appendAuthor)
                        }
                    }
                } ?: span { }
            }
            EventType.STICKER               -> {
                simpleFormat(senderName, stringProvider.getString(R.string.send_a_sticker), appendAuthor)
            }
            EventType.REACTION              -> {
                timelineEvent.root.getClearContent().toModel<ReactionContent>()?.relatesTo?.let {
                    val emojiSpanned = emojiSpanify.spanify(stringProvider.getString(R.string.sent_a_reaction, it.key))
                    simpleFormat(senderName, emojiSpanned, appendAuthor)
                } ?: span { }
            }
            EventType.KEY_VERIFICATION_CANCEL,
            EventType.KEY_VERIFICATION_DONE -> {
                // cancel and done can appear in timeline, so should have representation
                simpleFormat(senderName, stringProvider.getString(R.string.sent_verification_conclusion), appendAuthor)
            }
            EventType.KEY_VERIFICATION_START,
            EventType.KEY_VERIFICATION_ACCEPT,
            EventType.KEY_VERIFICATION_MAC,
            EventType.KEY_VERIFICATION_KEY,
            EventType.KEY_VERIFICATION_READY,
            EventType.CALL_CANDIDATES       -> {
                span { }
            }
<<<<<<< HEAD
            EventType.POLL_START            -> {
                timelineEvent.root.getClearContent().toModel<MessagePollContent>(catchError = true)?.pollCreationInfo?.question?.question
                        ?: stringProvider.getString(R.string.sent_a_poll)
            }
            EventType.POLL_RESPONSE         -> {
                stringProvider.getString(R.string.poll_response_room_list_preview)
            }
            EventType.POLL_END              -> {
=======
            in EventType.POLL_START         -> {
                timelineEvent.root.getClearContent().toModel<MessagePollContent>(catchError = true)?.getBestPollCreationInfo()?.question?.getBestQuestion()
                        ?: stringProvider.getString(R.string.sent_a_poll)
            }
            in EventType.POLL_RESPONSE      -> {
                stringProvider.getString(R.string.poll_response_room_list_preview)
            }
            in EventType.POLL_END           -> {
>>>>>>> 1a769148
                stringProvider.getString(R.string.poll_end_room_list_preview)
            }
            else                            -> {
                span {
                    text = noticeEventFormatter.format(timelineEvent, isDm) ?: ""
                    textStyle = "italic"
                }
            }
        }
    }

    fun formatThreadSummary(
            event: Event?,
            latestEdition: String? = null): CharSequence {
        event ?: return ""

        // There event have been edited
        if (latestEdition != null) {
            return run {
                val localFormattedBody = htmlRenderer.get().parse(latestEdition) as Document
                val renderedBody = htmlRenderer.get().render(localFormattedBody) ?: latestEdition
                renderedBody
            }
        }

        // The event have been redacted
        if (event.isRedacted()) {
            return noticeEventFormatter.formatRedactedEvent(event)
        }

        // The event is encrypted
        if (event.isEncrypted() &&
                event.mxDecryptionResult == null) {
            return stringProvider.getString(R.string.encrypted_message)
        }

        return when (event.getClearType()) {
            EventType.MESSAGE       -> {
                (event.getClearContent().toModel() as? MessageContent)?.let { messageContent ->
                    when (messageContent.msgType) {
                        MessageType.MSGTYPE_TEXT                 -> {
                            val body = messageContent.getTextDisplayableContent()
                            if (messageContent is MessageTextContent && messageContent.matrixFormattedBody.isNullOrBlank().not()) {
                                val localFormattedBody = htmlRenderer.get().parse(body) as Document
                                val renderedBody = htmlRenderer.get().render(localFormattedBody) ?: body
                                renderedBody
                            } else {
                                body
                            }
                        }
                        MessageType.MSGTYPE_VERIFICATION_REQUEST -> {
                            stringProvider.getString(R.string.verification_request)
                        }
                        MessageType.MSGTYPE_IMAGE                -> {
                            stringProvider.getString(R.string.sent_an_image)
                        }
                        MessageType.MSGTYPE_AUDIO                -> {
                            if ((messageContent as? MessageAudioContent)?.voiceMessageIndicator != null) {
                                stringProvider.getString(R.string.sent_a_voice_message)
                            } else {
                                stringProvider.getString(R.string.sent_an_audio_file)
                            }
                        }
                        MessageType.MSGTYPE_VIDEO                -> {
                            stringProvider.getString(R.string.sent_a_video)
                        }
                        MessageType.MSGTYPE_FILE                 -> {
                            stringProvider.getString(R.string.sent_a_file)
                        }
                        MessageType.MSGTYPE_LOCATION             -> {
                            stringProvider.getString(R.string.sent_location)
                        }
                        else                                     -> {
                            messageContent.body
                        }
                    }
                } ?: span { }
            }
            EventType.STICKER       -> {
                stringProvider.getString(R.string.send_a_sticker)
            }
            EventType.REACTION      -> {
                event.getClearContent().toModel<ReactionContent>()?.relatesTo?.let {
                    emojiSpanify.spanify(stringProvider.getString(R.string.sent_a_reaction, it.key))
                } ?: span { }
            }
            EventType.POLL_START    -> {
                event.getClearContent().toModel<MessagePollContent>(catchError = true)?.pollCreationInfo?.question?.question
                        ?: stringProvider.getString(R.string.sent_a_poll)
            }
            EventType.POLL_RESPONSE -> {
                stringProvider.getString(R.string.poll_response_room_list_preview)
            }
            EventType.POLL_END      -> {
                stringProvider.getString(R.string.poll_end_room_list_preview)
            }
            else                    -> {
                span {
                }
            }
        }
    }

    private fun simpleFormat(senderName: String, body: CharSequence, appendAuthor: Boolean): CharSequence {
        return if (appendAuthor) {
            span {
                text = senderName
                textColor = colorProvider.getColorFromAttribute(R.attr.vctr_content_primary)
            }
                    .append(": ")
                    .append(body)
        } else {
            body
        }
    }
}<|MERGE_RESOLUTION|>--- conflicted
+++ resolved
@@ -122,16 +122,6 @@
             EventType.CALL_CANDIDATES       -> {
                 span { }
             }
-<<<<<<< HEAD
-            EventType.POLL_START            -> {
-                timelineEvent.root.getClearContent().toModel<MessagePollContent>(catchError = true)?.pollCreationInfo?.question?.question
-                        ?: stringProvider.getString(R.string.sent_a_poll)
-            }
-            EventType.POLL_RESPONSE         -> {
-                stringProvider.getString(R.string.poll_response_room_list_preview)
-            }
-            EventType.POLL_END              -> {
-=======
             in EventType.POLL_START         -> {
                 timelineEvent.root.getClearContent().toModel<MessagePollContent>(catchError = true)?.getBestPollCreationInfo()?.question?.getBestQuestion()
                         ?: stringProvider.getString(R.string.sent_a_poll)
@@ -140,7 +130,6 @@
                 stringProvider.getString(R.string.poll_response_room_list_preview)
             }
             in EventType.POLL_END           -> {
->>>>>>> 1a769148
                 stringProvider.getString(R.string.poll_end_room_list_preview)
             }
             else                            -> {
