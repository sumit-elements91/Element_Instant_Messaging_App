--- conflicted
+++ resolved
@@ -108,18 +108,11 @@
         sharedActionViewModel = activityViewModelProvider.get(RoomListQuickActionsSharedActionViewModel::class.java)
         roomListViewModel.observeViewEvents {
             when (it) {
-<<<<<<< HEAD
-                is RoomListViewEvents.Loading -> showLoading(it.message)
-                is RoomListViewEvents.Failure -> showFailure(it.throwable)
-                is RoomListViewEvents.SelectRoom -> handleSelectRoom(it)
-                is RoomListViewEvents.Done -> Unit
-=======
                 is RoomListViewEvents.Loading                   -> showLoading(it.message)
                 is RoomListViewEvents.Failure                   -> showFailure(it.throwable)
                 is RoomListViewEvents.SelectRoom                -> handleSelectRoom(it)
                 is RoomListViewEvents.Done                      -> Unit
                 is RoomListViewEvents.NavigateToMxToBottomSheet -> handleShowMxToLink(it.link)
->>>>>>> 7f96749d
             }.exhaustive
         }
 
@@ -483,13 +476,10 @@
         roomListViewModel.handle(RoomListAction.JoinSuggestedRoom(room.childRoomId, room.viaServers))
     }
 
-<<<<<<< HEAD
-=======
     override fun onSuggestedRoomClicked(room: SpaceChildInfo) {
         roomListViewModel.handle(RoomListAction.ShowRoomDetails(room.childRoomId, room.viaServers))
     }
 
->>>>>>> 7f96749d
     override fun onRejectRoomInvitation(room: RoomSummary) {
         notificationDrawerManager.clearMemberShipNotificationForRoom(room.roomId)
         roomListViewModel.handle(RoomListAction.RejectInvitation(room))
