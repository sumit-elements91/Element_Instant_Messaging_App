--- conflicted
+++ resolved
@@ -207,6 +207,7 @@
 import kotlinx.coroutines.withContext
 import org.billcarsonfr.jsonviewer.JSonViewerDialog
 import org.commonmark.parser.Parser
+import org.matrix.android.sdk.api.MatrixConfiguration
 import org.matrix.android.sdk.api.session.Session
 import org.matrix.android.sdk.api.session.content.ContentAttachmentData
 import org.matrix.android.sdk.api.session.events.model.EventType
@@ -261,7 +262,8 @@
         private val pillsPostProcessorFactory: PillsPostProcessor.Factory,
         private val callManager: WebRtcCallManager,
         private val voiceMessagePlaybackTracker: VoiceMessagePlaybackTracker,
-        private val clock: Clock
+        private val clock: Clock,
+        private val matrixConfiguration: MatrixConfiguration
 ) :
         VectorBaseFragment<FragmentTimelineBinding>(),
         TimelineEventController.Callback,
@@ -1611,18 +1613,10 @@
                 views.includeRoomToolbar.roomToolbarContentView.isClickable = roomSummary.membership == Membership.JOIN
                 views.includeRoomToolbar.roomToolbarTitleView.text = roomSummary.displayName
                 avatarRenderer.render(roomSummary.toMatrixItem(), views.includeRoomToolbar.roomToolbarAvatarImageView)
-<<<<<<< HEAD
-                views.includeRoomToolbar.roomToolbarDecorationImageView.render(roomSummary.roomEncryptionTrustLevel)
-                views.includeRoomToolbar.roomToolbarPresenceImageView.render(
-                        roomSummary.isDirect && vectorPreferences.showPresence(),
-                        roomSummary.directUserPresence
-                )
-=======
-                val showPresence = roomSummary.isDirect && matrixConfiguration.presenceSyncEnabled
+                val showPresence = roomSummary.isDirect && vectorPreferences.showPresence()
                 views.includeRoomToolbar.roomToolbarPresenceImageView.render(showPresence, roomSummary.directUserPresence)
                 val shieldView = if (showPresence) views.includeRoomToolbar.roomToolbarTitleShield else views.includeRoomToolbar.roomToolbarAvatarShield
                 shieldView.render(roomSummary.roomEncryptionTrustLevel)
->>>>>>> 951171cb
                 views.includeRoomToolbar.roomToolbarPublicImageView.isVisible = roomSummary.isPublic && !roomSummary.isDirect
             }
         } else {
