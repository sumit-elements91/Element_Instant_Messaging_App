--- conflicted
+++ resolved
@@ -514,11 +514,8 @@
         views.voiceMessagePlaybackTimerIndicator.isVisible = true
         views.voicePlaybackControlButton.isVisible = false
         views.voiceMessageSendButton.isVisible = true
-<<<<<<< HEAD
         views.voiceMessageMicButton.isInvisible = true
-=======
         views.voicePlaybackWaveform.importantForAccessibility = View.IMPORTANT_FOR_ACCESSIBILITY_YES
->>>>>>> 7b46796a
         renderToast(context.getString(R.string.voice_message_tap_to_stop_toast))
     }
 
