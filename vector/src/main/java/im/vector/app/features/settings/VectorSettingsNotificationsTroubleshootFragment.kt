/*
 * Copyright 2018 New Vector Ltd
 *
 * Licensed under the Apache License, Version 2.0 (the "License");
 * you may not use this file except in compliance with the License.
 * You may obtain a copy of the License at
 *
 *     http://www.apache.org/licenses/LICENSE-2.0
 *
 * Unless required by applicable law or agreed to in writing, software
 * distributed under the License is distributed on an "AS IS" BASIS,
 * WITHOUT WARRANTIES OR CONDITIONS OF ANY KIND, either express or implied.
 * See the License for the specific language governing permissions and
 * limitations under the License.
 */
package im.vector.app.features.settings

import android.app.Activity
import android.content.BroadcastReceiver
import android.content.Context
import android.content.Intent
import android.content.IntentFilter
import android.os.Bundle
import android.view.LayoutInflater
import android.view.View
import android.view.ViewGroup
import androidx.appcompat.app.AppCompatActivity
import androidx.localbroadcastmanager.content.LocalBroadcastManager
import androidx.recyclerview.widget.DividerItemDecoration
import androidx.recyclerview.widget.LinearLayoutManager
import androidx.transition.TransitionManager
import im.vector.app.R
import im.vector.app.core.extensions.cleanup
import im.vector.app.core.extensions.registerStartForActivityResult
import im.vector.app.core.platform.VectorBaseFragment
import im.vector.app.databinding.FragmentSettingsNotificationsTroubleshootBinding
import im.vector.app.features.notifications.NotificationUtils
import im.vector.app.features.rageshake.BugReporter
import im.vector.app.features.settings.troubleshoot.NotificationTroubleshootTestManager
import im.vector.app.features.settings.troubleshoot.TroubleshootTest
import im.vector.app.push.fcm.NotificationTroubleshootTestManagerFactory

import org.matrix.android.sdk.api.extensions.orFalse
import org.matrix.android.sdk.api.extensions.tryOrNull
import javax.inject.Inject

class VectorSettingsNotificationsTroubleshootFragment @Inject constructor(
        private val bugReporter: BugReporter,
        private val testManagerFactory: NotificationTroubleshootTestManagerFactory
) : VectorBaseFragment<FragmentSettingsNotificationsTroubleshootBinding>() {

    private var testManager: NotificationTroubleshootTestManager? = null
    // members

    override fun getBinding(inflater: LayoutInflater, container: ViewGroup?): FragmentSettingsNotificationsTroubleshootBinding {
        return FragmentSettingsNotificationsTroubleshootBinding.inflate(inflater, container, false)
    }

    private var interactionListener: VectorSettingsFragmentInteractionListener? = null

    override fun onViewCreated(view: View, savedInstanceState: Bundle?) {
        super.onViewCreated(view, savedInstanceState)

        val layoutManager = LinearLayoutManager(context)
        views.troubleshootTestRecyclerView.layoutManager = layoutManager

        val dividerItemDecoration = DividerItemDecoration(view.context, layoutManager.orientation)
        views.troubleshootTestRecyclerView.addItemDecoration(dividerItemDecoration)

        views.troubleshootSummButton.debouncedClicks {
            bugReporter.openBugReportScreen(requireActivity())
        }

        views.troubleshootRunButton.debouncedClicks {
            testManager?.retry(testStartForActivityResult)
        }
        startUI()
    }

    private fun startUI() {
        views.toubleshootSummDescription.text = getString(R.string.settings_troubleshoot_diagnostic_running_status, 0, 0)
        testManager = testManagerFactory.create(this)
        testManager?.statusListener = { troubleshootTestManager ->
            if (isAdded) {
                TransitionManager.beginDelayedTransition(views.troubleshootBottomView)
                when (troubleshootTestManager.diagStatus) {
                    TroubleshootTest.TestStatus.NOT_STARTED      -> {
                        views.toubleshootSummDescription.text = ""
                        views.troubleshootSummButton.visibility = View.GONE
                        views.troubleshootRunButton.visibility = View.VISIBLE
                    }
                    TroubleshootTest.TestStatus.RUNNING,
                    TroubleshootTest.TestStatus.WAITING_FOR_USER -> {
                        val size = troubleshootTestManager.testListSize
                        val currentTestIndex = troubleshootTestManager.currentTestIndex
                        views.toubleshootSummDescription.text = getString(
                                R.string.settings_troubleshoot_diagnostic_running_status,
                                currentTestIndex,
                                size
                        )
                        views.troubleshootSummButton.visibility = View.GONE
                        views.troubleshootRunButton.visibility = View.GONE
                    }
                    TroubleshootTest.TestStatus.FAILED           -> {
                        // check if there are quick fixes
                        val hasQuickFix = testManager?.hasQuickFix().orFalse()
                        if (hasQuickFix) {
                            views.toubleshootSummDescription.text = getString(R.string.settings_troubleshoot_diagnostic_failure_status_with_quickfix)
                        } else {
                            views.toubleshootSummDescription.text = getString(R.string.settings_troubleshoot_diagnostic_failure_status_no_quickfix)
                        }
<<<<<<< HEAD
                        //mSummaryButton.visibility = View.VISIBLE
                        mRunButton.visibility = View.VISIBLE
                    }
                    TroubleshootTest.TestStatus.SUCCESS          -> {
                        mSummaryDescription.text = getString(R.string.settings_troubleshoot_diagnostic_success_status)
                        //mSummaryButton.visibility = View.VISIBLE
                        mRunButton.visibility = View.VISIBLE
=======
                        views.troubleshootSummButton.visibility = View.VISIBLE
                        views.troubleshootRunButton.visibility = View.VISIBLE
                    }
                    TroubleshootTest.TestStatus.SUCCESS          -> {
                        views.toubleshootSummDescription.text = getString(R.string.settings_troubleshoot_diagnostic_success_status)
                        views.troubleshootSummButton.visibility = View.VISIBLE
                        views.troubleshootRunButton.visibility = View.VISIBLE
>>>>>>> 7c013de7
                    }
                }
            }
        }
        views.troubleshootTestRecyclerView.adapter = testManager?.adapter
        testManager?.runDiagnostic(testStartForActivityResult)
    }

    override fun onDestroyView() {
        views.troubleshootTestRecyclerView.cleanup()
        super.onDestroyView()
    }

    private val testStartForActivityResult = registerStartForActivityResult { activityResult ->
        if (activityResult.resultCode == Activity.RESULT_OK) {
            retry()
        }
    }

    private fun retry() {
        testManager?.retry(testStartForActivityResult)
    }

    override fun onDetach() {
        testManager?.cancel()
        interactionListener = null
        super.onDetach()
    }

    override fun onResume() {
        super.onResume()
        (activity as? AppCompatActivity)?.supportActionBar?.setTitle(R.string.settings_notification_troubleshoot)

        tryOrNull("Unable to register the receiver") {
            LocalBroadcastManager.getInstance(requireContext())
                    .registerReceiver(broadcastReceiverPush, IntentFilter(NotificationUtils.PUSH_ACTION))
        }
        tryOrNull("Unable to register the receiver") {
            LocalBroadcastManager.getInstance(requireContext())
                    .registerReceiver(broadcastReceiverNotification, IntentFilter(NotificationUtils.DIAGNOSTIC_ACTION))
        }
    }

    override fun onPause() {
        super.onPause()
        tryOrNull {
            LocalBroadcastManager.getInstance(requireContext())
                    .unregisterReceiver(broadcastReceiverPush)
        }
        tryOrNull {
            LocalBroadcastManager.getInstance(requireContext())
                    .unregisterReceiver(broadcastReceiverNotification)
        }
    }

    private val broadcastReceiverPush = object : BroadcastReceiver() {
        override fun onReceive(context: Context, intent: Intent) {
            testManager?.onDiagnosticPushReceived()
        }
    }

    private val broadcastReceiverNotification = object : BroadcastReceiver() {
        override fun onReceive(context: Context, intent: Intent) {
            testManager?.onDiagnosticNotificationClicked()
        }
    }

    override fun onAttach(context: Context) {
        super.onAttach(context)
        if (context is VectorSettingsFragmentInteractionListener) {
            interactionListener = context
        }
    }
}<|MERGE_RESOLUTION|>--- conflicted
+++ resolved
@@ -109,23 +109,13 @@
                         } else {
                             views.toubleshootSummDescription.text = getString(R.string.settings_troubleshoot_diagnostic_failure_status_no_quickfix)
                         }
-<<<<<<< HEAD
-                        //mSummaryButton.visibility = View.VISIBLE
-                        mRunButton.visibility = View.VISIBLE
-                    }
-                    TroubleshootTest.TestStatus.SUCCESS          -> {
-                        mSummaryDescription.text = getString(R.string.settings_troubleshoot_diagnostic_success_status)
-                        //mSummaryButton.visibility = View.VISIBLE
-                        mRunButton.visibility = View.VISIBLE
-=======
-                        views.troubleshootSummButton.visibility = View.VISIBLE
+                        //views.troubleshootSummButton.visibility = View.VISIBLE
                         views.troubleshootRunButton.visibility = View.VISIBLE
                     }
                     TroubleshootTest.TestStatus.SUCCESS          -> {
                         views.toubleshootSummDescription.text = getString(R.string.settings_troubleshoot_diagnostic_success_status)
-                        views.troubleshootSummButton.visibility = View.VISIBLE
+                        //views.troubleshootSummButton.visibility = View.VISIBLE
                         views.troubleshootRunButton.visibility = View.VISIBLE
->>>>>>> 7c013de7
                     }
                 }
             }
