--- conflicted
+++ resolved
@@ -241,13 +241,8 @@
         this.currentCall.setAndNotify(call)
     }
 
-<<<<<<< HEAD
-    private fun onCallEnded(callId: String) {
-        Timber.tag(loggerTag.value).v("WebRtcPeerConnectionManager onCall ended: $callId")
-=======
     private fun onCallEnded(callId: String, endCallReason: EndCallReason, rejected: Boolean) {
-        Timber.v("## VOIP WebRtcPeerConnectionManager onCall ended: $callId")
->>>>>>> 2070b0ec
+        Timber.tag(loggerTag.value).v("onCall ended: $callId")
         val webRtcCall = callsByCallId.remove(callId) ?: return Unit.also {
             Timber.tag(loggerTag.value).v("On call ended for unknown call $callId")
         }
@@ -428,13 +423,8 @@
     }
 
     override fun onCallManagedByOtherSession(callId: String) {
-<<<<<<< HEAD
         Timber.tag(loggerTag.value).v("onCallManagedByOtherSession: $callId")
-        onCallEnded(callId)
-=======
-        Timber.v("## VOIP onCallManagedByOtherSession: $callId")
         onCallEnded(callId, EndCallReason.ANSWERED_ELSEWHERE, false)
->>>>>>> 2070b0ec
     }
 
     override fun onCallAssertedIdentityReceived(callAssertedIdentityContent: CallAssertedIdentityContent) {
