/*
 * Copyright (c) 2020 New Vector Ltd
 *
 * Licensed under the Apache License, Version 2.0 (the "License");
 * you may not use this file except in compliance with the License.
 * You may obtain a copy of the License at
 *
 *     http://www.apache.org/licenses/LICENSE-2.0
 *
 * Unless required by applicable law or agreed to in writing, software
 * distributed under the License is distributed on an "AS IS" BASIS,
 * WITHOUT WARRANTIES OR CONDITIONS OF ANY KIND, either express or implied.
 * See the License for the specific language governing permissions and
 * limitations under the License.
 */

package im.vector.app.features.crypto.recover

import im.vector.app.R
import im.vector.app.core.platform.ViewModelTask
import im.vector.app.core.platform.WaitingViewData
import im.vector.app.core.resources.StringProvider
<<<<<<< HEAD
import im.vector.app.features.session.coroutineScope
import kotlinx.coroutines.launch
import org.matrix.android.sdk.api.extensions.tryOrNull
=======
>>>>>>> 4309fdba
import org.matrix.android.sdk.api.listeners.ProgressListener
import org.matrix.android.sdk.api.session.Session
import org.matrix.android.sdk.api.session.crypto.crosssigning.KEYBACKUP_SECRET_SSSS_NAME
import org.matrix.android.sdk.api.session.crypto.keysbackup.computeRecoveryKey
import org.matrix.android.sdk.api.session.crypto.keysbackup.extractCurveKeyFromRecoveryKey
import org.matrix.android.sdk.api.session.securestorage.EmptyKeySigner
import org.matrix.android.sdk.api.session.securestorage.RawBytesKeySpec
import org.matrix.android.sdk.api.session.securestorage.SharedSecretStorageService
import org.matrix.android.sdk.api.session.securestorage.SsssKeyCreationInfo
<<<<<<< HEAD
import org.matrix.android.sdk.internal.crypto.crosssigning.toBase64NoPadding
import org.matrix.android.sdk.internal.crypto.keysbackup.deriveKey
import org.matrix.android.sdk.internal.crypto.keysbackup.util.computeRecoveryKey
import org.matrix.android.sdk.internal.crypto.keysbackup.util.extractCurveKeyFromRecoveryKey
=======
import org.matrix.android.sdk.api.util.awaitCallback
import org.matrix.android.sdk.api.util.toBase64NoPadding
>>>>>>> 4309fdba
import timber.log.Timber
import java.util.UUID
import javax.inject.Inject

class BackupToQuadSMigrationTask @Inject constructor(
        val session: Session,
        val stringProvider: StringProvider
) : ViewModelTask<BackupToQuadSMigrationTask.Params, BackupToQuadSMigrationTask.Result> {

    sealed class Result {
        object Success : Result()
        abstract class Failure(val throwable: Throwable?) : Result()
        object InvalidRecoverySecret : Failure(null)
        object NoKeyBackupVersion : Failure(null)
        object IllegalParams : Failure(null)
        class ErrorFailure(throwable: Throwable) : Failure(throwable)
    }

    data class Params(
            val passphrase: String?,
            val recoveryKey: String?,
            val progressListener: BootstrapProgressListener? = null
    )

    override suspend fun execute(params: Params): Result {
        try {
            // We need to use the current secret for keybackup and use it as the new master key for SSSS
            // Then we need to put back the backup key in sss
            val keysBackupService = session.cryptoService().keysBackupService()
            val quadS = session.sharedSecretStorageService()

            val version = keysBackupService.keysBackupVersion ?: return Result.NoKeyBackupVersion

            reportProgress(params, R.string.bootstrap_progress_checking_backup)
            val curveKey =
                    (if (params.recoveryKey != null) {
                        extractCurveKeyFromRecoveryKey(params.recoveryKey)
                    } else if (!params.passphrase.isNullOrEmpty() && version.getAuthDataAsMegolmBackupAuthData()?.privateKeySalt != null) {
                        version.getAuthDataAsMegolmBackupAuthData()?.let { authData ->
                            keysBackupService.computePrivateKey(
                                    params.passphrase,
                                    authData.privateKeySalt!!,
                                    authData.privateKeyIterations!!,
                                    object : ProgressListener {
                                        override fun onProgress(progress: Int, total: Int) {
                                            params.progressListener?.onProgress(
                                                    WaitingViewData(
                                                            stringProvider.getString(
                                                                    R.string.bootstrap_progress_checking_backup_with_info,
                                                                    "$progress/$total"
                                                            )
                                                    )
                                            )
                                        }
                                    })
                        }
                    } else null)
                            ?: return Result.IllegalParams

            reportProgress(params, R.string.bootstrap_progress_compute_curve_key)
            val recoveryKey = computeRecoveryKey(curveKey)

            val isValid = keysBackupService.isValidRecoveryKeyForCurrentVersion(recoveryKey)

            if (!isValid) return Result.InvalidRecoverySecret

            val info: SsssKeyCreationInfo =
                    when {
                        params.passphrase?.isNotEmpty() == true -> {
                            reportProgress(params, R.string.bootstrap_progress_generating_ssss)
                            quadS.generateKeyWithPassphrase(
                                    UUID.randomUUID().toString(),
                                    "ssss_key",
                                    params.passphrase,
                                    EmptyKeySigner(),
                                    object : ProgressListener {
                                        override fun onProgress(progress: Int, total: Int) {
                                            params.progressListener?.onProgress(
                                                    WaitingViewData(
                                                            stringProvider.getString(
                                                                    R.string.bootstrap_progress_generating_ssss_with_info,
                                                                    "$progress/$total"
                                                            )
                                                    )
                                            )
                                        }
                                    }
                            )
                        }
                        params.recoveryKey != null              -> {
                            reportProgress(params, R.string.bootstrap_progress_generating_ssss_recovery)
                            quadS.generateKey(
                                    UUID.randomUUID().toString(),
                                    extractCurveKeyFromRecoveryKey(params.recoveryKey)?.let { RawBytesKeySpec(it) },
                                    "ssss_key",
                                    EmptyKeySigner()
                            )
                        }
                        else                                    -> {
                            return Result.IllegalParams
                        }
                    }

            // Ok, so now we have migrated the old keybackup secret as the quadS key
            // Now we need to store the keybackup key in SSSS in a compatible way
            reportProgress(params, R.string.bootstrap_progress_storing_in_sss)
            quadS.storeSecret(
                    KEYBACKUP_SECRET_SSSS_NAME,
                    curveKey.toBase64NoPadding(),
                    listOf(SharedSecretStorageService.KeyRef(info.keyId, info.keySpec))
            )

            // save for gossiping
            keysBackupService.saveBackupRecoveryKey(recoveryKey, version.version)

<<<<<<< HEAD
            // while we are there let's restore, but do not block
            session.coroutineScope.launch {
                tryOrNull {
                    session.cryptoService().keysBackupService().restoreKeysWithRecoveryKey(
                            version,
                            recoveryKey,
                            null,
                            null,
                            null
                    )
                }
            }
=======
            // It's not a good idea to download the full backup, it might take very long
            // and use a lot of resources
>>>>>>> 4309fdba

            return Result.Success
        } catch (failure: Throwable) {
            Timber.e(failure, "## BackupToQuadSMigrationTask - Failed to migrate backup")
            return Result.ErrorFailure(failure)
        }
    }

    private fun reportProgress(params: Params, stringRes: Int) {
        params.progressListener?.onProgress(WaitingViewData(stringProvider.getString(stringRes)))
    }
}<|MERGE_RESOLUTION|>--- conflicted
+++ resolved
@@ -20,12 +20,6 @@
 import im.vector.app.core.platform.ViewModelTask
 import im.vector.app.core.platform.WaitingViewData
 import im.vector.app.core.resources.StringProvider
-<<<<<<< HEAD
-import im.vector.app.features.session.coroutineScope
-import kotlinx.coroutines.launch
-import org.matrix.android.sdk.api.extensions.tryOrNull
-=======
->>>>>>> 4309fdba
 import org.matrix.android.sdk.api.listeners.ProgressListener
 import org.matrix.android.sdk.api.session.Session
 import org.matrix.android.sdk.api.session.crypto.crosssigning.KEYBACKUP_SECRET_SSSS_NAME
@@ -35,15 +29,7 @@
 import org.matrix.android.sdk.api.session.securestorage.RawBytesKeySpec
 import org.matrix.android.sdk.api.session.securestorage.SharedSecretStorageService
 import org.matrix.android.sdk.api.session.securestorage.SsssKeyCreationInfo
-<<<<<<< HEAD
-import org.matrix.android.sdk.internal.crypto.crosssigning.toBase64NoPadding
-import org.matrix.android.sdk.internal.crypto.keysbackup.deriveKey
-import org.matrix.android.sdk.internal.crypto.keysbackup.util.computeRecoveryKey
-import org.matrix.android.sdk.internal.crypto.keysbackup.util.extractCurveKeyFromRecoveryKey
-=======
-import org.matrix.android.sdk.api.util.awaitCallback
 import org.matrix.android.sdk.api.util.toBase64NoPadding
->>>>>>> 4309fdba
 import timber.log.Timber
 import java.util.UUID
 import javax.inject.Inject
@@ -158,25 +144,8 @@
 
             // save for gossiping
             keysBackupService.saveBackupRecoveryKey(recoveryKey, version.version)
-
-<<<<<<< HEAD
-            // while we are there let's restore, but do not block
-            session.coroutineScope.launch {
-                tryOrNull {
-                    session.cryptoService().keysBackupService().restoreKeysWithRecoveryKey(
-                            version,
-                            recoveryKey,
-                            null,
-                            null,
-                            null
-                    )
-                }
-            }
-=======
             // It's not a good idea to download the full backup, it might take very long
             // and use a lot of resources
->>>>>>> 4309fdba
-
             return Result.Success
         } catch (failure: Throwable) {
             Timber.e(failure, "## BackupToQuadSMigrationTask - Failed to migrate backup")
