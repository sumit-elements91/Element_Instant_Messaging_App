/*
 * Copyright (c) 2020 New Vector Ltd
 *
 * Licensed under the Apache License, Version 2.0 (the "License");
 * you may not use this file except in compliance with the License.
 * You may obtain a copy of the License at
 *
 *     http://www.apache.org/licenses/LICENSE-2.0
 *
 * Unless required by applicable law or agreed to in writing, software
 * distributed under the License is distributed on an "AS IS" BASIS,
 * WITHOUT WARRANTIES OR CONDITIONS OF ANY KIND, either express or implied.
 * See the License for the specific language governing permissions and
 * limitations under the License.
 */

package im.vector.app.features.home

import android.content.Context
import android.content.pm.ShortcutManager
import android.os.Build
import androidx.core.content.getSystemService
import androidx.core.content.pm.ShortcutManagerCompat
import im.vector.app.R
import im.vector.app.core.di.ActiveSessionHolder
import im.vector.app.core.dispatchers.CoroutineDispatchers
<<<<<<< HEAD
=======
import im.vector.app.core.resources.StringProvider
>>>>>>> 10ec6e74
import im.vector.app.features.pin.PinCodeStore
import im.vector.app.features.pin.PinCodeStoreListener
import kotlinx.coroutines.CoroutineScope
import kotlinx.coroutines.Job
import kotlinx.coroutines.flow.flowOn
import kotlinx.coroutines.flow.launchIn
import kotlinx.coroutines.flow.onCompletion
import kotlinx.coroutines.flow.onEach
import kotlinx.coroutines.flow.onStart
import org.matrix.android.sdk.api.session.room.RoomSortOrder
import org.matrix.android.sdk.api.session.room.model.Membership
import org.matrix.android.sdk.api.session.room.model.RoomSummary
import org.matrix.android.sdk.api.session.room.roomSummaryQueryParams
import org.matrix.android.sdk.flow.flow
import timber.log.Timber
import java.util.concurrent.atomic.AtomicBoolean
import javax.inject.Inject

class ShortcutsHandler @Inject constructor(
        private val context: Context,
<<<<<<< HEAD
=======
        private val stringProvider: StringProvider,
>>>>>>> 10ec6e74
        private val appDispatchers: CoroutineDispatchers,
        private val shortcutCreator: ShortcutCreator,
        private val activeSessionHolder: ActiveSessionHolder,
        private val pinCodeStore: PinCodeStore
) : PinCodeStoreListener {

    private val isRequestPinShortcutSupported = ShortcutManagerCompat.isRequestPinShortcutSupported(context)
    private val maxShortcutCountPerActivity = ShortcutManagerCompat.getMaxShortcutCountPerActivity(context)

    // Value will be set correctly if necessary
    private var hasPinCode = AtomicBoolean(true)

    fun observeRoomsAndBuildShortcuts(coroutineScope: CoroutineScope): Job {
        if (Build.VERSION.SDK_INT < Build.VERSION_CODES.N_MR1) {
            // No op
            return Job()
        }
        hasPinCode.set(pinCodeStore.getEncodedPin() != null)
        val session = activeSessionHolder.getSafeActiveSession() ?: return Job()
        return session.flow().liveRoomSummaries(
                roomSummaryQueryParams {
                    memberships = listOf(Membership.JOIN)
                },
                sortOrder = RoomSortOrder.PRIORITY_AND_ACTIVITY
        )
                .onStart { pinCodeStore.addListener(this@ShortcutsHandler) }
                .onCompletion { pinCodeStore.removeListener(this@ShortcutsHandler) }
                .onEach { rooms ->
                    // Remove dead shortcuts (i.e. deleted rooms)
                    removeDeadShortcuts(rooms.map { it.roomId })

                    // Create shortcuts
                    createShortcuts(rooms)
                }
                .flowOn(appDispatchers.computation)
                .launchIn(coroutineScope)
    }

    private fun removeDeadShortcuts(roomIds: List<String>) {
        val deadShortcutIds = ShortcutManagerCompat.getShortcuts(context, ShortcutManagerCompat.FLAG_MATCH_DYNAMIC)
                .map { it.id }
                .filter { !roomIds.contains(it) }

        if (deadShortcutIds.isNotEmpty()) {
            Timber.d("Removing shortcut(s) $deadShortcutIds")
            ShortcutManagerCompat.removeLongLivedShortcuts(context, deadShortcutIds)
            if (isRequestPinShortcutSupported) {
                if (Build.VERSION.SDK_INT >= Build.VERSION_CODES.N_MR1) {
                    ShortcutManagerCompat.disableShortcuts(
                            context,
                            deadShortcutIds,
                            stringProvider.getString(R.string.shortcut_disabled_reason_room_left)
                    )
                }
            }
        }
    }

    private fun createShortcuts(rooms: List<RoomSummary>) {
        if (hasPinCode.get()) {
            // No shortcut in this case (privacy)
            ShortcutManagerCompat.removeAllDynamicShortcuts(context)
        } else {
            val shortcuts = rooms
                    .take(maxShortcutCountPerActivity)
                    .mapIndexed { index, room ->
                        shortcutCreator.create(room, index)
                    }

            shortcuts.forEach { shortcut ->
                ShortcutManagerCompat.pushDynamicShortcut(context, shortcut)
            }
        }
    }

    fun clearShortcuts() {
        if (Build.VERSION.SDK_INT < Build.VERSION_CODES.N_MR1) {
            // No op
            return
        }

        // according to Android documentation
        // removeLongLivedShortcuts for API 29 and lower should behave like removeDynamicShortcuts(Context, List)
        // getDynamicShortcuts: returns all dynamic shortcuts from the app.
        val shortcuts = ShortcutManagerCompat.getDynamicShortcuts(context).map { it.id }
        ShortcutManagerCompat.removeLongLivedShortcuts(context, shortcuts)

        // We can only disabled pinned shortcuts with the API, but at least it will prevent the crash
        if (isRequestPinShortcutSupported) {
            if (Build.VERSION.SDK_INT >= Build.VERSION_CODES.N_MR1) {
                context.getSystemService<ShortcutManager>()
                        ?.pinnedShortcuts
                        ?.takeIf { it.isNotEmpty() }
                        ?.map { pinnedShortcut -> pinnedShortcut.id }
                        ?.let { shortcutIdsToDisable ->
                            ShortcutManagerCompat.disableShortcuts(
                                    context,
                                    shortcutIdsToDisable,
                                    stringProvider.getString(R.string.shortcut_disabled_reason_sign_out)
                            )
                        }
            }
        }
    }

    override fun onPinSetUpChange(isConfigured: Boolean) {
        hasPinCode.set(isConfigured)
        if (isConfigured) {
            // Remove shortcuts immediately
            ShortcutManagerCompat.removeAllDynamicShortcuts(context)
        }
        // Else shortcut will be created next time any room summary is updated, or
        // next time the app is started which is acceptable
    }
}<|MERGE_RESOLUTION|>--- conflicted
+++ resolved
@@ -24,10 +24,7 @@
 import im.vector.app.R
 import im.vector.app.core.di.ActiveSessionHolder
 import im.vector.app.core.dispatchers.CoroutineDispatchers
-<<<<<<< HEAD
-=======
 import im.vector.app.core.resources.StringProvider
->>>>>>> 10ec6e74
 import im.vector.app.features.pin.PinCodeStore
 import im.vector.app.features.pin.PinCodeStoreListener
 import kotlinx.coroutines.CoroutineScope
@@ -48,10 +45,7 @@
 
 class ShortcutsHandler @Inject constructor(
         private val context: Context,
-<<<<<<< HEAD
-=======
         private val stringProvider: StringProvider,
->>>>>>> 10ec6e74
         private val appDispatchers: CoroutineDispatchers,
         private val shortcutCreator: ShortcutCreator,
         private val activeSessionHolder: ActiveSessionHolder,
