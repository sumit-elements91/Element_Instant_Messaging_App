--- conflicted
+++ resolved
@@ -18,6 +18,7 @@
 import com.airbnb.mvrx.Fail
 import com.airbnb.mvrx.Loading
 import com.airbnb.mvrx.MavericksViewModelFactory
+import com.airbnb.mvrx.Success
 import com.airbnb.mvrx.Uninitialized
 import dagger.assisted.Assisted
 import dagger.assisted.AssistedFactory
@@ -26,34 +27,17 @@
 import im.vector.app.core.di.hiltMavericksViewModelFactory
 import im.vector.app.core.platform.VectorViewModel
 import kotlinx.coroutines.launch
-<<<<<<< HEAD
-import org.matrix.android.sdk.api.MatrixCallback
-import org.matrix.android.sdk.api.NoOpMatrixCallback
-=======
->>>>>>> bda03149
 import org.matrix.android.sdk.api.session.Session
 import org.matrix.android.sdk.api.session.crypto.keysbackup.KeysBackupService
 import org.matrix.android.sdk.api.session.crypto.keysbackup.KeysBackupState
 import org.matrix.android.sdk.api.session.crypto.keysbackup.KeysBackupStateListener
-<<<<<<< HEAD
-import org.matrix.android.sdk.api.session.crypto.keysbackup.KeysBackupVersionTrust
-import org.matrix.android.sdk.api.session.crypto.keysbackup.KeysVersion
 import org.matrix.android.sdk.api.session.crypto.keysbackup.MegolmBackupCreationInfo
-import org.matrix.android.sdk.api.session.crypto.keysbackup.extractCurveKeyFromRecoveryKey
-import org.matrix.android.sdk.api.util.awaitCallback
-import org.matrix.android.sdk.api.util.toBase64NoPadding
 import timber.log.Timber
 
 class KeysBackupSettingsViewModel @AssistedInject constructor(
         @Assisted initialState: KeysBackupSettingViewState,
         private val session: Session
 ) : VectorViewModel<KeysBackupSettingViewState, KeyBackupSettingsAction, KeysBackupViewEvents>(initialState),
-=======
-
-class KeysBackupSettingsViewModel @AssistedInject constructor(@Assisted initialState: KeysBackupSettingViewState,
-                                                              session: Session
-) : VectorViewModel<KeysBackupSettingViewState, KeyBackupSettingsAction, EmptyViewEvents>(initialState),
->>>>>>> bda03149
         KeysBackupStateListener {
 
     @AssistedFactory
@@ -83,7 +67,9 @@
         when (action) {
             KeyBackupSettingsAction.Init -> init()
             KeyBackupSettingsAction.GetKeyBackupTrust -> getKeysBackupTrust()
-            KeyBackupSettingsAction.DeleteKeyBackup -> deleteCurrentBackup()
+            KeyBackupSettingsAction.DeleteKeyBackup -> viewModelScope.launch {
+                deleteCurrentBackup()
+            }
             KeyBackupSettingsAction.SetUpKeyBackup -> viewModelScope.launch {
                 setUpKeyBackup()
             }
@@ -104,12 +90,21 @@
 
     private fun getKeysBackupTrust() = withState { state ->
         val versionResult = keysBackupService.keysBackupVersion
+
         if (state.keysBackupVersionTrust is Uninitialized && versionResult != null) {
-            setState { copy(deleteBackupRequest = Uninitialized) }
-            suspend {
-                keysBackupService.getKeysBackupTrust(versionResult)
-            }.execute {
-                copy(keysBackupVersionTrust = it)
+            setState {
+                copy(
+                        keysBackupVersionTrust = Loading(),
+                        deleteBackupRequest = Uninitialized
+                )
+            }
+            viewModelScope.launch {
+                val trust = keysBackupService.getKeysBackupTrust(versionResult)
+                setState {
+                    copy(
+                            keysBackupVersionTrust = Success(trust)
+                    )
+                }
             }
         }
     }
@@ -133,40 +128,6 @@
         getKeysBackupTrust()
     }
 
-<<<<<<< HEAD
-    suspend fun setUpKeyBackup() {
-        // We need to check if 4S is enabled first.
-        // If it is we need to use it, generate a random key
-        // for the backup and store it in the 4S
-        if (session.sharedSecretStorageService().isRecoverySetup()) {
-            val creationInfo = awaitCallback<MegolmBackupCreationInfo> {
-                session.cryptoService().keysBackupService().prepareKeysBackupVersion(null, null, it)
-            }
-            pendingBackupCreationInfo = creationInfo
-            val recoveryKey = extractCurveKeyFromRecoveryKey(creationInfo.recoveryKey)?.toBase64NoPadding()
-            _viewEvents.post(KeysBackupViewEvents.RequestStore4SSecret(recoveryKey!!))
-        } else {
-            // No 4S so we can open legacy flow
-            _viewEvents.post(KeysBackupViewEvents.OpenLegacyCreateBackup)
-        }
-    }
-
-    suspend fun completeBackupCreation() {
-        val info = pendingBackupCreationInfo ?: return
-        try {
-            val version = awaitCallback<KeysVersion> {
-                session.cryptoService().keysBackupService().createKeysBackupVersion(info, it)
-            }
-            // Save it for gossiping
-            Timber.d("## BootstrapCrossSigningTask: Creating 4S - Save megolm backup key for gossiping")
-            session.cryptoService().keysBackupService().saveBackupRecoveryKey(info.recoveryKey, version = version.version)
-        } catch (failure: Throwable) {
-            // XXX mm... failed we should remove what we put in 4S, as it was not created?
-
-            // for now just stay on the screen, user can retry, there is no api to delete account data
-        } finally {
-            pendingBackupCreationInfo = null
-=======
     private fun updateKeysCount() {
         viewModelScope.launch {
             val totalKeys = cryptoService.inboundGroupSessionsCount(false)
@@ -175,37 +136,64 @@
             setState {
                 copy(remainingKeysToBackup = remainingKeysToBackup)
             }
->>>>>>> bda03149
-        }
-    }
-
-    private fun deleteCurrentBackup() {
+        }
+    }
+
+    suspend fun setUpKeyBackup() {
+        // We need to check if 4S is enabled first.
+        // If it is we need to use it, generate a random key
+        // for the backup and store it in the 4S
+        if (session.sharedSecretStorageService().isRecoverySetup()) {
+            val creationInfo = session.cryptoService().keysBackupService().prepareKeysBackupVersion(null, null)
+            pendingBackupCreationInfo = creationInfo
+            val recoveryKey = creationInfo.recoveryKey.toBase64()
+            _viewEvents.post(KeysBackupViewEvents.RequestStore4SSecret(recoveryKey))
+        } else {
+            // No 4S so we can open legacy flow
+            _viewEvents.post(KeysBackupViewEvents.OpenLegacyCreateBackup)
+        }
+    }
+
+    suspend fun completeBackupCreation() {
+        val info = pendingBackupCreationInfo ?: return
+        try {
+            val version = session.cryptoService().keysBackupService().createKeysBackupVersion(info)
+            // Save it for gossiping
+            Timber.d("## BootstrapCrossSigningTask: Creating 4S - Save megolm backup key for gossiping")
+            session.cryptoService().keysBackupService().saveBackupRecoveryKey(info.recoveryKey, version = version.version)
+        } catch (failure: Throwable) {
+            // XXX mm... failed we should remove what we put in 4S, as it was not created?
+            // for now just stay on the screen, user can retry, there is no api to delete account data
+        } finally {
+            pendingBackupCreationInfo = null
+        }
+    }
+
+    private suspend fun deleteCurrentBackup() {
         val keysBackupService = keysBackupService
 
-        val currentBackupVersion = keysBackupService.currentBackupVersion
-        if (currentBackupVersion != null) {
+        if (keysBackupService.currentBackupVersion != null) {
             setState {
                 copy(
                         deleteBackupRequest = Loading()
                 )
             }
-            viewModelScope.launch {
-                try {
-                    keysBackupService.deleteBackup(currentBackupVersion)
-                    setState {
-                        copy(
-                                keysBackupVersion = null,
-                                keysBackupVersionTrust = Uninitialized,
-                                // We do not care about the success data
-                                deleteBackupRequest = Uninitialized
-                        )
-                    }
-                } catch (failure: Throwable) {
-                    setState {
-                        copy(
-                                deleteBackupRequest = Fail(failure)
-                        )
-                    }
+
+            try {
+                keysBackupService.deleteBackup(keysBackupService.currentBackupVersion!!)
+                setState {
+                    copy(
+                            keysBackupVersion = null,
+                            keysBackupVersionTrust = Uninitialized,
+                            // We do not care about the success data
+                            deleteBackupRequest = Uninitialized
+                    )
+                }
+            } catch (failure: Throwable) {
+                setState {
+                    copy(
+                            deleteBackupRequest = Fail(failure)
+                    )
                 }
             }
         }
