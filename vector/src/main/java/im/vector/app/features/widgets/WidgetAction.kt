/*
 * Copyright (c) 2020 New Vector Ltd
 *
 * Licensed under the Apache License, Version 2.0 (the "License");
 * you may not use this file except in compliance with the License.
 * You may obtain a copy of the License at
 *
 *     http://www.apache.org/licenses/LICENSE-2.0
 *
 * Unless required by applicable law or agreed to in writing, software
 * distributed under the License is distributed on an "AS IS" BASIS,
 * WITHOUT WARRANTIES OR CONDITIONS OF ANY KIND, either express or implied.
 * See the License for the specific language governing permissions and
 * limitations under the License.
 */

package im.vector.app.features.widgets

import android.bluetooth.BluetoothDevice
import im.vector.app.core.platform.VectorViewModelAction

sealed class WidgetAction : VectorViewModelAction {
    data class OnWebViewStartedToLoad(val url: String) : WidgetAction()
    data class OnWebViewLoadingError(val url: String, val isHttpError: Boolean, val errorCode: Int, val errorDescription: String) : WidgetAction()
    data class OnWebViewLoadingSuccess(val url: String) : WidgetAction()
    object LoadFormattedUrl : WidgetAction()
    object DeleteWidget : WidgetAction()
    object RevokeWidget : WidgetAction()
    object OnTermsReviewed : WidgetAction()
<<<<<<< HEAD
    data class ConnectToBluetoothDevice(val device: BluetoothDevice) : WidgetAction()
    object HangupElementCall : WidgetAction()
=======
    object CloseWidget : WidgetAction()
>>>>>>> 59cf20be
}<|MERGE_RESOLUTION|>--- conflicted
+++ resolved
@@ -27,10 +27,7 @@
     object DeleteWidget : WidgetAction()
     object RevokeWidget : WidgetAction()
     object OnTermsReviewed : WidgetAction()
-<<<<<<< HEAD
     data class ConnectToBluetoothDevice(val device: BluetoothDevice) : WidgetAction()
     object HangupElementCall : WidgetAction()
-=======
     object CloseWidget : WidgetAction()
->>>>>>> 59cf20be
 }