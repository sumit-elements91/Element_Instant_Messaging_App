--- conflicted
+++ resolved
@@ -17,27 +17,17 @@
 package im.vector.app.features.roomprofile.settings
 
 import androidx.core.net.toFile
-<<<<<<< HEAD
-import com.airbnb.mvrx.ActivityViewModelContext
 import com.airbnb.mvrx.Fail
-import com.airbnb.mvrx.FragmentViewModelContext
 import com.airbnb.mvrx.Loading
 import com.airbnb.mvrx.MavericksViewModelFactory
 import com.airbnb.mvrx.Success
-import com.airbnb.mvrx.ViewModelContext
 import dagger.assisted.Assisted
 import dagger.assisted.AssistedFactory
 import dagger.assisted.AssistedInject
 import fr.gouv.tchap.core.utils.RoomUtils
 import fr.gouv.tchap.core.utils.TchapRoomType
-=======
-import com.airbnb.mvrx.MavericksViewModelFactory
-import dagger.assisted.Assisted
-import dagger.assisted.AssistedFactory
-import dagger.assisted.AssistedInject
 import im.vector.app.core.di.MavericksAssistedViewModelFactory
 import im.vector.app.core.di.hiltMavericksViewModelFactory
->>>>>>> 879e6ef5
 import im.vector.app.core.extensions.exhaustive
 import im.vector.app.core.platform.VectorViewModel
 import im.vector.app.features.powerlevel.PowerLevelsFlowFactory
@@ -187,12 +177,8 @@
                             canChangeJoinRule = powerLevelsHelper.isUserAllowedToSend(session.myUserId, true,
                                     EventType.STATE_ROOM_JOIN_RULES) &&
                                     powerLevelsHelper.isUserAllowedToSend(session.myUserId, true,
-<<<<<<< HEAD
-                                    EventType.STATE_ROOM_GUEST_ACCESS),
+                                            EventType.STATE_ROOM_GUEST_ACCESS),
                             canChangeCanonicalAlias = powerLevelsHelper.isUserAllowedToSend(session.myUserId, true, EventType.STATE_ROOM_CANONICAL_ALIAS),
-=======
-                                            EventType.STATE_ROOM_GUEST_ACCESS),
->>>>>>> 879e6ef5
                             canAddChildren = powerLevelsHelper.isUserAllowedToSend(session.myUserId, true,
                                     EventType.STATE_SPACE_CHILD),
                             canRemoveFromRoomsDirectory = powerLevelsHelper.isUserAllowedToSend(session.myUserId, true, EventType.STATE_ROOM_JOIN_RULES) &&
