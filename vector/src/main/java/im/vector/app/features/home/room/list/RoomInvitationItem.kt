--- conflicted
+++ resolved
@@ -44,34 +44,9 @@
     @EpoxyAttribute var secondLine: CharSequence? = null
     @EpoxyAttribute(EpoxyAttribute.Option.DoNotHash) var listener: ClickListener? = null
     @EpoxyAttribute lateinit var changeMembershipState: ChangeMembershipState
-<<<<<<< HEAD
-    @EpoxyAttribute var acceptListener: (() -> Unit)? = null
-    @EpoxyAttribute var rejectListener: (() -> Unit)? = null
-    @EpoxyAttribute @JvmField var isDirect: Boolean = false
-
-    private val acceptCallback = object : ButtonStateView.Callback {
-        override fun onButtonClicked() {
-            acceptListener?.invoke()
-        }
-
-        override fun onRetryClicked() {
-            acceptListener?.invoke()
-        }
-    }
-
-    private val rejectCallback = object : ButtonStateView.Callback {
-        override fun onButtonClicked() {
-            rejectListener?.invoke()
-        }
-
-        override fun onRetryClicked() {
-            rejectListener?.invoke()
-        }
-    }
-=======
     @EpoxyAttribute(EpoxyAttribute.Option.DoNotHash) var acceptListener: ClickListener? = null
     @EpoxyAttribute(EpoxyAttribute.Option.DoNotHash) var rejectListener: ClickListener? = null
->>>>>>> a3d54f14
+    @EpoxyAttribute @JvmField var isDirect: Boolean = false
 
     override fun bind(holder: Holder) {
         super.bind(holder)
