--- conflicted
+++ resolved
@@ -177,16 +177,7 @@
         updateEntryDetails(state.deviceId)
         updateSessionInfo(state)
         updateLoading(state.isLoading)
-<<<<<<< HEAD
-        updatePushNotificationToggle(state.deviceId, state.notificationsEnabled)
-        if (state.deviceInfo is Success) {
-            renderSessionInfo(state.isCurrentSessionTrusted, state.deviceInfo.invoke())
-        } else {
-            hideSessionInfo()
-        }
-=======
         updatePushNotificationToggle(state.deviceId, state.pushers.invoke().orEmpty())
->>>>>>> 612d2e51
     }
 
     private fun updateToolbar(viewState: SessionOverviewViewState) {
