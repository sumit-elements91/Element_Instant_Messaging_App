--- conflicted
+++ resolved
@@ -59,28 +59,15 @@
                         id(roomSummary.roomId)
                         hasTypingUsers(roomSummary.typingUsers.isNotEmpty())
                         avatarRenderer(host.avatarRenderer)
-<<<<<<< HEAD
-                        matrixItem(it.toMatrixItem())
-                        unreadNotificationCount(it.notificationCount)
-                        markedUnread(it.markedUnread)
-                        showHighlighted(it.highlightCount > 0)
-                        hasUnreadMessage(it.scIsUnread(host.scSdkPreferences))
-                        hasDraft(it.userDrafts.isNotEmpty())
-                        itemClickListener(
-                                DebouncedClickListener({ _ ->
-                                    host.listener?.onBreadcrumbClicked(it.roomId)
-                                })
-                        )
-=======
                         matrixItem(roomSummary.toMatrixItem())
                         unreadNotificationCount(roomSummary.notificationCount)
+                        markedUnread(roomSummary.markedUnread)
                         showHighlighted(roomSummary.highlightCount > 0)
-                        hasUnreadMessage(roomSummary.hasUnreadMessages)
+                        hasUnreadMessage(roomSummary.scIsUnread(host.scSdkPreferences))
                         hasDraft(roomSummary.userDrafts.isNotEmpty())
                         itemClickListener {
                             host.listener?.onBreadcrumbClicked(roomSummary.roomId)
                         }
->>>>>>> 8b138e8f
                     }
                 }
     }
