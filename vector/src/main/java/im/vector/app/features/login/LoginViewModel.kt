--- conflicted
+++ resolved
@@ -26,7 +26,6 @@
 import dagger.assisted.Assisted
 import dagger.assisted.AssistedFactory
 import dagger.assisted.AssistedInject
-import fr.gouv.tchap.features.login.TchapLoginActivity
 import im.vector.app.R
 import im.vector.app.core.di.ActiveSessionHolder
 import im.vector.app.core.di.MavericksAssistedViewModelFactory
@@ -75,18 +74,6 @@
         override fun create(initialState: LoginViewState): LoginViewModel
     }
 
-<<<<<<< HEAD
-    companion object : MavericksViewModelFactory<LoginViewModel, LoginViewState> {
-
-        @JvmStatic
-        override fun create(viewModelContext: ViewModelContext, state: LoginViewState): LoginViewModel? {
-            return when (val activity: FragmentActivity = (viewModelContext as ActivityViewModelContext).activity()) {
-                is TchapLoginActivity -> activity.loginViewModelFactory.create(state)
-                is LoginActivity      -> activity.loginViewModelFactory.create(state)
-                is SoftLogoutActivity -> activity.loginViewModelFactory.create(state)
-                else                  -> error("Invalid Activity")
-            }
-=======
     companion object : MavericksViewModelFactory<LoginViewModel, LoginViewState> by hiltMavericksViewModelFactory()
 
     init {
@@ -96,7 +83,6 @@
     private fun getKnownCustomHomeServersUrls() {
         setState {
             copy(knownCustomHomeServersUrls = homeServerHistoryService.getKnownServersUrls())
->>>>>>> 879e6ef5
         }
     }
 
