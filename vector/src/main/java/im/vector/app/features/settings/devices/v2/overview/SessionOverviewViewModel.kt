/*
 * Copyright (c) 2022 New Vector Ltd
 *
 * Licensed under the Apache License, Version 2.0 (the "License");
 * you may not use this file except in compliance with the License.
 * You may obtain a copy of the License at
 *
 *     http://www.apache.org/licenses/LICENSE-2.0
 *
 * Unless required by applicable law or agreed to in writing, software
 * distributed under the License is distributed on an "AS IS" BASIS,
 * WITHOUT WARRANTIES OR CONDITIONS OF ANY KIND, either express or implied.
 * See the License for the specific language governing permissions and
 * limitations under the License.
 */

package im.vector.app.features.settings.devices.v2.overview

import com.airbnb.mvrx.MavericksViewModelFactory
import com.airbnb.mvrx.Success
import dagger.assisted.Assisted
import dagger.assisted.AssistedFactory
import dagger.assisted.AssistedInject
import im.vector.app.R
import im.vector.app.core.di.ActiveSessionHolder
import im.vector.app.core.di.MavericksAssistedViewModelFactory
import im.vector.app.core.di.hiltMavericksViewModelFactory
import im.vector.app.core.resources.StringProvider
import im.vector.app.features.auth.PendingAuthHandler
import im.vector.app.features.settings.devices.v2.RefreshDevicesUseCase
import im.vector.app.features.settings.devices.v2.VectorSessionsListViewModel
import im.vector.app.features.settings.devices.v2.signout.InterceptSignoutFlowResponseUseCase
import im.vector.app.features.settings.devices.v2.signout.SignoutSessionResult
import im.vector.app.features.settings.devices.v2.signout.SignoutSessionUseCase
import im.vector.app.features.settings.devices.v2.verification.CheckIfCurrentSessionCanBeVerifiedUseCase
import kotlinx.coroutines.flow.distinctUntilChanged
import kotlinx.coroutines.flow.launchIn
import kotlinx.coroutines.flow.map
import kotlinx.coroutines.flow.onEach
import kotlinx.coroutines.launch
<<<<<<< HEAD
import org.matrix.android.sdk.api.session.Session
import org.matrix.android.sdk.flow.flow

class SessionOverviewViewModel @AssistedInject constructor(
        @Assisted val initialState: SessionOverviewViewState,
        private val session: Session,
=======
import org.matrix.android.sdk.api.auth.UIABaseAuth
import org.matrix.android.sdk.api.auth.UserInteractiveAuthInterceptor
import org.matrix.android.sdk.api.auth.registration.RegistrationFlowResponse
import org.matrix.android.sdk.api.extensions.orFalse
import org.matrix.android.sdk.api.failure.Failure
import org.matrix.android.sdk.api.session.crypto.model.RoomEncryptionTrustLevel
import org.matrix.android.sdk.api.session.uia.DefaultBaseAuth
import timber.log.Timber
import javax.net.ssl.HttpsURLConnection
import kotlin.coroutines.Continuation

class SessionOverviewViewModel @AssistedInject constructor(
        @Assisted val initialState: SessionOverviewViewState,
        private val stringProvider: StringProvider,
>>>>>>> 03404670
        private val getDeviceFullInfoUseCase: GetDeviceFullInfoUseCase,
        private val checkIfCurrentSessionCanBeVerifiedUseCase: CheckIfCurrentSessionCanBeVerifiedUseCase,
        private val signoutSessionUseCase: SignoutSessionUseCase,
        private val interceptSignoutFlowResponseUseCase: InterceptSignoutFlowResponseUseCase,
        private val pendingAuthHandler: PendingAuthHandler,
        private val activeSessionHolder: ActiveSessionHolder,
        refreshDevicesUseCase: RefreshDevicesUseCase,
) : VectorSessionsListViewModel<SessionOverviewViewState, SessionOverviewAction, SessionOverviewViewEvent>(
        initialState, activeSessionHolder, refreshDevicesUseCase
) {

    companion object : MavericksViewModelFactory<SessionOverviewViewModel, SessionOverviewViewState> by hiltMavericksViewModelFactory()

    @AssistedFactory
    interface Factory : MavericksAssistedViewModelFactory<SessionOverviewViewModel, SessionOverviewViewState> {
        override fun create(initialState: SessionOverviewViewState): SessionOverviewViewModel
    }

    init {
        observeSessionInfo(initialState.deviceId)
<<<<<<< HEAD
        observePushers(initialState.deviceId)
=======
        observeCurrentSessionInfo()
>>>>>>> 03404670
    }

    private fun observeSessionInfo(deviceId: String) {
        getDeviceFullInfoUseCase.execute(deviceId)
                .onEach { setState { copy(deviceInfo = Success(it)) } }
                .launchIn(viewModelScope)
    }

<<<<<<< HEAD
    private fun observePushers(deviceId: String) {
        session.flow()
                .livePushers()
                .map { it.filter { pusher -> pusher.deviceId == deviceId }}
                .execute { copy(pushers = it) }
=======
    private fun observeCurrentSessionInfo() {
        activeSessionHolder.getSafeActiveSession()
                ?.sessionParams
                ?.deviceId
                ?.let { deviceId ->
                    getDeviceFullInfoUseCase.execute(deviceId)
                            .map { it.roomEncryptionTrustLevel == RoomEncryptionTrustLevel.Trusted }
                            .distinctUntilChanged()
                            .onEach { setState { copy(isCurrentSessionTrusted = it) } }
                            .launchIn(viewModelScope)
                }
>>>>>>> 03404670
    }

    override fun handle(action: SessionOverviewAction) {
        when (action) {
<<<<<<< HEAD
            is SessionOverviewAction.TogglePushNotifications -> handleTogglePusherAction(action)
        }
    }

    private fun handleTogglePusherAction(action: SessionOverviewAction.TogglePushNotifications) {
        viewModelScope.launch {
            val devicePushers = awaitState().pushers.invoke()?.filter { it.deviceId == action.deviceId }
            devicePushers?.forEach { pusher ->
                session.pushersService().togglePusher(pusher, action.enabled)
            }
        }
=======
            is SessionOverviewAction.VerifySession -> handleVerifySessionAction()
            SessionOverviewAction.SignoutOtherSession -> handleSignoutOtherSession()
            SessionOverviewAction.SsoAuthDone -> handleSsoAuthDone()
            is SessionOverviewAction.PasswordAuthDone -> handlePasswordAuthDone(action)
            SessionOverviewAction.ReAuthCancelled -> handleReAuthCancelled()
        }
    }

    private fun handleVerifySessionAction() = withState { viewState ->
        if (viewState.deviceInfo.invoke()?.isCurrentDevice.orFalse()) {
            handleVerifyCurrentSession()
        } else {
            handleVerifyOtherSession(viewState.deviceId)
        }
    }

    private fun handleVerifyCurrentSession() {
        viewModelScope.launch {
            val currentSessionCanBeVerified = checkIfCurrentSessionCanBeVerifiedUseCase.execute()
            if (currentSessionCanBeVerified) {
                _viewEvents.post(SessionOverviewViewEvent.ShowVerifyCurrentSession)
            } else {
                _viewEvents.post(SessionOverviewViewEvent.PromptResetSecrets)
            }
        }
    }

    private fun handleVerifyOtherSession(deviceId: String) {
        _viewEvents.post(SessionOverviewViewEvent.ShowVerifyOtherSession(deviceId))
    }

    private fun handleSignoutOtherSession() = withState { state ->
        // signout process for current session is not handled here
        if (!state.deviceInfo.invoke()?.isCurrentDevice.orFalse()) {
            handleSignoutOtherSession(state.deviceId)
        }
    }

    private fun handleSignoutOtherSession(deviceId: String) {
        viewModelScope.launch {
            setLoading(true)
            val signoutResult = signout(deviceId)
            setLoading(false)

            if (signoutResult.isSuccess) {
                onSignoutSuccess()
            } else {
                when (val failure = signoutResult.exceptionOrNull()) {
                    null -> onSignoutSuccess()
                    else -> onSignoutFailure(failure)
                }
            }
        }
    }

    private suspend fun signout(deviceId: String) = signoutSessionUseCase.execute(deviceId, object : UserInteractiveAuthInterceptor {
        override fun performStage(flowResponse: RegistrationFlowResponse, errCode: String?, promise: Continuation<UIABaseAuth>) {
            when (val result = interceptSignoutFlowResponseUseCase.execute(flowResponse, errCode, promise)) {
                is SignoutSessionResult.ReAuthNeeded -> onReAuthNeeded(result)
                is SignoutSessionResult.Completed -> Unit
            }
        }
    })

    private fun onReAuthNeeded(reAuthNeeded: SignoutSessionResult.ReAuthNeeded) {
        Timber.d("onReAuthNeeded")
        pendingAuthHandler.pendingAuth = DefaultBaseAuth(session = reAuthNeeded.flowResponse.session)
        pendingAuthHandler.uiaContinuation = reAuthNeeded.uiaContinuation
        _viewEvents.post(SessionOverviewViewEvent.RequestReAuth(reAuthNeeded.flowResponse, reAuthNeeded.errCode))
    }

    private fun setLoading(isLoading: Boolean) {
        setState { copy(isLoading = isLoading) }
    }

    private fun onSignoutSuccess() {
        Timber.d("signout success")
        refreshDeviceList()
        _viewEvents.post(SessionOverviewViewEvent.SignoutSuccess)
    }

    private fun onSignoutFailure(failure: Throwable) {
        Timber.e("signout failure", failure)
        val failureMessage = if (failure is Failure.OtherServerError && failure.httpCode == HttpsURLConnection.HTTP_UNAUTHORIZED) {
            stringProvider.getString(R.string.authentication_error)
        } else {
            stringProvider.getString(R.string.matrix_error)
        }
        _viewEvents.post(SessionOverviewViewEvent.SignoutError(Exception(failureMessage)))
    }

    private fun handleSsoAuthDone() {
        pendingAuthHandler.ssoAuthDone()
    }

    private fun handlePasswordAuthDone(action: SessionOverviewAction.PasswordAuthDone) {
        pendingAuthHandler.passwordAuthDone(action.password)
    }

    private fun handleReAuthCancelled() {
        pendingAuthHandler.reAuthCancelled()
>>>>>>> 03404670
    }
}<|MERGE_RESOLUTION|>--- conflicted
+++ resolved
@@ -38,14 +38,6 @@
 import kotlinx.coroutines.flow.map
 import kotlinx.coroutines.flow.onEach
 import kotlinx.coroutines.launch
-<<<<<<< HEAD
-import org.matrix.android.sdk.api.session.Session
-import org.matrix.android.sdk.flow.flow
-
-class SessionOverviewViewModel @AssistedInject constructor(
-        @Assisted val initialState: SessionOverviewViewState,
-        private val session: Session,
-=======
 import org.matrix.android.sdk.api.auth.UIABaseAuth
 import org.matrix.android.sdk.api.auth.UserInteractiveAuthInterceptor
 import org.matrix.android.sdk.api.auth.registration.RegistrationFlowResponse
@@ -56,11 +48,14 @@
 import timber.log.Timber
 import javax.net.ssl.HttpsURLConnection
 import kotlin.coroutines.Continuation
+import kotlinx.coroutines.launch
+import org.matrix.android.sdk.api.session.Session
+import org.matrix.android.sdk.flow.flow
 
 class SessionOverviewViewModel @AssistedInject constructor(
         @Assisted val initialState: SessionOverviewViewState,
+        private val session: Session,
         private val stringProvider: StringProvider,
->>>>>>> 03404670
         private val getDeviceFullInfoUseCase: GetDeviceFullInfoUseCase,
         private val checkIfCurrentSessionCanBeVerifiedUseCase: CheckIfCurrentSessionCanBeVerifiedUseCase,
         private val signoutSessionUseCase: SignoutSessionUseCase,
@@ -81,11 +76,8 @@
 
     init {
         observeSessionInfo(initialState.deviceId)
-<<<<<<< HEAD
+        observeCurrentSessionInfo()
         observePushers(initialState.deviceId)
-=======
-        observeCurrentSessionInfo()
->>>>>>> 03404670
     }
 
     private fun observeSessionInfo(deviceId: String) {
@@ -94,13 +86,6 @@
                 .launchIn(viewModelScope)
     }
 
-<<<<<<< HEAD
-    private fun observePushers(deviceId: String) {
-        session.flow()
-                .livePushers()
-                .map { it.filter { pusher -> pusher.deviceId == deviceId }}
-                .execute { copy(pushers = it) }
-=======
     private fun observeCurrentSessionInfo() {
         activeSessionHolder.getSafeActiveSession()
                 ?.sessionParams
@@ -112,24 +97,17 @@
                             .onEach { setState { copy(isCurrentSessionTrusted = it) } }
                             .launchIn(viewModelScope)
                 }
->>>>>>> 03404670
+    }
+
+    private fun observePushers(deviceId: String) {
+        session.flow()
+                .livePushers()
+                .map { it.filter { pusher -> pusher.deviceId == deviceId }}
+                .execute { copy(pushers = it) }
     }
 
     override fun handle(action: SessionOverviewAction) {
         when (action) {
-<<<<<<< HEAD
-            is SessionOverviewAction.TogglePushNotifications -> handleTogglePusherAction(action)
-        }
-    }
-
-    private fun handleTogglePusherAction(action: SessionOverviewAction.TogglePushNotifications) {
-        viewModelScope.launch {
-            val devicePushers = awaitState().pushers.invoke()?.filter { it.deviceId == action.deviceId }
-            devicePushers?.forEach { pusher ->
-                session.pushersService().togglePusher(pusher, action.enabled)
-            }
-        }
-=======
             is SessionOverviewAction.VerifySession -> handleVerifySessionAction()
             SessionOverviewAction.SignoutOtherSession -> handleSignoutOtherSession()
             SessionOverviewAction.SsoAuthDone -> handleSsoAuthDone()
@@ -231,6 +209,17 @@
 
     private fun handleReAuthCancelled() {
         pendingAuthHandler.reAuthCancelled()
->>>>>>> 03404670
+        when (action) {
+            is SessionOverviewAction.TogglePushNotifications -> handleTogglePusherAction(action)
+        }
+    }
+
+    private fun handleTogglePusherAction(action: SessionOverviewAction.TogglePushNotifications) {
+        viewModelScope.launch {
+            val devicePushers = awaitState().pushers.invoke()?.filter { it.deviceId == action.deviceId }
+            devicePushers?.forEach { pusher ->
+                session.pushersService().togglePusher(pusher, action.enabled)
+            }
+        }
     }
 }