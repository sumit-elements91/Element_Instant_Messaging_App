/*
 * Copyright (c) 2021 New Vector Ltd
 *
 * Licensed under the Apache License, Version 2.0 (the "License");
 * you may not use this file except in compliance with the License.
 * You may obtain a copy of the License at
 *
 *     http://www.apache.org/licenses/LICENSE-2.0
 *
 * Unless required by applicable law or agreed to in writing, software
 * distributed under the License is distributed on an "AS IS" BASIS,
 * WITHOUT WARRANTIES OR CONDITIONS OF ANY KIND, either express or implied.
 * See the License for the specific language governing permissions and
 * limitations under the License.
 */

package im.vector.app.features.home.room.list

import androidx.annotation.StringRes
import androidx.lifecycle.LiveData
import androidx.lifecycle.MutableLiveData
import androidx.lifecycle.liveData
import androidx.paging.PagedList
import com.airbnb.mvrx.Async
import im.vector.app.AppStateHandler
import im.vector.app.R
import im.vector.app.core.resources.StringProvider
import im.vector.app.features.home.RoomListDisplayMode
import im.vector.app.features.home.room.ScSdkPreferences
import im.vector.app.space
import io.reactivex.Observable
import io.reactivex.disposables.Disposable
import io.reactivex.rxkotlin.Observables
import io.reactivex.schedulers.Schedulers
import kotlinx.coroutines.CoroutineScope
import kotlinx.coroutines.Dispatchers
import org.matrix.android.sdk.api.extensions.tryOrNull
import org.matrix.android.sdk.api.query.ActiveSpaceFilter
import org.matrix.android.sdk.api.query.RoomCategoryFilter
import org.matrix.android.sdk.api.query.RoomTagQueryFilter
import org.matrix.android.sdk.api.session.Session
import org.matrix.android.sdk.api.session.room.RoomSummaryQueryParams
import org.matrix.android.sdk.api.session.room.UpdatableLivePageResult
import org.matrix.android.sdk.api.session.room.model.Membership
import org.matrix.android.sdk.api.session.room.summary.RoomAggregateNotificationCount
import org.matrix.android.sdk.rx.asObservable

class SpaceRoomListSectionBuilder(
        val session: Session,
        val scSdkPreferences: ScSdkPreferences,
        val stringProvider: StringProvider,
        val appStateHandler: AppStateHandler,
        val viewModelScope: CoroutineScope,
        private val suggestedRoomJoiningState: LiveData<Map<String, Async<Unit>>>,
        val onDisposable: (Disposable) -> Unit,
        val onUdpatable: (UpdatableLivePageResult) -> Unit,
        val onlyOrphansInHome: Boolean = false
) : RoomListSectionBuilder {

    val pagedListConfig = PagedList.Config.Builder()
            .setPageSize(10)
            .setInitialLoadSizeHint(20)
            .setEnablePlaceholders(true)
            .setPrefetchDistance(10)
            .build()

    override fun buildSections(mode: RoomListDisplayMode): List<RoomsSection> {
        val sections = mutableListOf<RoomsSection>()
        val activeSpaceAwareQueries = mutableListOf<RoomListViewModel.ActiveSpaceQueryUpdater>()
        when (mode) {
            RoomListDisplayMode.PEOPLE -> {
                buildDmSections(sections, activeSpaceAwareQueries)
            }
            RoomListDisplayMode.ROOMS -> {
                buildRoomsSections(sections, activeSpaceAwareQueries)
            }
            RoomListDisplayMode.ALL -> {
                buildUnifiedSections(sections, activeSpaceAwareQueries)
            }
            RoomListDisplayMode.FILTERED -> {
                withQueryParams(
                        {
                            it.memberships = Membership.activeMemberships()
                        },
                        { qpm ->
                            val name = stringProvider.getString(R.string.bottom_action_rooms)
                            session.getFilteredPagedRoomSummariesLive(qpm)
                                    .let { updatableFilterLivePageResult ->
                                        onUdpatable(updatableFilterLivePageResult)
                                        sections.add(RoomsSection(name, updatableFilterLivePageResult.livePagedList))
                                    }
                        }
                )
            }
            RoomListDisplayMode.NOTIFICATIONS -> {
                addSection(
                        sections = sections,
                        activeSpaceUpdaters = activeSpaceAwareQueries,
                        nameRes = R.string.invitations_header,
                        notifyOfLocalEcho = true,
                        spaceFilterStrategy = if (onlyOrphansInHome) {
                            RoomListViewModel.SpaceFilterStrategy.ORPHANS_IF_SPACE_NULL
                        } else {
                            RoomListViewModel.SpaceFilterStrategy.ALL_IF_SPACE_NULL
                        },
                        countRoomAsNotif = true
                ) {
                    it.memberships = listOf(Membership.INVITE)
                    it.roomCategoryFilter = RoomCategoryFilter.ALL
                }

                addSection(
                        sections = sections,
                        activeSpaceUpdaters = activeSpaceAwareQueries,
                        nameRes = R.string.bottom_action_rooms,
                        notifyOfLocalEcho = false,
                        spaceFilterStrategy = if (onlyOrphansInHome) {
                            RoomListViewModel.SpaceFilterStrategy.ORPHANS_IF_SPACE_NULL
                        } else {
                            RoomListViewModel.SpaceFilterStrategy.ALL_IF_SPACE_NULL
                        }
                ) {
                    it.memberships = listOf(Membership.JOIN)
                    it.roomCategoryFilter = RoomCategoryFilter.ONLY_WITH_NOTIFICATIONS
                }
            }
        }

        appStateHandler.selectedRoomGroupingObservable
                .distinctUntilChanged()
                .subscribe { groupingMethod ->
                    val selectedSpace = groupingMethod.orNull()?.space()
                    activeSpaceAwareQueries.onEach { updater ->
                        updater.updateForSpaceId(selectedSpace?.roomId)
                    }
                }.also {
                    onDisposable.invoke(it)
                }

        return sections
    }

    private fun buildUnifiedSections(sections: MutableList<RoomsSection>, activeSpaceAwareQueries: MutableList<RoomListViewModel.ActiveSpaceQueryUpdater>) {
        addSection(
                sections, activeSpaceAwareQueries,
                R.string.invitations_header,
                true,
                RoomListViewModel.SpaceFilterStrategy.NONE
        ) {
            it.memberships = listOf(Membership.INVITE)
        }

        addSection(
                sections,
                activeSpaceAwareQueries,
                R.string.bottom_action_favourites,
                false,
                RoomListViewModel.SpaceFilterStrategy.NOT_IF_ALL
        ) {
            it.memberships = listOf(Membership.JOIN)
            it.roomTagQueryFilter = RoomTagQueryFilter(true, null, null)
        }

        addSection(
                sections,
                activeSpaceAwareQueries,
                R.string.normal_priority_header,
                false,
                RoomListViewModel.SpaceFilterStrategy.NORMAL
        ) {
            it.memberships = listOf(Membership.JOIN)
            it.roomTagQueryFilter = RoomTagQueryFilter(false, false, false)
        }

        addSection(
                sections,
                activeSpaceAwareQueries,
                R.string.low_priority_header,
                false,
                RoomListViewModel.SpaceFilterStrategy.NORMAL
        ) {
            it.memberships = listOf(Membership.JOIN)
            it.roomTagQueryFilter = RoomTagQueryFilter(null, true, null)
        }

        addSection(
                sections,
                activeSpaceAwareQueries,
                R.string.system_alerts_header,
                false,
                RoomListViewModel.SpaceFilterStrategy.NORMAL
        ) {
            it.memberships = listOf(Membership.JOIN)
            it.roomTagQueryFilter = RoomTagQueryFilter(null, null, true)
        }

        // add suggested rooms
        val suggestedRoomsObservable = // MutableLiveData<List<SpaceChildInfo>>()
                appStateHandler.selectedRoomGroupingObservable
                        .distinctUntilChanged()
                        .switchMap { groupingMethod ->
                            val selectedSpace = groupingMethod.orNull()?.space()
                            if (selectedSpace == null) {
                                Observable.just(emptyList())
                            } else {
                                liveData(context = viewModelScope.coroutineContext + Dispatchers.IO) {
                                    val spaceSum = tryOrNull { session.spaceService().querySpaceChildren(selectedSpace.roomId, suggestedOnly = true) }
                                    val value = spaceSum?.second ?: emptyList()
                                    // i need to check if it's already joined.
                                    val filtered = value.filter {
                                        session.getRoomSummary(it.childRoomId)?.membership?.isActive() != true
                                    }
                                    emit(filtered)
                                }.asObservable()
                            }
                        }

        val liveSuggestedRooms = MutableLiveData<SuggestedRoomInfo>()
        Observables.combineLatest(
                suggestedRoomsObservable,
                suggestedRoomJoiningState.asObservable()
        ) { rooms, joinStates ->
            SuggestedRoomInfo(
                    rooms,
                    joinStates
            )
        }.subscribe {
            liveSuggestedRooms.postValue(it)
        }.also {
            onDisposable.invoke(it)
        }
        sections.add(
                RoomsSection(
                        sectionName = stringProvider.getString(R.string.suggested_header),
                        liveSuggested = liveSuggestedRooms,
                        notifyOfLocalEcho = false
                )
        )
    }

    private fun buildRoomsSections(sections: MutableList<RoomsSection>, activeSpaceAwareQueries: MutableList<RoomListViewModel.ActiveSpaceQueryUpdater>) {
        addSection(
                sections = sections,
                activeSpaceUpdaters = activeSpaceAwareQueries,
                nameRes = R.string.invitations_header,
                notifyOfLocalEcho = true,
                spaceFilterStrategy = RoomListViewModel.SpaceFilterStrategy.ALL_IF_SPACE_NULL,
                countRoomAsNotif = true
        ) {
            it.memberships = listOf(Membership.INVITE)
            it.roomCategoryFilter = RoomCategoryFilter.ONLY_ROOMS
        }

        addSection(
                sections,
                activeSpaceAwareQueries,
                R.string.bottom_action_favourites,
                false,
                RoomListViewModel.SpaceFilterStrategy.ALL_IF_SPACE_NULL
        ) {
            it.memberships = listOf(Membership.JOIN)
            it.roomCategoryFilter = RoomCategoryFilter.ONLY_ROOMS
            it.roomTagQueryFilter = RoomTagQueryFilter(true, null, null)
        }

        addSection(
                sections = sections,
                activeSpaceUpdaters = activeSpaceAwareQueries,
                nameRes = R.string.bottom_action_rooms,
                notifyOfLocalEcho = false,
                spaceFilterStrategy = if (onlyOrphansInHome) {
                    RoomListViewModel.SpaceFilterStrategy.ORPHANS_IF_SPACE_NULL
                } else {
                    RoomListViewModel.SpaceFilterStrategy.ALL_IF_SPACE_NULL
                }
        ) {
            it.memberships = listOf(Membership.JOIN)
            it.roomCategoryFilter = RoomCategoryFilter.ONLY_ROOMS
            it.roomTagQueryFilter = RoomTagQueryFilter(false, false, false)
        }

        addSection(
                sections = sections,
                activeSpaceUpdaters = activeSpaceAwareQueries,
                nameRes = R.string.low_priority_header,
                notifyOfLocalEcho = false,
                spaceFilterStrategy = if (onlyOrphansInHome) {
                    RoomListViewModel.SpaceFilterStrategy.ORPHANS_IF_SPACE_NULL
                } else {
                    RoomListViewModel.SpaceFilterStrategy.ALL_IF_SPACE_NULL
                }
        ) {
            it.memberships = listOf(Membership.JOIN)
            it.roomCategoryFilter = RoomCategoryFilter.ONLY_ROOMS
            it.roomTagQueryFilter = RoomTagQueryFilter(null, true, null)
        }

        addSection(
                sections = sections,
                activeSpaceUpdaters = activeSpaceAwareQueries,
                nameRes = R.string.system_alerts_header,
                notifyOfLocalEcho = false,
                spaceFilterStrategy = if (onlyOrphansInHome) {
                    RoomListViewModel.SpaceFilterStrategy.ORPHANS_IF_SPACE_NULL
                } else {
                    RoomListViewModel.SpaceFilterStrategy.ALL_IF_SPACE_NULL
                }
        ) {
            it.memberships = listOf(Membership.JOIN)
            it.roomCategoryFilter = RoomCategoryFilter.ONLY_ROOMS
            it.roomTagQueryFilter = RoomTagQueryFilter(null, null, true)
        }

        // add suggested rooms
        val suggestedRoomsObservable = // MutableLiveData<List<SpaceChildInfo>>()
                appStateHandler.selectedRoomGroupingObservable
                        .distinctUntilChanged()
                        .switchMap { groupingMethod ->
                            val selectedSpace = groupingMethod.orNull()?.space()
                            if (selectedSpace == null) {
                                Observable.just(emptyList())
                            } else {
                                liveData(context = viewModelScope.coroutineContext + Dispatchers.IO) {
                                    val spaceSum = tryOrNull { session.spaceService().querySpaceChildren(selectedSpace.roomId, suggestedOnly = true) }
                                    val value = spaceSum?.second.orEmpty().distinctBy { it.childRoomId }
                                    // i need to check if it's already joined.
                                    val filtered = value.filter {
                                        session.getRoomSummary(it.childRoomId)?.membership?.isActive() != true
                                    }
                                    emit(filtered)
                                }.asObservable()
                            }
                        }

        val liveSuggestedRooms = MutableLiveData<SuggestedRoomInfo>()
        Observables.combineLatest(
                suggestedRoomsObservable,
                suggestedRoomJoiningState.asObservable()
        ) { rooms, joinStates ->
            SuggestedRoomInfo(
                    rooms,
                    joinStates
            )
        }.subscribe {
            liveSuggestedRooms.postValue(it)
        }.also {
            onDisposable.invoke(it)
        }
        sections.add(
                RoomsSection(
                        sectionName = stringProvider.getString(R.string.suggested_header),
                        liveSuggested = liveSuggestedRooms,
                        notifyOfLocalEcho = false
                )
        )
    }

    private fun buildDmSections(sections: MutableList<RoomsSection>, activeSpaceAwareQueries: MutableList<RoomListViewModel.ActiveSpaceQueryUpdater>) {
        addSection(sections = sections,
                activeSpaceUpdaters = activeSpaceAwareQueries,
                nameRes = R.string.invitations_header,
                notifyOfLocalEcho = true,
                spaceFilterStrategy = RoomListViewModel.SpaceFilterStrategy.ALL_IF_SPACE_NULL,
                countRoomAsNotif = true
        ) {
            it.memberships = listOf(Membership.INVITE)
            it.roomCategoryFilter = RoomCategoryFilter.ONLY_DM
        }

        addSection(sections,
                activeSpaceAwareQueries,
                R.string.bottom_action_favourites,
                false,
                RoomListViewModel.SpaceFilterStrategy.ALL_IF_SPACE_NULL
        ) {
            it.memberships = listOf(Membership.JOIN)
            it.roomCategoryFilter = RoomCategoryFilter.ONLY_DM
            it.roomTagQueryFilter = RoomTagQueryFilter(true, null, null)
        }

        addSection(sections,
                activeSpaceAwareQueries,
                R.string.bottom_action_people_x,
                false,
                RoomListViewModel.SpaceFilterStrategy.ALL_IF_SPACE_NULL
        ) {
            it.memberships = listOf(Membership.JOIN)
            it.roomCategoryFilter = RoomCategoryFilter.ONLY_DM
            it.roomTagQueryFilter = RoomTagQueryFilter(false, false, null)
        }
<<<<<<< HEAD

        addSection(sections,
                activeSpaceAwareQueries,
                R.string.low_priority_header,
                false,
                RoomListViewModel.SpaceFilterStrategy.NOT_IF_ALL
        ) {
            it.memberships = listOf(Membership.JOIN)
            it.roomCategoryFilter = RoomCategoryFilter.ONLY_DM
            it.roomTagQueryFilter = RoomTagQueryFilter(false, true, null)
        }


//        // For DMs we still need some post query filter :/
//        // It's probably less important as home is not filtering at all
//        val dmList = MutableLiveData<List<RoomSummary>>()
//        Observables.combineLatest(
//                session.getRoomSummariesLive(
//                        roomSummaryQueryParams {
//                            memberships = listOf(Membership.JOIN)
//                            roomCategoryFilter = RoomCategoryFilter.ONLY_DM
//                        }
//                ).asObservable(),
//                appStateHandler.selectedSpaceDataSource.observe()
//
//        ) { rooms, currentSpaceOption ->
//            val currentSpace = currentSpaceOption.orNull()
//                    .takeIf {
//                        // the +ALL trick is annoying, should find a way to fix that at the source!
//                        MatrixPatterns.isRoomId(it?.roomId)
//                    }
//            if (currentSpace == null) {
//                rooms
//            } else {
//                rooms.filter {
//                    it.otherMemberIds
//                            .intersect(currentSpace.otherMemberIds)
//                            .isNotEmpty()
//                }
//            }
//        }.subscribe {
//            dmList.postValue(it)
//        }.also {
//            onDisposable.invoke(it)
//        }
//
//        sections.add(
//                RoomsSection(
//                        sectionName = stringProvider.getString(R.string.bottom_action_people_x),
//                        liveList = dmList,
//                        notifyOfLocalEcho = false
//                )
//        )
=======
>>>>>>> a9c966b8
    }

    private fun addSection(sections: MutableList<RoomsSection>,
                           activeSpaceUpdaters: MutableList<RoomListViewModel.ActiveSpaceQueryUpdater>,
                           @StringRes nameRes: Int,
                           notifyOfLocalEcho: Boolean = false,
                           spaceFilterStrategy: RoomListViewModel.SpaceFilterStrategy = RoomListViewModel.SpaceFilterStrategy.NONE,
                           countRoomAsNotif: Boolean = false,
                           query: (RoomSummaryQueryParams.Builder) -> Unit) {
        withQueryParams(
                { query.invoke(it) },
                { roomQueryParams ->

                    val name = stringProvider.getString(nameRes)
                    session.getFilteredPagedRoomSummariesLive(
                            roomQueryParams.process(spaceFilterStrategy, appStateHandler.safeActiveSpaceId()),
                            pagedListConfig
                    ).also {
                        when (spaceFilterStrategy) {
                            RoomListViewModel.SpaceFilterStrategy.ORPHANS_IF_SPACE_NULL -> {
                                activeSpaceUpdaters.add(object : RoomListViewModel.ActiveSpaceQueryUpdater {
                                    override fun updateForSpaceId(roomId: String?) {
                                        it.updateQuery {
                                            it.copy(
                                                    activeSpaceFilter = ActiveSpaceFilter.ActiveSpace(roomId)
                                            )
                                        }
                                    }
                                })
                            }
                            RoomListViewModel.SpaceFilterStrategy.ALL_IF_SPACE_NULL     -> {
                                activeSpaceUpdaters.add(object : RoomListViewModel.ActiveSpaceQueryUpdater {
                                    override fun updateForSpaceId(roomId: String?) {
                                        if (roomId != null) {
                                            it.updateQuery {
                                                it.copy(
                                                        activeSpaceFilter = ActiveSpaceFilter.ActiveSpace(roomId)
                                                )
                                            }
                                        } else {
                                            it.updateQuery {
                                                it.copy(
                                                        activeSpaceFilter = ActiveSpaceFilter.None
                                                )
                                            }
                                        }
                                    }
                                })
                            }
                            RoomListViewModel.SpaceFilterStrategy.NONE                  -> {
                                // we ignore current space for this one
                            }
                        }
                    }.livePagedList
                            .let { livePagedList ->

                                // use it also as a source to update count
                                livePagedList.asObservable()
                                        .observeOn(Schedulers.computation())
                                        .subscribe {
                                            sections.find { it.sectionName == name }
                                                    ?.notificationCount
<<<<<<< HEAD
                                                    ?.postValue(session.getNotificationCountForRooms(
                                                            roomQueryParams.process(spaceFilterStrategy, appStateHandler.safeActiveSpaceId()),
                                                            scSdkPreferences
                                                    ))
=======
                                                    ?.postValue(
                                                            if (countRoomAsNotif) {
                                                                RoomAggregateNotificationCount(it.size, it.size)
                                                            } else {
                                                                session.getNotificationCountForRooms(
                                                                        roomQueryParams.process(spaceFilterStrategy, appStateHandler.safeActiveSpaceId())
                                                                )
                                                            }
                                                    )
>>>>>>> a9c966b8
                                        }.also {
                                            onDisposable.invoke(it)
                                        }

                                sections.add(
                                        RoomsSection(
                                                sectionName = name,
                                                livePages = livePagedList,
                                                notifyOfLocalEcho = notifyOfLocalEcho
                                        )
                                )
                            }
                }

        )
    }

    private fun withQueryParams(builder: (RoomSummaryQueryParams.Builder) -> Unit, block: (RoomSummaryQueryParams) -> Unit) {
        RoomSummaryQueryParams.Builder()
                .apply { builder.invoke(this) }
                .build()
                .let { block(it) }
    }

    internal fun RoomSummaryQueryParams.process(spaceFilter: RoomListViewModel.SpaceFilterStrategy, currentSpace: String?): RoomSummaryQueryParams {
        return when (spaceFilter) {
            RoomListViewModel.SpaceFilterStrategy.ORPHANS_IF_SPACE_NULL -> {
                copy(
                        activeSpaceFilter = ActiveSpaceFilter.ActiveSpace(currentSpace)
                )
            }
            RoomListViewModel.SpaceFilterStrategy.ALL_IF_SPACE_NULL -> {
                if (currentSpace == null) {
                    copy(
                            activeSpaceFilter = ActiveSpaceFilter.None
                    )
                } else {
                    copy(
                            activeSpaceFilter = ActiveSpaceFilter.ActiveSpace(currentSpace)
                    )
                }
            }
            RoomListViewModel.SpaceFilterStrategy.NONE -> this
        }
    }
}<|MERGE_RESOLUTION|>--- conflicted
+++ resolved
@@ -388,7 +388,6 @@
             it.roomCategoryFilter = RoomCategoryFilter.ONLY_DM
             it.roomTagQueryFilter = RoomTagQueryFilter(false, false, null)
         }
-<<<<<<< HEAD
 
         addSection(sections,
                 activeSpaceAwareQueries,
@@ -401,49 +400,6 @@
             it.roomTagQueryFilter = RoomTagQueryFilter(false, true, null)
         }
 
-
-//        // For DMs we still need some post query filter :/
-//        // It's probably less important as home is not filtering at all
-//        val dmList = MutableLiveData<List<RoomSummary>>()
-//        Observables.combineLatest(
-//                session.getRoomSummariesLive(
-//                        roomSummaryQueryParams {
-//                            memberships = listOf(Membership.JOIN)
-//                            roomCategoryFilter = RoomCategoryFilter.ONLY_DM
-//                        }
-//                ).asObservable(),
-//                appStateHandler.selectedSpaceDataSource.observe()
-//
-//        ) { rooms, currentSpaceOption ->
-//            val currentSpace = currentSpaceOption.orNull()
-//                    .takeIf {
-//                        // the +ALL trick is annoying, should find a way to fix that at the source!
-//                        MatrixPatterns.isRoomId(it?.roomId)
-//                    }
-//            if (currentSpace == null) {
-//                rooms
-//            } else {
-//                rooms.filter {
-//                    it.otherMemberIds
-//                            .intersect(currentSpace.otherMemberIds)
-//                            .isNotEmpty()
-//                }
-//            }
-//        }.subscribe {
-//            dmList.postValue(it)
-//        }.also {
-//            onDisposable.invoke(it)
-//        }
-//
-//        sections.add(
-//                RoomsSection(
-//                        sectionName = stringProvider.getString(R.string.bottom_action_people_x),
-//                        liveList = dmList,
-//                        notifyOfLocalEcho = false
-//                )
-//        )
-=======
->>>>>>> a9c966b8
     }
 
     private fun addSection(sections: MutableList<RoomsSection>,
@@ -506,22 +462,16 @@
                                         .subscribe {
                                             sections.find { it.sectionName == name }
                                                     ?.notificationCount
-<<<<<<< HEAD
-                                                    ?.postValue(session.getNotificationCountForRooms(
-                                                            roomQueryParams.process(spaceFilterStrategy, appStateHandler.safeActiveSpaceId()),
-                                                            scSdkPreferences
-                                                    ))
-=======
                                                     ?.postValue(
                                                             if (countRoomAsNotif) {
                                                                 RoomAggregateNotificationCount(it.size, it.size)
                                                             } else {
                                                                 session.getNotificationCountForRooms(
-                                                                        roomQueryParams.process(spaceFilterStrategy, appStateHandler.safeActiveSpaceId())
+                                                                        roomQueryParams.process(spaceFilterStrategy, appStateHandler.safeActiveSpaceId()),
+                                                                        scSdkPreferences
                                                                 )
                                                             }
                                                     )
->>>>>>> a9c966b8
                                         }.also {
                                             onDisposable.invoke(it)
                                         }
