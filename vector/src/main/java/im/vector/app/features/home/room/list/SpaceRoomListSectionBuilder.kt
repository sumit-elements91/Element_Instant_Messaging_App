--- conflicted
+++ resolved
@@ -26,12 +26,9 @@
 import im.vector.app.R
 import im.vector.app.core.resources.StringProvider
 import im.vector.app.features.home.RoomListDisplayMode
-<<<<<<< HEAD
 import im.vector.app.features.home.room.ScSdkPreferences
-=======
 import im.vector.app.features.invite.AutoAcceptInvites
 import im.vector.app.features.invite.showInvites
->>>>>>> 2da03795
 import im.vector.app.space
 import io.reactivex.Observable
 import io.reactivex.disposables.Disposable
@@ -80,14 +77,10 @@
             RoomListDisplayMode.ROOMS         -> {
                 buildRoomsSections(sections, activeSpaceAwareQueries)
             }
-<<<<<<< HEAD
-            RoomListDisplayMode.ALL -> {
+            RoomListDisplayMode.ALL           -> {
                 buildUnifiedSections(sections, activeSpaceAwareQueries)
             }
-            RoomListDisplayMode.FILTERED -> {
-=======
             RoomListDisplayMode.FILTERED      -> {
->>>>>>> 2da03795
                 withQueryParams(
                         {
                             it.memberships = Membership.activeMemberships()
