/*
 * Copyright 2019 New Vector Ltd
 *
 * Licensed under the Apache License, Version 2.0 (the "License");
 * you may not use this file except in compliance with the License.
 * You may obtain a copy of the License at
 *
 * http://www.apache.org/licenses/LICENSE-2.0
 *
 * Unless required by applicable law or agreed to in writing, software
 * distributed under the License is distributed on an "AS IS" BASIS,
 * WITHOUT WARRANTIES OR CONDITIONS OF ANY KIND, either express or implied.
 * See the License for the specific language governing permissions and
 * limitations under the License.
 */

package im.vector.app.features.home.room.detail

import android.net.Uri
import android.view.View
import im.vector.app.core.platform.VectorViewModelAction
import im.vector.app.features.call.conference.ConferenceEvent
import org.matrix.android.sdk.api.session.content.ContentAttachmentData
import org.matrix.android.sdk.api.session.room.model.message.MessageStickerContent
import org.matrix.android.sdk.api.session.room.model.message.MessageWithAttachmentContent
import org.matrix.android.sdk.api.session.room.timeline.Timeline
import org.matrix.android.sdk.api.session.room.timeline.TimelineEvent
import org.matrix.android.sdk.api.session.widgets.model.Widget
import org.matrix.android.sdk.api.util.MatrixItem

sealed class RoomDetailAction : VectorViewModelAction {
    data class SendSticker(val stickerContent: MessageStickerContent) : RoomDetailAction()
    data class SendMedia(val attachments: List<ContentAttachmentData>, val compressBeforeSending: Boolean) : RoomDetailAction()
    data class TimelineEventTurnsVisible(val event: TimelineEvent) : RoomDetailAction()
    data class TimelineEventTurnsInvisible(val event: TimelineEvent) : RoomDetailAction()
    data class LoadMoreTimelineEvents(val direction: Timeline.Direction) : RoomDetailAction()
    data class SendReaction(val targetEventId: String, val reaction: String) : RoomDetailAction()
    data class UndoReaction(val targetEventId: String, val reaction: String, val reason: String? = "") : RoomDetailAction()
    data class RedactAction(val targetEventId: String, val reason: String? = "") : RoomDetailAction()
    data class UpdateQuickReactAction(val targetEventId: String, val selectedReaction: String, val add: Boolean) : RoomDetailAction()
    data class NavigateToEvent(val eventId: String, val highlight: Boolean) : RoomDetailAction()
    object MarkAllAsRead : RoomDetailAction()
    data class DownloadOrOpen(val eventId: String, val senderId: String?, val messageFileContent: MessageWithAttachmentContent) : RoomDetailAction()
    object JoinAndOpenReplacementRoom : RoomDetailAction()
    object OnClickMisconfiguredEncryption : RoomDetailAction()
    object AcceptInvite : RoomDetailAction()
    object RejectInvite : RoomDetailAction()

    object EnterTrackingUnreadMessagesState : RoomDetailAction()
    object ExitTrackingUnreadMessagesState : RoomDetailAction()

    data class ResendMessage(val eventId: String) : RoomDetailAction()
    data class RemoveFailedEcho(val eventId: String) : RoomDetailAction()
    data class CancelSend(val eventId: String, val force: Boolean) : RoomDetailAction()

    data class VoteToPoll(val eventId: String, val optionKey: String) : RoomDetailAction()

    data class ReportContent(
            val eventId: String,
            val senderId: String?,
            val reason: String,
            val spam: Boolean = false,
            val inappropriate: Boolean = false
    ) : RoomDetailAction()

    data class IgnoreUser(val userId: String?) : RoomDetailAction()

    object ResendAll : RoomDetailAction()

    data class StartCall(val isVideo: Boolean) : RoomDetailAction()
    data class AcceptCall(val callId: String) : RoomDetailAction()
    object EndCall : RoomDetailAction()

    data class AcceptVerificationRequest(val transactionId: String, val otherUserId: String) : RoomDetailAction()
    data class DeclineVerificationRequest(val transactionId: String, val otherUserId: String) : RoomDetailAction()
    data class RequestVerification(val userId: String) : RoomDetailAction()
    data class ResumeVerification(val transactionId: String, val otherUserId: String?) : RoomDetailAction()
    data class TapOnFailedToDecrypt(val eventId: String) : RoomDetailAction()
    data class ReRequestKeys(val eventId: String) : RoomDetailAction()

    object SelectStickerAttachment : RoomDetailAction()
    object OpenIntegrationManager : RoomDetailAction()
    object ManageIntegrations : RoomDetailAction()
    data class AddJitsiWidget(val withVideo: Boolean) : RoomDetailAction()
    data class RemoveWidget(val widgetId: String) : RoomDetailAction()

    object JoinJitsiCall : RoomDetailAction()
    object LeaveJitsiCall : RoomDetailAction()

    data class EnsureNativeWidgetAllowed(
            val widget: Widget,
            val userJustAccepted: Boolean,
            val grantedEvents: RoomDetailViewEvents
    ) : RoomDetailAction()

    data class UpdateJoinJitsiCallStatus(val conferenceEvent: ConferenceEvent) : RoomDetailAction()

    data class JumpToReadReceipt(val userId: String) : RoomDetailAction()
    object QuickActionInvitePeople : RoomDetailAction()
    object QuickActionSetAvatar : RoomDetailAction()
    data class SetAvatarAction(val newAvatarUri: Uri, val newAvatarFileName: String) : RoomDetailAction()
    object QuickActionSetTopic : RoomDetailAction()
    data class ShowRoomAvatarFullScreen(val matrixItem: MatrixItem?, val transitionView: View?) : RoomDetailAction()

    // Preview URL
    data class DoNotShowPreviewUrlFor(val eventId: String, val url: String) : RoomDetailAction()

    data class ComposerFocusChange(val focused: Boolean) : RoomDetailAction()

    // Failed messages
    object RemoveAllFailedMessages : RoomDetailAction()

    data class RoomUpgradeSuccess(val replacementRoomId: String) : RoomDetailAction()

    // Poll
    data class EndPoll(val eventId: String) : RoomDetailAction()

    // Live Location
    object StopLiveLocationSharing : RoomDetailAction()

    object OpenElementCallWidget : RoomDetailAction()
<<<<<<< HEAD
=======

    sealed class VoiceBroadcastAction : RoomDetailAction() {
        sealed class Recording : VoiceBroadcastAction() {
            object Start : Recording()
            object Pause : Recording()
            object Resume : Recording()
            object Stop : Recording()
        }

        sealed class Listening : VoiceBroadcastAction() {
            data class PlayOrResume(val eventId: String) : Listening()
            object Pause : Listening()
            object Stop : Listening()
        }
    }
>>>>>>> 59cf20be
}<|MERGE_RESOLUTION|>--- conflicted
+++ resolved
@@ -119,8 +119,6 @@
     object StopLiveLocationSharing : RoomDetailAction()
 
     object OpenElementCallWidget : RoomDetailAction()
-<<<<<<< HEAD
-=======
 
     sealed class VoiceBroadcastAction : RoomDetailAction() {
         sealed class Recording : VoiceBroadcastAction() {
@@ -136,5 +134,4 @@
             object Stop : Listening()
         }
     }
->>>>>>> 59cf20be
 }