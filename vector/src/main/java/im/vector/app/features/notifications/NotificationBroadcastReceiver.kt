/*
 * Copyright 2019 New Vector Ltd
 *
 * Licensed under the Apache License, Version 2.0 (the "License");
 * you may not use this file except in compliance with the License.
 * You may obtain a copy of the License at
 *
 * http://www.apache.org/licenses/LICENSE-2.0
 *
 * Unless required by applicable law or agreed to in writing, software
 * distributed under the License is distributed on an "AS IS" BASIS,
 * WITHOUT WARRANTIES OR CONDITIONS OF ANY KIND, either express or implied.
 * See the License for the specific language governing permissions and
 * limitations under the License.
 */

package im.vector.app.features.notifications

import android.content.BroadcastReceiver
import android.content.Context
import android.content.Intent
import androidx.core.app.RemoteInput
import dagger.hilt.android.AndroidEntryPoint
import im.vector.app.R
import im.vector.app.core.di.ActiveSessionHolder
import im.vector.app.features.analytics.AnalyticsTracker
import im.vector.app.features.analytics.extensions.toAnalyticsJoinedRoom
import im.vector.app.features.analytics.plan.JoinedRoom
import im.vector.app.features.session.coroutineScope
import kotlinx.coroutines.launch
import org.matrix.android.sdk.api.extensions.tryOrNull
import org.matrix.android.sdk.api.session.Session
import org.matrix.android.sdk.api.session.getRoom
import org.matrix.android.sdk.api.session.room.Room
import org.matrix.android.sdk.api.session.room.read.ReadService
import timber.log.Timber
import java.util.UUID
import javax.inject.Inject

/**
 * Receives actions broadcast by notification (on click, on dismiss, inline replies, etc.)
 */
@AndroidEntryPoint
class NotificationBroadcastReceiver : BroadcastReceiver() {

    @Inject lateinit var notificationDrawerManager: NotificationDrawerManager
    @Inject lateinit var activeSessionHolder: ActiveSessionHolder
    @Inject lateinit var analyticsTracker: AnalyticsTracker

    override fun onReceive(context: Context?, intent: Intent?) {
        if (intent == null || context == null) return
        Timber.v("NotificationBroadcastReceiver received : $intent")
        when (intent.action) {
            NotificationUtils.SMART_REPLY_ACTION        ->
                handleSmartReply(intent, context)
            NotificationUtils.DISMISS_ROOM_NOTIF_ACTION ->
                intent.getStringExtra(KEY_ROOM_ID)?.let { roomId ->
                    notificationDrawerManager.updateEvents { it.clearMessagesForRoom(roomId) }
                }
            NotificationUtils.DISMISS_SUMMARY_ACTION    ->
                notificationDrawerManager.clearAllEvents()
            NotificationUtils.MARK_ROOM_READ_ACTION     ->
                intent.getStringExtra(KEY_ROOM_ID)?.let { roomId ->
                    notificationDrawerManager.updateEvents { it.clearMessagesForRoom(roomId) }
                    handleMarkAsRead(roomId)
                }
            NotificationUtils.JOIN_ACTION               -> {
                intent.getStringExtra(KEY_ROOM_ID)?.let { roomId ->
                    notificationDrawerManager.updateEvents { it.clearMemberShipNotificationForRoom(roomId) }
                    handleJoinRoom(roomId)
                }
            }
            NotificationUtils.REJECT_ACTION             -> {
                intent.getStringExtra(KEY_ROOM_ID)?.let { roomId ->
                    notificationDrawerManager.updateEvents { it.clearMemberShipNotificationForRoom(roomId) }
                    handleRejectRoom(roomId)
                }
            }
        }
    }

    private fun handleJoinRoom(roomId: String) {
        activeSessionHolder.getSafeActiveSession()?.let { session ->
            val room = session.getRoom(roomId)
            if (room != null) {
                session.coroutineScope.launch {
                    tryOrNull {
<<<<<<< HEAD
                        session.joinRoom(room.roomId)
                        analyticsTracker.capture(room.roomSummary().toAnalyticsJoinedRoom(JoinedRoom.Trigger.Notification))
=======
                        session.roomService().joinRoom(room.roomId)
                        analyticsTracker.capture(room.roomSummary().toAnalyticsJoinedRoom())
>>>>>>> 0325754d
                    }
                }
            }
        }
    }

    private fun handleRejectRoom(roomId: String) {
        activeSessionHolder.getSafeActiveSession()?.let { session ->
            session.coroutineScope.launch {
                tryOrNull { session.roomService().leaveRoom(roomId) }
            }
        }
    }

    private fun handleMarkAsRead(roomId: String) {
        activeSessionHolder.getActiveSession().let { session ->
            val room = session.getRoom(roomId)
            if (room != null) {
                session.coroutineScope.launch {
                    tryOrNull { room.markAsRead(ReadService.MarkAsReadParams.READ_RECEIPT) }
                }
            }
        }
    }

    private fun handleSmartReply(intent: Intent, context: Context) {
        val message = getReplyMessage(intent)
        val roomId = intent.getStringExtra(KEY_ROOM_ID)

        if (message.isNullOrBlank() || roomId.isNullOrBlank()) {
            // ignore this event
            // Can this happen? should we update notification?
            return
        }
        activeSessionHolder.getActiveSession().let { session ->
            session.getRoom(roomId)?.let { room ->
                sendMatrixEvent(message, session, room, context)
            }
        }
    }

    private fun sendMatrixEvent(message: String, session: Session, room: Room, context: Context?) {
        room.sendTextMessage(message)

        // Create a new event to be displayed in the notification drawer, right now

        val notifiableMessageEvent = NotifiableMessageEvent(
                // Generate a Fake event id
                eventId = UUID.randomUUID().toString(),
                editedEventId = null,
                noisy = false,
                timestamp = System.currentTimeMillis(),
                senderName = session.roomService().getRoomMember(session.myUserId, room.roomId)?.displayName
                        ?: context?.getString(R.string.notification_sender_me),
                senderId = session.myUserId,
                body = message,
                imageUri = null,
                roomId = room.roomId,
                roomName = room.roomSummary()?.displayName ?: room.roomId,
                roomIsDirect = room.roomSummary()?.isDirect == true,
                outGoingMessage = true,
                canBeReplaced = false
        )

        notificationDrawerManager.updateEvents { it.onNotifiableEventReceived(notifiableMessageEvent) }

        /*
        // TODO Error cannot be managed the same way than in Riot

        val event = Event(mxMessage, session.credentials.userId, roomId)
        room.storeOutgoingEvent(event)
        room.sendEvent(event, object : MatrixCallback<Void?> {
            override fun onSuccess(info: Void?) {
                Timber.v("Send message : onSuccess ")
            }

            override fun onNetworkError(e: Exception) {
                Timber.e(e, "Send message : onNetworkError")
                onSmartReplyFailed(e.localizedMessage)
            }

            override fun onMatrixError(e: MatrixError) {
                Timber.v("Send message : onMatrixError " + e.message)
                if (e is MXCryptoError) {
                    Toast.makeText(context, e.detailedErrorDescription, Toast.LENGTH_SHORT).show()
                    onSmartReplyFailed(e.detailedErrorDescription)
                } else {
                    Toast.makeText(context, e.localizedMessage, Toast.LENGTH_SHORT).show()
                    onSmartReplyFailed(e.localizedMessage)
                }
            }

            override fun onUnexpectedError(e: Exception) {
                Timber.e(e, "Send message : onUnexpectedError " + e.message)
                onSmartReplyFailed(e.message)
            }


            fun onSmartReplyFailed(reason: String?) {
                val notifiableMessageEvent = NotifiableMessageEvent(
                        event.eventId,
                        false,
                        System.currentTimeMillis(),
                        session.myUser?.displayname
                                ?: context?.getString(R.string.notification_sender_me),
                        session.myUserId,
                        message,
                        roomId,
                        room.getRoomDisplayName(context),
                        room.isDirect)
                notifiableMessageEvent.outGoingMessage = true
                notifiableMessageEvent.outGoingMessageFailed = true

                VectorApp.getInstance().notificationDrawerManager.onNotifiableEventReceived(notifiableMessageEvent)
                VectorApp.getInstance().notificationDrawerManager.refreshNotificationDrawer(null)
            }
        })
         */
    }

    private fun getReplyMessage(intent: Intent?): String? {
        if (intent != null) {
            val remoteInput = RemoteInput.getResultsFromIntent(intent)
            if (remoteInput != null) {
                return remoteInput.getCharSequence(KEY_TEXT_REPLY)?.toString()
            }
        }
        return null
    }

    companion object {
        const val KEY_ROOM_ID = "roomID"
        const val KEY_TEXT_REPLY = "key_text_reply"
    }
}<|MERGE_RESOLUTION|>--- conflicted
+++ resolved
@@ -85,13 +85,8 @@
             if (room != null) {
                 session.coroutineScope.launch {
                     tryOrNull {
-<<<<<<< HEAD
-                        session.joinRoom(room.roomId)
+                        session.roomService().joinRoom(room.roomId)
                         analyticsTracker.capture(room.roomSummary().toAnalyticsJoinedRoom(JoinedRoom.Trigger.Notification))
-=======
-                        session.roomService().joinRoom(room.roomId)
-                        analyticsTracker.capture(room.roomSummary().toAnalyticsJoinedRoom())
->>>>>>> 0325754d
                     }
                 }
             }
