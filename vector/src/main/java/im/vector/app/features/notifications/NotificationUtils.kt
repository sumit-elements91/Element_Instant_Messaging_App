/*
 * Copyright 2018 New Vector Ltd
 *
 * Licensed under the Apache License, Version 2.0 (the "License");
 * you may not use this file except in compliance with the License.
 * You may obtain a copy of the License at
 *
 *     http://www.apache.org/licenses/LICENSE-2.0
 *
 * Unless required by applicable law or agreed to in writing, software
 * distributed under the License is distributed on an "AS IS" BASIS,
 * WITHOUT WARRANTIES OR CONDITIONS OF ANY KIND, either express or implied.
 * See the License for the specific language governing permissions and
 * limitations under the License.
 */

@file:Suppress("UNUSED_PARAMETER")

package im.vector.app.features.notifications

import android.annotation.SuppressLint
import android.annotation.TargetApi
import android.app.Notification
import android.app.NotificationChannel
import android.app.NotificationManager
import android.app.PendingIntent
import android.content.Context
import android.content.Intent
import android.graphics.Bitmap
import android.graphics.Canvas
import android.net.Uri
import android.os.Build
import android.text.Spannable
import android.text.SpannableString
import android.text.style.ForegroundColorSpan
import androidx.annotation.AttrRes
import androidx.annotation.DrawableRes
import androidx.annotation.StringRes
import androidx.core.app.NotificationCompat
import androidx.core.app.NotificationManagerCompat
import androidx.core.app.RemoteInput
import androidx.core.app.TaskStackBuilder
import androidx.core.content.ContextCompat
import androidx.core.content.res.ResourcesCompat
import androidx.core.graphics.drawable.IconCompat
import androidx.fragment.app.Fragment
import im.vector.app.BuildConfig
import im.vector.app.R
import im.vector.app.core.resources.StringProvider
import im.vector.app.core.services.CallService
import im.vector.app.core.utils.startNotificationChannelSettingsIntent
import im.vector.app.features.call.VectorCallActivity
import im.vector.app.features.call.service.CallHeadsUpActionReceiver
import im.vector.app.features.call.webrtc.WebRtcCall
import im.vector.app.features.home.HomeActivity
import im.vector.app.features.home.room.detail.RoomDetailActivity
import im.vector.app.features.home.room.detail.RoomDetailArgs
import im.vector.app.features.settings.VectorPreferences
import im.vector.app.features.settings.troubleshoot.TestNotificationReceiver
import im.vector.app.features.themes.ThemeUtils
import timber.log.Timber
import javax.inject.Inject
import javax.inject.Singleton
import kotlin.random.Random

/**
 * Util class for creating notifications.
 * Note: Cannot inject ColorProvider in the constructor, because it requires an Activity
 */
@Singleton
class NotificationUtils @Inject constructor(private val context: Context,
                                            private val stringProvider: StringProvider,
                                            private val vectorPreferences: VectorPreferences) {

    companion object {
        /* ==========================================================================================
         * IDs for notifications
         * ========================================================================================== */

        /**
         * Identifier of the foreground notification used to keep the application alive
         * when it runs in background.
         * This notification, which is not removable by the end user, displays what
         * the application is doing while in background.
         */
        const val NOTIFICATION_ID_FOREGROUND_SERVICE = 61

        /* ==========================================================================================
         * IDs for actions
         * ========================================================================================== */

        const val JOIN_ACTION = "${BuildConfig.APPLICATION_ID}.NotificationActions.JOIN_ACTION"
        const val REJECT_ACTION = "${BuildConfig.APPLICATION_ID}.NotificationActions.REJECT_ACTION"
        private const val QUICK_LAUNCH_ACTION = "${BuildConfig.APPLICATION_ID}.NotificationActions.QUICK_LAUNCH_ACTION"
        const val MARK_ROOM_READ_ACTION = "${BuildConfig.APPLICATION_ID}.NotificationActions.MARK_ROOM_READ_ACTION"
        const val SMART_REPLY_ACTION = "${BuildConfig.APPLICATION_ID}.NotificationActions.SMART_REPLY_ACTION"
        const val DISMISS_SUMMARY_ACTION = "${BuildConfig.APPLICATION_ID}.NotificationActions.DISMISS_SUMMARY_ACTION"
        const val DISMISS_ROOM_NOTIF_ACTION = "${BuildConfig.APPLICATION_ID}.NotificationActions.DISMISS_ROOM_NOTIF_ACTION"
        private const val TAP_TO_VIEW_ACTION = "${BuildConfig.APPLICATION_ID}.NotificationActions.TAP_TO_VIEW_ACTION"
        const val DIAGNOSTIC_ACTION = "${BuildConfig.APPLICATION_ID}.NotificationActions.DIAGNOSTIC"
        const val PUSH_ACTION = "${BuildConfig.APPLICATION_ID}.PUSH"

        /* ==========================================================================================
         * IDs for channels
         * ========================================================================================== */

        // on devices >= android O, we need to define a channel for each notifications
        private const val LISTENING_FOR_EVENTS_NOTIFICATION_CHANNEL_ID = "LISTEN_FOR_EVENTS_NOTIFICATION_CHANNEL_ID"

        private const val NOISY_NOTIFICATION_CHANNEL_ID = "DEFAULT_NOISY_NOTIFICATION_CHANNEL_ID"

        private const val SILENT_NOTIFICATION_CHANNEL_ID = "DEFAULT_SILENT_NOTIFICATION_CHANNEL_ID_V2"
        private const val CALL_NOTIFICATION_CHANNEL_ID = "CALL_NOTIFICATION_CHANNEL_ID_V2"

        fun supportNotificationChannels() = (Build.VERSION.SDK_INT >= Build.VERSION_CODES.O)

        fun openSystemSettingsForSilentCategory(fragment: Fragment) {
            startNotificationChannelSettingsIntent(fragment, SILENT_NOTIFICATION_CHANNEL_ID)
        }

        fun openSystemSettingsForNoisyCategory(fragment: Fragment) {
            startNotificationChannelSettingsIntent(fragment, NOISY_NOTIFICATION_CHANNEL_ID)
        }

        fun openSystemSettingsForCallCategory(fragment: Fragment) {
            startNotificationChannelSettingsIntent(fragment, CALL_NOTIFICATION_CHANNEL_ID)
        }
    }

    private val notificationManager = NotificationManagerCompat.from(context)

    /* ==========================================================================================
     * Channel names
     * ========================================================================================== */

    /**
     * Create notification channels.
     */
    @TargetApi(Build.VERSION_CODES.O)
    fun createNotificationChannels() {
        if (!supportNotificationChannels()) {
            return
        }

        val accentColor = ContextCompat.getColor(context, R.color.notification_accent_color)

        // Migration - the noisy channel was deleted and recreated when sound preference was changed (id was DEFAULT_NOISY_NOTIFICATION_CHANNEL_ID_BASE
        // + currentTimeMillis).
        // Now the sound can only be change directly in system settings, so for app upgrading we are deleting this former channel
        // Starting from this version the channel will not be dynamic
        for (channel in notificationManager.notificationChannels) {
            val channelId = channel.id
            val legacyBaseName = "DEFAULT_NOISY_NOTIFICATION_CHANNEL_ID_BASE"
            if (channelId.startsWith(legacyBaseName)) {
                notificationManager.deleteNotificationChannel(channelId)
            }
        }
        // Migration - Remove deprecated channels
        for (channelId in listOf("DEFAULT_SILENT_NOTIFICATION_CHANNEL_ID", "CALL_NOTIFICATION_CHANNEL_ID")) {
            notificationManager.getNotificationChannel(channelId)?.let {
                notificationManager.deleteNotificationChannel(channelId)
            }
        }

        /**
         * Default notification importance: shows everywhere, makes noise, but does not visually
         * intrude.
         */
        notificationManager.createNotificationChannel(NotificationChannel(NOISY_NOTIFICATION_CHANNEL_ID,
                stringProvider.getString(R.string.notification_noisy_notifications).ifEmpty { "Noisy notifications" },
                NotificationManager.IMPORTANCE_DEFAULT)
                .apply {
                    description = stringProvider.getString(R.string.notification_noisy_notifications)
                    enableVibration(true)
                    enableLights(true)
                    lightColor = accentColor
                })

        /**
         * Low notification importance: shows everywhere, but is not intrusive.
         */
        notificationManager.createNotificationChannel(NotificationChannel(SILENT_NOTIFICATION_CHANNEL_ID,
                stringProvider.getString(R.string.notification_silent_notifications).ifEmpty { "Silent notifications" },
                NotificationManager.IMPORTANCE_LOW)
                .apply {
                    description = stringProvider.getString(R.string.notification_silent_notifications)
                    setSound(null, null)
                    enableLights(true)
                    lightColor = accentColor
                })

        notificationManager.createNotificationChannel(NotificationChannel(LISTENING_FOR_EVENTS_NOTIFICATION_CHANNEL_ID,
                stringProvider.getString(R.string.notification_listening_for_events).ifEmpty { "Listening for events" },
                NotificationManager.IMPORTANCE_MIN)
                .apply {
                    description = stringProvider.getString(R.string.notification_listening_for_events)
                    setSound(null, null)
                    setShowBadge(false)
                })

        notificationManager.createNotificationChannel(NotificationChannel(CALL_NOTIFICATION_CHANNEL_ID,
                stringProvider.getString(R.string.call).ifEmpty { "Call" },
                NotificationManager.IMPORTANCE_HIGH)
                .apply {
                    description = stringProvider.getString(R.string.call)
                    setSound(null, null)
                    enableLights(true)
                    lightColor = accentColor
                })
    }

    fun getChannel(channelId: String): NotificationChannel? {
        return notificationManager.getNotificationChannel(channelId)
    }

    /**
     * Build a polling thread listener notification
     *
     * @param subTitleResId subtitle string resource Id of the notification
     * @return the polling thread listener notification
     */
    @SuppressLint("NewApi")
    fun buildForegroundServiceNotification(@StringRes subTitleResId: Int, withProgress: Boolean = true): Notification {
        // build the pending intent go to the home screen if this is clicked.
        val i = HomeActivity.newIntent(context)
        i.flags = Intent.FLAG_ACTIVITY_CLEAR_TOP or Intent.FLAG_ACTIVITY_SINGLE_TOP
        val pi = PendingIntent.getActivity(context, 0, i, 0)

        val accentColor = ContextCompat.getColor(context, R.color.notification_accent_color)

        val builder = NotificationCompat.Builder(context, LISTENING_FOR_EVENTS_NOTIFICATION_CHANNEL_ID)
                .setContentTitle(stringProvider.getString(subTitleResId))
                .setSmallIcon(R.drawable.sync)
                .setCategory(NotificationCompat.CATEGORY_SERVICE)
                .setColor(accentColor)
                .setContentIntent(pi)
                .apply {
                    if (withProgress) {
                        setProgress(0, 0, true)
                    }
                }

        // PRIORITY_MIN should not be used with Service#startForeground(int, Notification)
        builder.priority = NotificationCompat.PRIORITY_LOW
//        if (Build.VERSION.SDK_INT >= Build.VERSION_CODES.JELLY_BEAN) {
//            builder.priority = NotificationCompat.PRIORITY_MIN
//        }

        val notification = builder.build()

        notification.flags = notification.flags or Notification.FLAG_NO_CLEAR

        if (Build.VERSION.SDK_INT < Build.VERSION_CODES.M) {
            // some devices crash if this field is not set
            // even if it is deprecated

            // setLatestEventInfo() is deprecated on Android M, so we try to use
            // reflection at runtime, to avoid compiler error: "Cannot resolve method.."
            try {
                val deprecatedMethod = notification.javaClass
                        .getMethod("setLatestEventInfo",
                                Context::class.java,
                                CharSequence::class.java,
                                CharSequence::class.java,
                                PendingIntent::class.java)
                deprecatedMethod.invoke(notification, context, stringProvider.getString(R.string.app_name), stringProvider.getString(subTitleResId), pi)
            } catch (ex: Exception) {
                Timber.e(ex, "## buildNotification(): Exception - setLatestEventInfo() Msg=")
            }
        }
        return notification
    }

    fun getChannelForIncomingCall(fromBg: Boolean): NotificationChannel? {
        val notificationChannel = if (fromBg) CALL_NOTIFICATION_CHANNEL_ID else SILENT_NOTIFICATION_CHANNEL_ID
        return getChannel(notificationChannel)
    }

    /**
     * Build an incoming call notification.
     * This notification starts the VectorHomeActivity which is in charge of centralizing the incoming call flow.
     *
     * @param isVideo  true if this is a video call, false for voice call
     * @param roomName the room name in which the call is pending.
     * @param matrixId the matrix id
     * @param callId   the call id.
     * @param fromBg true if the app is in background when posting the notification
     * @return the call notification.
     */
    @SuppressLint("NewApi")
    fun buildIncomingCallNotification(call: WebRtcCall,
                                      title: String,
                                      fromBg: Boolean): Notification {
        val accentColor = ContextCompat.getColor(context, R.color.notification_accent_color)
        val notificationChannel = if (fromBg) CALL_NOTIFICATION_CHANNEL_ID else SILENT_NOTIFICATION_CHANNEL_ID
        val builder = NotificationCompat.Builder(context, notificationChannel)
                .setContentTitle(ensureTitleNotEmpty(title))
                .apply {
                    if (call.mxCall.isVideoCall) {
                        setContentText(stringProvider.getString(R.string.incoming_video_call))
                        setSmallIcon(R.drawable.ic_call_answer_video)
                    } else {
                        setContentText(stringProvider.getString(R.string.incoming_voice_call))
                        setSmallIcon(R.drawable.ic_call_answer)
                    }
                }
                .setCategory(NotificationCompat.CATEGORY_CALL)
                .setColor(ThemeUtils.getColor(context, android.R.attr.colorPrimary))
                .setLights(accentColor, 500, 500)
                .setOngoing(true)

        val contentIntent = VectorCallActivity.newIntent(
                context = context,
                call = call,
                mode = VectorCallActivity.INCOMING_RINGING
        ).apply {
            flags = Intent.FLAG_ACTIVITY_CLEAR_TOP or Intent.FLAG_ACTIVITY_SINGLE_TOP
            data = Uri.parse("foobar://${call.callId}")
        }
        val contentPendingIntent = PendingIntent.getActivity(context, System.currentTimeMillis().toInt(), contentIntent, 0)

        val answerCallPendingIntent = TaskStackBuilder.create(context)
                .addNextIntentWithParentStack(HomeActivity.newIntent(context))
                .addNextIntent(VectorCallActivity.newIntent(
                        context = context,
                        call = call,
                        mode = VectorCallActivity.INCOMING_ACCEPT)
                )
                .getPendingIntent(System.currentTimeMillis().toInt(), PendingIntent.FLAG_UPDATE_CURRENT)

        val rejectCallPendingIntent = buildRejectCallPendingIntent(call.callId)

        builder.addAction(
                NotificationCompat.Action(
                        IconCompat.createWithResource(context, R.drawable.ic_call_hangup)
                                .setTint(ThemeUtils.getColor(context, R.attr.colorError)),
                        getActionText(R.string.call_notification_reject, R.attr.colorError),
                        rejectCallPendingIntent)
        )

        builder.addAction(
                NotificationCompat.Action(
                        R.drawable.ic_call_answer,
                        getActionText(R.string.call_notification_answer, R.attr.colorPrimary),
                        answerCallPendingIntent
                )
        )
        if (fromBg) {
            // Compat: Display the incoming call notification on the lock screen
            builder.priority = NotificationCompat.PRIORITY_HIGH
            builder.setFullScreenIntent(contentPendingIntent, true)
        }
        return builder.build()
    }

    fun buildOutgoingRingingCallNotification(call: WebRtcCall,
                                             title: String): Notification {
        val accentColor = ContextCompat.getColor(context, R.color.notification_accent_color)
        val builder = NotificationCompat.Builder(context, SILENT_NOTIFICATION_CHANNEL_ID)
                .setContentTitle(ensureTitleNotEmpty(title))
                .apply {
                    setContentText(stringProvider.getString(R.string.call_ringing))
                    if (call.mxCall.isVideoCall) {
                        setSmallIcon(R.drawable.ic_call_answer_video)
                    } else {
                        setSmallIcon(R.drawable.ic_call_answer)
                    }
                }
                .setCategory(NotificationCompat.CATEGORY_CALL)
                .setLights(accentColor, 500, 500)
                .setColor(ThemeUtils.getColor(context, android.R.attr.colorPrimary))
                .setOngoing(true)

        val contentIntent = VectorCallActivity.newIntent(
                context = context,
                call = call,
                mode = null).apply {
            flags = Intent.FLAG_ACTIVITY_CLEAR_TOP or Intent.FLAG_ACTIVITY_SINGLE_TOP
            data = Uri.parse("foobar://$call.callId")
        }
        val contentPendingIntent = PendingIntent.getActivity(context, System.currentTimeMillis().toInt(), contentIntent, 0)

        val rejectCallPendingIntent = buildRejectCallPendingIntent(call.callId)

        builder.addAction(
                NotificationCompat.Action(
                        IconCompat.createWithResource(context, R.drawable.ic_call_hangup)
                                .setTint(ThemeUtils.getColor(context, R.attr.colorError)),
                        getActionText(R.string.call_notification_hangup, R.attr.colorError),
                        rejectCallPendingIntent)
        )
        builder.setContentIntent(contentPendingIntent)

        return builder.build()
    }

    /**
     * Build a pending call notification
     *
     * @param isVideo  true if this is a video call, false for voice call
     * @param roomName the room name in which the call is pending.
     * @param roomId   the room Id
     * @param matrixId the matrix id
     * @param callId   the call id.
     * @return the call notification.
     */
    @SuppressLint("NewApi")
    fun buildPendingCallNotification(call: WebRtcCall,
                                     title: String): Notification {
        val builder = NotificationCompat.Builder(context, SILENT_NOTIFICATION_CHANNEL_ID)
                .setContentTitle(ensureTitleNotEmpty(title))
                .apply {
                    if (call.mxCall.isVideoCall) {
                        setContentText(stringProvider.getString(R.string.video_call_in_progress))
                        setSmallIcon(R.drawable.ic_call_answer_video)
                    } else {
                        setContentText(stringProvider.getString(R.string.call_in_progress))
                        setSmallIcon(R.drawable.ic_call_answer)
                    }
                }
                .setColor(ThemeUtils.getColor(context, android.R.attr.colorPrimary))
                .setCategory(NotificationCompat.CATEGORY_CALL)

        val rejectCallPendingIntent = buildRejectCallPendingIntent(call.callId)

        builder.addAction(
                NotificationCompat.Action(
                        IconCompat.createWithResource(context, R.drawable.ic_call_hangup)
                                .setTint(ThemeUtils.getColor(context, R.attr.colorError)),
                        getActionText(R.string.call_notification_hangup, R.attr.colorError),
                        rejectCallPendingIntent)
        )

        val contentPendingIntent = TaskStackBuilder.create(context)
                .addNextIntentWithParentStack(HomeActivity.newIntent(context))
                .addNextIntent(VectorCallActivity.newIntent(context, call, null))
                .getPendingIntent(System.currentTimeMillis().toInt(), PendingIntent.FLAG_UPDATE_CURRENT)

        builder.setContentIntent(contentPendingIntent)

        return builder.build()
    }

    private fun buildRejectCallPendingIntent(callId: String): PendingIntent {
        val rejectCallActionReceiver = Intent(context, CallHeadsUpActionReceiver::class.java).apply {
            putExtra(CallHeadsUpActionReceiver.EXTRA_CALL_ID, callId)
            putExtra(CallHeadsUpActionReceiver.EXTRA_CALL_ACTION_KEY, CallHeadsUpActionReceiver.CALL_ACTION_REJECT)
        }
        return PendingIntent.getBroadcast(
                context,
                System.currentTimeMillis().toInt(),
                rejectCallActionReceiver,
                PendingIntent.FLAG_UPDATE_CURRENT
        )
    }

    /**
     * Build a temporary (because service will be stopped just after) notification for the CallService, when a call is ended
     */
    fun buildCallEndedNotification(isVideoCall: Boolean): Notification {
        return NotificationCompat.Builder(context, SILENT_NOTIFICATION_CHANNEL_ID)
                .setContentTitle(stringProvider.getString(R.string.call_ended))
                .apply {
                    if (isVideoCall) {
                        setSmallIcon(R.drawable.ic_call_answer_video)
                    } else {
                        setSmallIcon(R.drawable.ic_call_answer)
                    }
                }
                // This is a trick to make the previous notification with same id disappear as cancel notification is not working with Foreground Service.
                .setTimeoutAfter(1)
                .setColor(ThemeUtils.getColor(context, android.R.attr.colorPrimary))
                .setCategory(NotificationCompat.CATEGORY_CALL)
                .build()
    }

    /**
     * Build notification for the CallService, when a call is missed
     */
    fun buildCallMissedNotification(callInformation: CallService.CallInformation): Notification {
        val builder = NotificationCompat.Builder(context, SILENT_NOTIFICATION_CHANNEL_ID)
                .setContentTitle(callInformation.opponentMatrixItem?.getBestName() ?: callInformation.opponentUserId)
                .apply {
                    if (callInformation.isVideoCall) {
                        setContentText(stringProvider.getQuantityString(R.plurals.missed_video_call, 1, 1))
                        setSmallIcon(R.drawable.ic_missed_video_call)
                    } else {
                        setContentText(stringProvider.getQuantityString(R.plurals.missed_audio_call, 1, 1))
                        setSmallIcon(R.drawable.ic_missed_voice_call)
                    }
                }
                .setShowWhen(true)
                .setColor(ThemeUtils.getColor(context, android.R.attr.colorPrimary))
                .setAutoCancel(true)
                .setCategory(NotificationCompat.CATEGORY_CALL)

        val contentPendingIntent = TaskStackBuilder.create(context)
                .addNextIntentWithParentStack(HomeActivity.newIntent(context))
                .addNextIntent(RoomDetailActivity.newIntent(context, RoomDetailArgs(callInformation.nativeRoomId)))
                .getPendingIntent(System.currentTimeMillis().toInt(), PendingIntent.FLAG_UPDATE_CURRENT)

        builder.setContentIntent(contentPendingIntent)
        return builder.build()
    }

    fun buildDownloadFileNotification(uri: Uri, fileName: String, mimeType: String): Notification {
        return NotificationCompat.Builder(context, SILENT_NOTIFICATION_CHANNEL_ID)
                .setGroup(stringProvider.getString(R.string.app_name))
                .setSmallIcon(R.drawable.ic_download)
                .setContentText(stringProvider.getString(R.string.downloaded_file, fileName))
                .setAutoCancel(true)
                .apply {
                    val intent = Intent(Intent.ACTION_VIEW).apply {
                        setDataAndType(uri, mimeType)
                        addFlags(Intent.FLAG_GRANT_READ_URI_PERMISSION)
                    }
                    PendingIntent.getActivity(
                            context, System.currentTimeMillis().toInt(), intent, PendingIntent.FLAG_UPDATE_CURRENT
                    ).let {
                        setContentIntent(it)
                    }
                }
                .build()
    }

    /**
     * Build a notification for a Room
     */
    fun buildMessagesListNotification(messageStyle: NotificationCompat.MessagingStyle,
                                      roomInfo: RoomEventGroupInfo,
                                      largeIcon: Bitmap?,
                                      lastMessageTimestamp: Long,
                                      senderDisplayNameForReplyCompat: String?,
                                      tickerText: String): Notification {
        val accentColor = ContextCompat.getColor(context, R.color.notification_accent_color)
        // Build the pending intent for when the notification is clicked
        val openRoomIntent = buildOpenRoomIntent(roomInfo.roomId)
        val smallIcon = R.drawable.ic_status_bar_sc

        val channelID = if (roomInfo.shouldBing) NOISY_NOTIFICATION_CHANNEL_ID else SILENT_NOTIFICATION_CHANNEL_ID
        return NotificationCompat.Builder(context, channelID)
                .setOnlyAlertOnce(true)
                .setWhen(lastMessageTimestamp)
                // MESSAGING_STYLE sets title and content for API 16 and above devices.
                .setStyle(messageStyle)

                // A category allows groups of notifications to be ranked and filtered – per user or system settings.
                // For example, alarm notifications should display before promo notifications, or message from known contact
                // that can be displayed in not disturb mode if white listed (the later will need compat28.x)
                .setCategory(NotificationCompat.CATEGORY_MESSAGE)

<<<<<<< HEAD
=======
                // ID of the corresponding shortcut, for conversation features under API 30+
>>>>>>> ed2c2178
                .setShortcutId(roomInfo.roomId)

                // Title for API < 16 devices.
                .setContentTitle(roomInfo.roomDisplayName)
                // Content for API < 16 devices.
                .setContentText(stringProvider.getString(R.string.notification_new_messages))

                // Number of new notifications for API <24 (M and below) devices.
                .setSubText(stringProvider.getQuantityString(R.plurals.room_new_messages_notification, messageStyle.messages.size, messageStyle.messages.size))

                // Number of new notifications for notification badge
                .setNumber(messageStyle.messages.size)

                // Auto-bundling is enabled for 4 or more notifications on API 24+ (N+)
                // devices and all Wear devices. But we want a custom grouping, so we specify the groupID
                // TODO Group should be current user display name
                .setGroup(stringProvider.getString(R.string.app_name))

                // In order to avoid notification making sound twice (due to the summary notification)
                .setGroupAlertBehavior(NotificationCompat.GROUP_ALERT_SUMMARY)

                .setSmallIcon(smallIcon)

                // Set primary color (important for Wear 2.0 Notifications).
                .setColor(accentColor)

                // Sets priority for 25 and below. For 26 and above, 'priority' is deprecated for
                // 'importance' which is set in the NotificationChannel. The integers representing
                // 'priority' are different from 'importance', so make sure you don't mix them.
                .apply {
                    if (roomInfo.shouldBing) {
                        // Compat
                        priority = NotificationCompat.PRIORITY_DEFAULT
                        vectorPreferences.getNotificationRingTone()?.let {
                            setSound(it)
                        }
                        setLights(accentColor, 500, 500)
                    } else {
                        priority = NotificationCompat.PRIORITY_LOW
                    }

                    // Add actions and notification intents
                    // Mark room as read
                    val markRoomReadIntent = Intent(context, NotificationBroadcastReceiver::class.java)
                    markRoomReadIntent.action = MARK_ROOM_READ_ACTION
                    markRoomReadIntent.data = Uri.parse("foobar://${roomInfo.roomId}")
                    markRoomReadIntent.putExtra(NotificationBroadcastReceiver.KEY_ROOM_ID, roomInfo.roomId)
                    val markRoomReadPendingIntent = PendingIntent.getBroadcast(context, System.currentTimeMillis().toInt(), markRoomReadIntent,
                            PendingIntent.FLAG_UPDATE_CURRENT)

                    addAction(NotificationCompat.Action(
                            R.drawable.ic_material_done_all_white,
                            stringProvider.getString(R.string.action_mark_room_read),
                            markRoomReadPendingIntent))

                    // Quick reply
                    if (!roomInfo.hasSmartReplyError) {
                        buildQuickReplyIntent(roomInfo.roomId, senderDisplayNameForReplyCompat)?.let { replyPendingIntent ->
                            val remoteInput = RemoteInput.Builder(NotificationBroadcastReceiver.KEY_TEXT_REPLY)
                                    .setLabel(stringProvider.getString(R.string.action_quick_reply))
                                    .build()
                            NotificationCompat.Action.Builder(R.drawable.vector_notification_quick_reply,
                                    stringProvider.getString(R.string.action_quick_reply), replyPendingIntent)
                                    .addRemoteInput(remoteInput)
                                    .build()
                                    .let { addAction(it) }
                        }
                    }

                    if (openRoomIntent != null) {
                        setContentIntent(openRoomIntent)
                    }

                    if (largeIcon != null) {
                        setLargeIcon(largeIcon)
                    }

                    val intent = Intent(context, NotificationBroadcastReceiver::class.java)
                    intent.putExtra(NotificationBroadcastReceiver.KEY_ROOM_ID, roomInfo.roomId)
                    intent.action = DISMISS_ROOM_NOTIF_ACTION
                    val pendingIntent = PendingIntent.getBroadcast(context.applicationContext,
                            System.currentTimeMillis().toInt(), intent, PendingIntent.FLAG_UPDATE_CURRENT)
                    setDeleteIntent(pendingIntent)
                }
                .setTicker(tickerText)
                .build()
    }

    fun buildRoomInvitationNotification(inviteNotifiableEvent: InviteNotifiableEvent,
                                        matrixId: String): Notification {
        val accentColor = ContextCompat.getColor(context, R.color.notification_accent_color)
        // Build the pending intent for when the notification is clicked
        val smallIcon = R.drawable.ic_status_bar_sc

        val channelID = if (inviteNotifiableEvent.noisy) NOISY_NOTIFICATION_CHANNEL_ID else SILENT_NOTIFICATION_CHANNEL_ID

        return NotificationCompat.Builder(context, channelID)
                .setOnlyAlertOnce(true)
                .setContentTitle(stringProvider.getString(R.string.app_name))
                .setContentText(inviteNotifiableEvent.description)
                .setGroup(stringProvider.getString(R.string.app_name))
                .setGroupAlertBehavior(NotificationCompat.GROUP_ALERT_SUMMARY)
                .setSmallIcon(smallIcon)
                .setColor(accentColor)
                .apply {
                    val roomId = inviteNotifiableEvent.roomId
                    // offer to type a quick reject button
                    val rejectIntent = Intent(context, NotificationBroadcastReceiver::class.java)
                    rejectIntent.action = REJECT_ACTION
                    rejectIntent.data = Uri.parse("foobar://$roomId&$matrixId")
                    rejectIntent.putExtra(NotificationBroadcastReceiver.KEY_ROOM_ID, roomId)
                    val rejectIntentPendingIntent = PendingIntent.getBroadcast(context, System.currentTimeMillis().toInt(), rejectIntent,
                            PendingIntent.FLAG_UPDATE_CURRENT)

                    addAction(
                            R.drawable.vector_notification_reject_invitation,
                            stringProvider.getString(R.string.reject),
                            rejectIntentPendingIntent)

                    // offer to type a quick accept button
                    val joinIntent = Intent(context, NotificationBroadcastReceiver::class.java)
                    joinIntent.action = JOIN_ACTION
                    joinIntent.data = Uri.parse("foobar://$roomId&$matrixId")
                    joinIntent.putExtra(NotificationBroadcastReceiver.KEY_ROOM_ID, roomId)
                    val joinIntentPendingIntent = PendingIntent.getBroadcast(context, System.currentTimeMillis().toInt(), joinIntent,
                            PendingIntent.FLAG_UPDATE_CURRENT)
                    addAction(
                            R.drawable.vector_notification_accept_invitation,
                            stringProvider.getString(R.string.join),
                            joinIntentPendingIntent)

                    val contentIntent = HomeActivity.newIntent(context)
                    contentIntent.flags = Intent.FLAG_ACTIVITY_CLEAR_TOP or Intent.FLAG_ACTIVITY_SINGLE_TOP
                    // pending intent get reused by system, this will mess up the extra params, so put unique info to avoid that
                    contentIntent.data = Uri.parse("foobar://" + inviteNotifiableEvent.eventId)
                    setContentIntent(PendingIntent.getActivity(context, 0, contentIntent, 0))

                    if (inviteNotifiableEvent.noisy) {
                        // Compat
                        priority = NotificationCompat.PRIORITY_DEFAULT
                        vectorPreferences.getNotificationRingTone()?.let {
                            setSound(it)
                        }
                        setLights(accentColor, 500, 500)
                    } else {
                        priority = NotificationCompat.PRIORITY_LOW
                    }
                    setAutoCancel(true)
                }
                .build()
    }

    fun buildSimpleEventNotification(simpleNotifiableEvent: SimpleNotifiableEvent,
                                     matrixId: String): Notification {
        val accentColor = ContextCompat.getColor(context, R.color.notification_accent_color)
        // Build the pending intent for when the notification is clicked
        val smallIcon = R.drawable.ic_status_bar_sc

        val channelID = if (simpleNotifiableEvent.noisy) NOISY_NOTIFICATION_CHANNEL_ID else SILENT_NOTIFICATION_CHANNEL_ID

        return NotificationCompat.Builder(context, channelID)
                .setOnlyAlertOnce(true)
                .setContentTitle(stringProvider.getString(R.string.app_name))
                .setContentText(simpleNotifiableEvent.description)
                .setGroup(stringProvider.getString(R.string.app_name))
                .setGroupAlertBehavior(NotificationCompat.GROUP_ALERT_SUMMARY)
                .setSmallIcon(smallIcon)
                .setColor(accentColor)
                .setAutoCancel(true)
                .apply {
                    val contentIntent = HomeActivity.newIntent(context)
                    contentIntent.flags = Intent.FLAG_ACTIVITY_CLEAR_TOP or Intent.FLAG_ACTIVITY_SINGLE_TOP
                    // pending intent get reused by system, this will mess up the extra params, so put unique info to avoid that
                    contentIntent.data = Uri.parse("foobar://" + simpleNotifiableEvent.eventId)
                    setContentIntent(PendingIntent.getActivity(context, 0, contentIntent, 0))

                    if (simpleNotifiableEvent.noisy) {
                        // Compat
                        priority = NotificationCompat.PRIORITY_DEFAULT
                        vectorPreferences.getNotificationRingTone()?.let {
                            setSound(it)
                        }
                        setLights(accentColor, 500, 500)
                    } else {
                        priority = NotificationCompat.PRIORITY_LOW
                    }
                    setAutoCancel(true)
                }
                .build()
    }

    private fun buildOpenRoomIntent(roomId: String): PendingIntent? {
        val roomIntentTap = RoomDetailActivity.newIntent(context, RoomDetailArgs(roomId))
        roomIntentTap.action = TAP_TO_VIEW_ACTION
        // pending intent get reused by system, this will mess up the extra params, so put unique info to avoid that
        roomIntentTap.data = Uri.parse("foobar://openRoom?$roomId")

        // Recreate the back stack
        return TaskStackBuilder.create(context)
                .addNextIntentWithParentStack(HomeActivity.newIntent(context))
                .addNextIntent(roomIntentTap)
                .getPendingIntent(System.currentTimeMillis().toInt(), PendingIntent.FLAG_UPDATE_CURRENT)
    }

    private fun buildOpenHomePendingIntentForSummary(): PendingIntent {
        val intent = HomeActivity.newIntent(context, clearNotification = true)
        intent.flags = Intent.FLAG_ACTIVITY_CLEAR_TOP or Intent.FLAG_ACTIVITY_SINGLE_TOP
        intent.data = Uri.parse("foobar://tapSummary")
        return PendingIntent.getActivity(context, Random.nextInt(1000), intent, PendingIntent.FLAG_UPDATE_CURRENT)
    }

    /*
        Direct reply is new in Android N, and Android already handles the UI, so the right pending intent
        here will ideally be a Service/IntentService (for a long running background task) or a BroadcastReceiver,
         which runs on the UI thread. It also works without unlocking, making the process really fluid for the user.
        However, for Android devices running Marshmallow and below (API level 23 and below),
        it will be more appropriate to use an activity. Since you have to provide your own UI.
     */
    private fun buildQuickReplyIntent(roomId: String, senderName: String?): PendingIntent? {
        val intent: Intent
        if (Build.VERSION.SDK_INT >= Build.VERSION_CODES.N) {
            intent = Intent(context, NotificationBroadcastReceiver::class.java)
            intent.action = SMART_REPLY_ACTION
            intent.data = Uri.parse("foobar://$roomId")
            intent.putExtra(NotificationBroadcastReceiver.KEY_ROOM_ID, roomId)
            return PendingIntent.getBroadcast(context, System.currentTimeMillis().toInt(), intent,
                    PendingIntent.FLAG_UPDATE_CURRENT)
        } else {
            /*
            TODO
            if (!LockScreenActivity.isDisplayingALockScreenActivity()) {
                // start your activity for Android M and below
                val quickReplyIntent = Intent(context, LockScreenActivity::class.java)
                quickReplyIntent.putExtra(LockScreenActivity.EXTRA_ROOM_ID, roomId)
                quickReplyIntent.putExtra(LockScreenActivity.EXTRA_SENDER_NAME, senderName ?: "")

                // the action must be unique else the parameters are ignored
                quickReplyIntent.action = QUICK_LAUNCH_ACTION
                quickReplyIntent.data = Uri.parse("foobar://$roomId")
                return PendingIntent.getActivity(context, 0, quickReplyIntent, 0)
            }
             */
        }
        return null
    }

    // // Number of new notifications for API <24 (M and below) devices.
    /**
     * Build the summary notification
     */
    fun buildSummaryListNotification(style: NotificationCompat.InboxStyle?,
                                     compatSummary: String,
                                     noisy: Boolean,
                                     lastMessageTimestamp: Long): Notification {
        val accentColor = ContextCompat.getColor(context, R.color.notification_accent_color)
        val smallIcon = R.drawable.ic_status_bar_sc

        return NotificationCompat.Builder(context, if (noisy) NOISY_NOTIFICATION_CHANNEL_ID else SILENT_NOTIFICATION_CHANNEL_ID)
                // used in compat < N, after summary is built based on child notifications
                .setWhen(lastMessageTimestamp)
                .setStyle(style)
                .setContentTitle(stringProvider.getString(R.string.app_name))
                .setCategory(NotificationCompat.CATEGORY_MESSAGE)
                .setSmallIcon(smallIcon)
                // set content text to support devices running API level < 24
                .setContentText(compatSummary)
                .setGroup(stringProvider.getString(R.string.app_name))
                // set this notification as the summary for the group
                .setGroupSummary(true)
                .setColor(accentColor)
                .apply {
                    if (noisy) {
                        // Compat
                        priority = NotificationCompat.PRIORITY_DEFAULT
                        vectorPreferences.getNotificationRingTone()?.let {
                            setSound(it)
                        }
                        setLights(accentColor, 500, 500)
                    } else {
                        // compat
                        priority = NotificationCompat.PRIORITY_LOW
                    }
                }
                .setContentIntent(buildOpenHomePendingIntentForSummary())
                .setDeleteIntent(getDismissSummaryPendingIntent())
                .build()
    }

    private fun getDismissSummaryPendingIntent(): PendingIntent {
        val intent = Intent(context, NotificationBroadcastReceiver::class.java)
        intent.action = DISMISS_SUMMARY_ACTION
        intent.data = Uri.parse("foobar://deleteSummary")
        return PendingIntent.getBroadcast(context.applicationContext,
                0, intent, PendingIntent.FLAG_UPDATE_CURRENT)
    }

    fun showNotificationMessage(tag: String?, id: Int, notification: Notification) {
        notificationManager.notify(tag, id, notification)
    }

    fun cancelNotificationMessage(tag: String?, id: Int) {
        notificationManager.cancel(tag, id)
    }

    /**
     * Cancel the foreground notification service
     */
    fun cancelNotificationForegroundService() {
        notificationManager.cancel(NOTIFICATION_ID_FOREGROUND_SERVICE)
    }

    /**
     * Cancel all the notification
     */
    fun cancelAllNotifications() {
        // Keep this try catch (reported by GA)
        try {
            notificationManager.cancelAll()
        } catch (e: Exception) {
            Timber.e(e, "## cancelAllNotifications() failed")
        }
    }

    fun displayDiagnosticNotification() {
        val testActionIntent = Intent(context, TestNotificationReceiver::class.java)
        testActionIntent.action = DIAGNOSTIC_ACTION
        val testPendingIntent = PendingIntent.getBroadcast(
                context,
                0,
                testActionIntent,
                PendingIntent.FLAG_UPDATE_CURRENT
        )

        notificationManager.notify(
                "DIAGNOSTIC",
                888,
                NotificationCompat.Builder(context, NOISY_NOTIFICATION_CHANNEL_ID)
                        .setContentTitle(stringProvider.getString(R.string.app_name))
                        .setContentText(stringProvider.getString(R.string.settings_troubleshoot_test_push_notification_content))
                        .setSmallIcon(R.drawable.ic_status_bar_sc)
                        .setLargeIcon(getBitmap(context, R.drawable.element_logo_sc))
                        .setColor(ContextCompat.getColor(context, R.color.notification_accent_color))
                        .setPriority(NotificationCompat.PRIORITY_MAX)
                        .setCategory(NotificationCompat.CATEGORY_STATUS)
                        .setAutoCancel(true)
                        .setContentIntent(testPendingIntent)
                        .build()
        )
    }

    private fun getBitmap(context: Context, @DrawableRes drawableRes: Int): Bitmap? {
        val drawable = ResourcesCompat.getDrawable(context.resources, drawableRes, null) ?: return null
        val canvas = Canvas()
        val bitmap = Bitmap.createBitmap(drawable.intrinsicWidth, drawable.intrinsicHeight, Bitmap.Config.ARGB_8888)
        canvas.setBitmap(bitmap)
        drawable.setBounds(0, 0, drawable.intrinsicWidth, drawable.intrinsicHeight)
        drawable.draw(canvas)
        return bitmap
    }

    /**
     * Return true it the user has enabled the do not disturb mode
     */
    fun isDoNotDisturbModeOn(): Boolean {
        if (Build.VERSION.SDK_INT < Build.VERSION_CODES.M) {
            return false
        }

        // We cannot use NotificationManagerCompat here.
        val setting = context.getSystemService(NotificationManager::class.java)!!.currentInterruptionFilter

        return setting == NotificationManager.INTERRUPTION_FILTER_NONE
                || setting == NotificationManager.INTERRUPTION_FILTER_ALARMS
    }

    private fun getActionText(@StringRes stringRes: Int, @AttrRes colorRes: Int): Spannable {
        return SpannableString(context.getText(stringRes)).apply {
            val foregroundColorSpan = ForegroundColorSpan(ThemeUtils.getColor(context, colorRes))
            setSpan(foregroundColorSpan, 0, length, 0)
        }
    }

    private fun ensureTitleNotEmpty(title: String?): CharSequence {
        if (title.isNullOrBlank()) {
            return stringProvider.getString(R.string.app_name)
        }

        return title
    }
}<|MERGE_RESOLUTION|>--- conflicted
+++ resolved
@@ -549,10 +549,7 @@
                 // that can be displayed in not disturb mode if white listed (the later will need compat28.x)
                 .setCategory(NotificationCompat.CATEGORY_MESSAGE)
 
-<<<<<<< HEAD
-=======
                 // ID of the corresponding shortcut, for conversation features under API 30+
->>>>>>> ed2c2178
                 .setShortcutId(roomInfo.roomId)
 
                 // Title for API < 16 devices.
