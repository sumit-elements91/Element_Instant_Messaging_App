/*
 * Copyright 2019 New Vector Ltd
 *
 * Licensed under the Apache License, Version 2.0 (the "License");
 * you may not use this file except in compliance with the License.
 * You may obtain a copy of the License at
 *
 *     http://www.apache.org/licenses/LICENSE-2.0
 *
 * Unless required by applicable law or agreed to in writing, software
 * distributed under the License is distributed on an "AS IS" BASIS,
 * WITHOUT WARRANTIES OR CONDITIONS OF ANY KIND, either express or implied.
 * See the License for the specific language governing permissions and
 * limitations under the License.
 */
package im.vector.app.features.notifications

import android.content.Context
import android.os.Handler
import android.os.HandlerThread
import androidx.annotation.WorkerThread
import im.vector.app.ActiveSessionDataSource
import im.vector.app.BuildConfig
import im.vector.app.R
import im.vector.app.core.utils.FirstThrottler
import im.vector.app.features.displayname.getBestName
import im.vector.app.features.settings.VectorPreferences
import org.matrix.android.sdk.api.session.Session
import org.matrix.android.sdk.api.session.content.ContentUrlResolver
import org.matrix.android.sdk.api.util.toMatrixItem
import timber.log.Timber
import java.io.File
import java.io.FileOutputStream
import javax.inject.Inject
import javax.inject.Singleton

/**
 * The NotificationDrawerManager receives notification events as they arrived (from event stream or fcm) and
 * organise them in order to display them in the notification drawer.
 * Events can be grouped into the same notification, old (already read) events can be removed to do some cleaning.
 */
@Singleton
class NotificationDrawerManager @Inject constructor(private val context: Context,
                                                    private val notificationDisplayer: NotificationDisplayer,
                                                    private val vectorPreferences: VectorPreferences,
                                                    private val activeSessionDataSource: ActiveSessionDataSource,
                                                    private val notifiableEventProcessor: NotifiableEventProcessor,
                                                    private val notificationRenderer: NotificationRenderer) {

    private val handlerThread: HandlerThread = HandlerThread("NotificationDrawerManager", Thread.MIN_PRIORITY)
    private var backgroundHandler: Handler

    init {
        handlerThread.start()
        backgroundHandler = Handler(handlerThread.looper)
    }

    /**
     * The notifiable events to render
     * this is our source of truth for notifications, any changes to this list will be rendered as notifications
     * when events are removed the previously rendered notifications will be cancelled
     * when adding or updating, the notifications will be notified
     *
     * Events are unique by their properties, we should be careful not to insert multiple events with the same event-id
     */
    private val queuedEvents = loadEventInfo()

    /**
     * The last known rendered notifiable events
     * we keep track of them in order to know which events have been removed from the eventList
     * allowing us to cancel any notifications previous displayed by now removed events
     */
    private var renderedEvents = emptyList<ProcessedEvent<NotifiableEvent>>()
    private val avatarSize = context.resources.getDimensionPixelSize(R.dimen.profile_avatar_size)
    private var currentRoomId: String? = null

    // TODO Multi-session: this will have to be improved
    private val currentSession: Session?
        get() = activeSessionDataSource.currentValue?.orNull()

    private var useCompleteNotificationFormat = vectorPreferences.useCompleteNotificationFormat()

    /**
     * An in memory FIFO cache of the seen events.
     * Acts as a notification debouncer to stop already dismissed push notifications from
     * displaying again when the /sync response is delayed.
     */
    private val seenEventIds = CircularCache.create<String>(cacheSize = 25)

    /**
    Should be called as soon as a new event is ready to be displayed.
    The notification corresponding to this event will not be displayed until
    #refreshNotificationDrawer() is called.
    Events might be grouped and there might not be one notification per event!
     */
    fun onNotifiableEventReceived(notifiableEvent: NotifiableEvent) {
        if (!vectorPreferences.areNotificationEnabledForDevice()) {
            Timber.i("Notification are disabled for this device")
            return
        }
        // If we support multi session, event list should be per userId
        // Currently only manage single session
        if (BuildConfig.LOW_PRIVACY_LOG_ENABLE) {
            Timber.d("onNotifiableEventReceived(): $notifiableEvent")
        } else {
            Timber.d("onNotifiableEventReceived(): is push: ${notifiableEvent.canBeReplaced}")
        }
        synchronized(queuedEvents) {
            val existing = queuedEvents.firstOrNull { it.eventId == notifiableEvent.eventId }
            if (existing != null) {
                if (existing.canBeReplaced) {
                    // Use the event coming from the event stream as it may contains more info than
                    // the fcm one (like type/content/clear text) (e.g when an encrypted message from
                    // FCM should be update with clear text after a sync)
                    // In this case the message has already been notified, and might have done some noise
                    // So we want the notification to be updated even if it has already been displayed
                    // Use setOnlyAlertOnce to ensure update notification does not interfere with sound
                    // from first notify invocation as outlined in:
                    // https://developer.android.com/training/notify-user/build-notification#Updating
                    queuedEvents.remove(existing)
                    queuedEvents.add(notifiableEvent)
                } else {
                    // keep the existing one, do not replace
                }
            } else {
                // Check if this is an edit
                if (notifiableEvent.editedEventId != null) {
                    // This is an edition
                    val eventBeforeEdition = queuedEvents.firstOrNull {
                        // Edition of an event
                        it.eventId == notifiableEvent.editedEventId ||
                                // or edition of an edition
                                it.editedEventId == notifiableEvent.editedEventId
                    }

                    if (eventBeforeEdition != null) {
                        // Replace the existing notification with the new content
                        queuedEvents.remove(eventBeforeEdition)

                        queuedEvents.add(notifiableEvent)
                    } else {
                        // Ignore an edit of a not displayed event in the notification drawer
                    }
                } else {
                    // Not an edit
                    if (seenEventIds.contains(notifiableEvent.eventId)) {
                        // we've already seen the event, lets skip
                        Timber.d("onNotifiableEventReceived(): skipping event, already seen")
                    } else {
                        seenEventIds.put(notifiableEvent.eventId)
                        queuedEvents.add(notifiableEvent)
                    }
                }
            }
        }
    }

    fun onEventRedacted(eventId: String) {
        synchronized(queuedEvents) {
            queuedEvents.replace(eventId) {
                when (it) {
                    is InviteNotifiableEvent  -> it.copy(isRedacted = true)
                    is NotifiableMessageEvent -> it.copy(isRedacted = true)
                    is SimpleNotifiableEvent  -> it.copy(isRedacted = true)
                }
            }
        }
    }

    /**
     * Clear all known events and refresh the notification drawer
     */
    fun clearAllEvents() {
        synchronized(queuedEvents) {
            queuedEvents.clear()
        }
        refreshNotificationDrawer()
    }

    /** Clear all known message events for this room */
    fun clearMessageEventOfRoom(roomId: String?) {
        Timber.v("clearMessageEventOfRoom $roomId")
        if (roomId != null) {
            val shouldUpdate = removeAll { it is NotifiableMessageEvent && it.roomId == roomId }
            if (shouldUpdate) {
                refreshNotificationDrawer()
            }
        }
    }

    /**
     * Should be called when the application is currently opened and showing timeline for the given roomId.
     * Used to ignore events related to that room (no need to display notification) and clean any existing notification on this room.
     */
    fun setCurrentRoom(roomId: String?) {
        var hasChanged: Boolean
        synchronized(queuedEvents) {
            hasChanged = roomId != currentRoomId
            currentRoomId = roomId
        }
        if (hasChanged) {
            clearMessageEventOfRoom(roomId)
        }
    }

    fun clearMemberShipNotificationForRoom(roomId: String) {
        val shouldUpdate = removeAll { it is InviteNotifiableEvent && it.roomId == roomId }
        if (shouldUpdate) {
            refreshNotificationDrawerBg()
        }
    }

    private fun removeAll(predicate: (NotifiableEvent) -> Boolean): Boolean {
        return synchronized(queuedEvents) {
            queuedEvents.removeAll(predicate)
        }
    }

    private var firstThrottler = FirstThrottler(200)

    fun refreshNotificationDrawer() {
        // Implement last throttler
        val canHandle = firstThrottler.canHandle()
        Timber.v("refreshNotificationDrawer(), delay: ${canHandle.waitMillis()} ms")
        backgroundHandler.removeCallbacksAndMessages(null)

        backgroundHandler.postDelayed(
                {
                    try {
                        refreshNotificationDrawerBg()
                    } catch (throwable: Throwable) {
                        // It can happen if for instance session has been destroyed. It's a bit ugly to try catch like this, but it's safer
                        Timber.w(throwable, "refreshNotificationDrawerBg failure")
                    }
                },
                canHandle.waitMillis())
    }

    @WorkerThread
    private fun refreshNotificationDrawerBg() {
        Timber.v("refreshNotificationDrawerBg()")

<<<<<<< HEAD
        val session = currentSession ?: return

        val user = session.getUser(session.myUserId)
        // myUserDisplayName cannot be empty else NotificationCompat.MessagingStyle() will crash
        val myUserDisplayName = user?.toMatrixItem()?.getBestName() ?: session.myUserId
        val myUserAvatarUrl = session.contentUrlResolver().resolveThumbnail(user?.avatarUrl, avatarSize, avatarSize, ContentUrlResolver.ThumbnailMethod.SCALE)
        synchronized(eventList) {
            Timber.v("%%%%%%%% REFRESH NOTIFICATION DRAWER ")
            // TMP code
            var hasNewEvent = false
            var summaryIsNoisy = false
            val summaryInboxStyle = NotificationCompat.InboxStyle()

            // group events by room to create a single MessagingStyle notif
            val roomIdToEventMap: MutableMap<String, MutableList<NotifiableMessageEvent>> = LinkedHashMap()
            val simpleEvents: MutableList<SimpleNotifiableEvent> = ArrayList()
            val invitationEvents: MutableList<InviteNotifiableEvent> = ArrayList()

            val eventIterator = eventList.listIterator()
            while (eventIterator.hasNext()) {
                when (val event = eventIterator.next()) {
                    is NotifiableMessageEvent -> {
                        val roomId = event.roomId
                        val roomEvents = roomIdToEventMap.getOrPut(roomId) { ArrayList() }

                        if (shouldIgnoreMessageEventInRoom(roomId) || outdatedDetector?.isMessageOutdated(event) == true) {
                            // forget this event
                            eventIterator.remove()
                        } else {
                            roomEvents.add(event)
                        }
                    }
                    is InviteNotifiableEvent  -> {
                        if (autoAcceptInvites.hideInvites) {
                            // Forget this event
                            eventIterator.remove()
                        } else {
                            invitationEvents.add(event)
                        }
                    }
                    is SimpleNotifiableEvent  -> simpleEvents.add(event)
                    else                      -> Timber.w("Type not handled")
                }
            }

            Timber.v("%%%%%%%% REFRESH NOTIFICATION DRAWER ${roomIdToEventMap.size} room groups")

            var globalLastMessageTimestamp = 0L

            val newSettings = vectorPreferences.useCompleteNotificationFormat()
            if (newSettings != useCompleteNotificationFormat) {
                // Settings has changed, remove all current notifications
                notificationUtils.cancelAllNotifications()
                useCompleteNotificationFormat = newSettings
            }

            var simpleNotificationRoomCounter = 0
            var simpleNotificationMessageCounter = 0

            // events have been grouped by roomId
            for ((roomId, events) in roomIdToEventMap) {
                // Build the notification for the room
                if (events.isEmpty() || events.all { it.isRedacted }) {
                    // Just clear this notification
                    Timber.v("%%%%%%%% REFRESH NOTIFICATION DRAWER $roomId has no more events")
                    notificationUtils.cancelNotificationMessage(roomId, ROOM_MESSAGES_NOTIFICATION_ID)
                    continue
                }

                simpleNotificationRoomCounter++
                val roomName = events[0].roomName ?: events[0].senderName ?: ""

                val roomEventGroupInfo = RoomEventGroupInfo(
                        roomId = roomId,
                        isDirect = events[0].roomIsDirect,
                        roomDisplayName = roomName)

                val style = NotificationCompat.MessagingStyle(Person.Builder()
                        .setName(myUserDisplayName)
                        .setIcon(iconLoader.getUserIcon(myUserAvatarUrl))
                        .setKey(events[0].matrixID)
                        .build())

                style.isGroupConversation = !roomEventGroupInfo.isDirect

                if (!roomEventGroupInfo.isDirect) {
                    style.conversationTitle = roomEventGroupInfo.roomDisplayName
                }

                val largeBitmap = getRoomBitmap(events)

                for (event in events) {
                    // if all events in this room have already been displayed there is no need to update it
                    if (!event.hasBeenDisplayed && !event.isRedacted) {
                        roomEventGroupInfo.shouldBing = roomEventGroupInfo.shouldBing || event.noisy
                        roomEventGroupInfo.customSound = event.soundName
                    }
                    roomEventGroupInfo.hasNewEvent = roomEventGroupInfo.hasNewEvent || !event.hasBeenDisplayed

                    val senderPerson = if (event.outGoingMessage) {
                        null
                    } else {
                        Person.Builder()
                                .setName(event.senderName)
                                .setIcon(iconLoader.getUserIcon(event.senderAvatarPath))
                                .setKey(event.senderId)
                                .build()
                    }

                    if (Build.VERSION.SDK_INT >= Build.VERSION_CODES.R) {
                        val openRoomIntent = RoomDetailActivity.shortcutIntent(context, roomId)

                        val shortcut = ShortcutInfoCompat.Builder(context, roomId)
                                .setLongLived(true)
                                .setIntent(openRoomIntent)
                                .setShortLabel(roomName)
                                .setIcon(largeBitmap?.let { IconCompat.createWithAdaptiveBitmap(it) } ?: iconLoader.getUserIcon(event.senderAvatarPath))
                                .build()

                        ShortcutManagerCompat.pushDynamicShortcut(context, shortcut)
                    }

                    if (Build.VERSION.SDK_INT >= Build.VERSION_CODES.R) {
                        val openRoomIntent = RoomDetailActivity.shortcutIntent(context, roomId)

                        val shortcut = ShortcutInfoCompat.Builder(context, roomId)
                                .setLongLived(true)
                                .setIntent(openRoomIntent)
                                .setShortLabel(roomName)
                                .setIcon(largeBitmap?.let { IconCompat.createWithAdaptiveBitmap(it) } ?: iconLoader.getUserIcon(event.senderAvatarPath))
                                .build()

                        ShortcutManagerCompat.pushDynamicShortcut(context, shortcut)
                    }

                    if (event.outGoingMessage && event.outGoingMessageFailed) {
                        style.addMessage(stringProvider.getString(R.string.notification_inline_reply_failed), event.timestamp, senderPerson)
                        roomEventGroupInfo.hasSmartReplyError = true
                    } else {
                        if (!event.isRedacted) {
                            simpleNotificationMessageCounter++
                            style.addMessage(event.body, event.timestamp, senderPerson)
                        }
                    }
                    event.hasBeenDisplayed = true // we can consider it as displayed

                    // It is possible that this event was previously shown as an 'anonymous' simple notif.
                    // And now it will be merged in a single MessageStyle notif, so we can clean to be sure
                    notificationUtils.cancelNotificationMessage(event.eventId, ROOM_EVENT_NOTIFICATION_ID)
                }

                try {
                    if (events.size == 1) {
                        val event = events[0]
                        if (roomEventGroupInfo.isDirect) {
                            val line = span {
                                span {
                                    textStyle = "bold"
                                    +String.format("%s: ", event.senderName)
                                }
                                +(event.description ?: "")
                            }
                            summaryInboxStyle.addLine(line)
                        } else {
                            val line = span {
                                span {
                                    textStyle = "bold"
                                    +String.format("%s: %s ", roomName, event.senderName)
                                }
                                +(event.description ?: "")
                            }
                            summaryInboxStyle.addLine(line)
                        }
                    } else {
                        val summaryLine = stringProvider.getQuantityString(
                                R.plurals.notification_compat_summary_line_for_room, events.size, roomName, events.size)
                        summaryInboxStyle.addLine(summaryLine)
                    }
                } catch (e: Throwable) {
                    // String not found or bad format
                    Timber.v("%%%%%%%% REFRESH NOTIFICATION DRAWER failed to resolve string")
                    summaryInboxStyle.addLine(roomName)
                }

                if (firstTime || roomEventGroupInfo.hasNewEvent) {
                    // Should update displayed notification
                    Timber.v("%%%%%%%% REFRESH NOTIFICATION DRAWER $roomId need refresh")
                    val lastMessageTimestamp = events.last().timestamp

                    if (globalLastMessageTimestamp < lastMessageTimestamp) {
                        globalLastMessageTimestamp = lastMessageTimestamp
                    }

                    val tickerText = if (roomEventGroupInfo.isDirect) {
                        stringProvider.getString(R.string.notification_ticker_text_dm, events.last().senderName, events.last().description)
                    } else {
                        stringProvider.getString(R.string.notification_ticker_text_group, roomName, events.last().senderName, events.last().description)
                    }

                    if (useCompleteNotificationFormat) {
                        val notification = notificationUtils.buildMessagesListNotification(
                                style,
                                roomEventGroupInfo,
                                largeBitmap,
                                lastMessageTimestamp,
                                myUserDisplayName,
                                tickerText)

                        // is there an id for this room?
                        notificationUtils.showNotificationMessage(roomId, ROOM_MESSAGES_NOTIFICATION_ID, notification)
                    }

                    hasNewEvent = true
                    summaryIsNoisy = summaryIsNoisy || roomEventGroupInfo.shouldBing
                } else {
                    Timber.v("%%%%%%%% REFRESH NOTIFICATION DRAWER $roomId is up to date")
                }
            }

            // Handle invitation events
            for (event in invitationEvents) {
                // We build a invitation notification
                if (firstTime || !event.hasBeenDisplayed) {
                    if (useCompleteNotificationFormat) {
                        val notification = notificationUtils.buildRoomInvitationNotification(event, session.myUserId)
                        notificationUtils.showNotificationMessage(event.roomId, ROOM_INVITATION_NOTIFICATION_ID, notification)
                    }
                    event.hasBeenDisplayed = true // we can consider it as displayed
                    hasNewEvent = true
                    summaryIsNoisy = summaryIsNoisy || event.noisy
                    summaryInboxStyle.addLine(event.description)
                }
            }

            // Handle simple events
            for (event in simpleEvents) {
                // We build a simple notification
                if (firstTime || !event.hasBeenDisplayed) {
                    if (useCompleteNotificationFormat) {
                        val notification = notificationUtils.buildSimpleEventNotification(event, session.myUserId)
                        notificationUtils.showNotificationMessage(event.eventId, ROOM_EVENT_NOTIFICATION_ID, notification)
                    }
                    event.hasBeenDisplayed = true // we can consider it as displayed
                    hasNewEvent = true
                    summaryIsNoisy = summaryIsNoisy || event.noisy
                    summaryInboxStyle.addLine(event.description)
                }
            }

            // ======== Build summary notification =========
            // On Android 7.0 (API level 24) and higher, the system automatically builds a summary for
            // your group using snippets of text from each notification. The user can expand this
            // notification to see each separate notification.
            // To support older versions, which cannot show a nested group of notifications,
            // you must create an extra notification that acts as the summary.
            // This appears as the only notification and the system hides all the others.
            // So this summary should include a snippet from all the other notifications,
            // which the user can tap to open your app.
            // The behavior of the group summary may vary on some device types such as wearables.
            // To ensure the best experience on all devices and versions, always include a group summary when you create a group
            // https://developer.android.com/training/notify-user/group

            if (eventList.isEmpty() || eventList.all { it.isRedacted }) {
                notificationUtils.cancelNotificationMessage(null, SUMMARY_NOTIFICATION_ID)
            } else if (hasNewEvent) {
                // FIXME roomIdToEventMap.size is not correct, this is the number of rooms
                val nbEvents = roomIdToEventMap.size + simpleEvents.size
                val sumTitle = stringProvider.getQuantityString(R.plurals.notification_compat_summary_title, nbEvents, nbEvents)
                summaryInboxStyle.setBigContentTitle(sumTitle)
                        // TODO get latest event?
                        .setSummaryText(stringProvider.getQuantityString(R.plurals.notification_unread_notified_messages, nbEvents, nbEvents))

                if (useCompleteNotificationFormat) {
                    val notification = notificationUtils.buildSummaryListNotification(
                            summaryInboxStyle,
                            sumTitle,
                            noisy = hasNewEvent && summaryIsNoisy,
                            lastMessageTimestamp = globalLastMessageTimestamp)

                    notificationUtils.showNotificationMessage(null, SUMMARY_NOTIFICATION_ID, notification)
                } else {
                    // Add the simple events as message (?)
                    simpleNotificationMessageCounter += simpleEvents.size
                    val numberOfInvitations = invitationEvents.size

                    val privacyTitle = if (numberOfInvitations > 0) {
                        val invitationsStr = stringProvider.getQuantityString(R.plurals.notification_invitations, numberOfInvitations, numberOfInvitations)
                        if (simpleNotificationMessageCounter > 0) {
                            // Invitation and message
                            val messageStr = stringProvider.getQuantityString(R.plurals.room_new_messages_notification,
                                    simpleNotificationMessageCounter, simpleNotificationMessageCounter)
                            if (simpleNotificationRoomCounter > 1) {
                                // In several rooms
                                val roomStr = stringProvider.getQuantityString(R.plurals.notification_unread_notified_messages_in_room_rooms,
                                        simpleNotificationRoomCounter, simpleNotificationRoomCounter)
                                stringProvider.getString(
                                        R.string.notification_unread_notified_messages_in_room_and_invitation,
                                        messageStr,
                                        roomStr,
                                        invitationsStr
                                )
                            } else {
                                // In one room
                                stringProvider.getString(
                                        R.string.notification_unread_notified_messages_and_invitation,
                                        messageStr,
                                        invitationsStr
                                )
                            }
                        } else {
                            // Only invitation
                            invitationsStr
                        }
                    } else {
                        // No invitation, only messages
                        val messageStr = stringProvider.getQuantityString(R.plurals.room_new_messages_notification,
                                simpleNotificationMessageCounter, simpleNotificationMessageCounter)
                        if (simpleNotificationRoomCounter > 1) {
                            // In several rooms
                            val roomStr = stringProvider.getQuantityString(R.plurals.notification_unread_notified_messages_in_room_rooms,
                                    simpleNotificationRoomCounter, simpleNotificationRoomCounter)
                            stringProvider.getString(R.string.notification_unread_notified_messages_in_room, messageStr, roomStr)
                        } else {
                            // In one room
                            messageStr
                        }
                    }
                    val notification = notificationUtils.buildSummaryListNotification(
                            style = null,
                            compatSummary = privacyTitle,
                            noisy = hasNewEvent && summaryIsNoisy,
                            lastMessageTimestamp = globalLastMessageTimestamp)

                    notificationUtils.showNotificationMessage(null, SUMMARY_NOTIFICATION_ID, notification)
                }
=======
        val newSettings = vectorPreferences.useCompleteNotificationFormat()
        if (newSettings != useCompleteNotificationFormat) {
            // Settings has changed, remove all current notifications
            notificationDisplayer.cancelAllNotifications()
            useCompleteNotificationFormat = newSettings
        }
>>>>>>> 83897dda

        val eventsToRender = synchronized(queuedEvents) {
            notifiableEventProcessor.process(queuedEvents, currentRoomId, renderedEvents).also {
                queuedEvents.clear()
                queuedEvents.addAll(it.onlyKeptEvents())
            }
        }

        if (renderedEvents == eventsToRender) {
            Timber.d("Skipping notification update due to event list not changing")
        } else {
            renderedEvents = eventsToRender
            val session = currentSession ?: return
            val user = session.getUser(session.myUserId)
            // myUserDisplayName cannot be empty else NotificationCompat.MessagingStyle() will crash
            val myUserDisplayName = user?.toMatrixItem()?.getBestName() ?: session.myUserId
            val myUserAvatarUrl = session.contentUrlResolver().resolveThumbnail(
                    contentUrl = user?.avatarUrl,
                    width = avatarSize,
                    height = avatarSize,
                    method = ContentUrlResolver.ThumbnailMethod.SCALE
            )
            notificationRenderer.render(session.myUserId, myUserDisplayName, myUserAvatarUrl, useCompleteNotificationFormat, eventsToRender)
        }
    }

    fun shouldIgnoreMessageEventInRoom(roomId: String?): Boolean {
        return currentRoomId != null && roomId == currentRoomId
    }

    fun persistInfo() {
        synchronized(queuedEvents) {
            if (queuedEvents.isEmpty()) {
                deleteCachedRoomNotifications()
                return
            }
            try {
                val file = File(context.applicationContext.cacheDir, ROOMS_NOTIFICATIONS_FILE_NAME)
                if (!file.exists()) file.createNewFile()
                FileOutputStream(file).use {
                    currentSession?.securelyStoreObject(queuedEvents, KEY_ALIAS_SECRET_STORAGE, it)
                }
            } catch (e: Throwable) {
                Timber.e(e, "## Failed to save cached notification info")
            }
        }
    }

    private fun loadEventInfo(): MutableList<NotifiableEvent> {
        try {
            val file = File(context.applicationContext.cacheDir, ROOMS_NOTIFICATIONS_FILE_NAME)
            if (file.exists()) {
                file.inputStream().use {
                    val events: ArrayList<NotifiableEvent>? = currentSession?.loadSecureSecret(it, KEY_ALIAS_SECRET_STORAGE)
                    if (events != null) {
                        return events.toMutableList()
                    }
                }
            }
        } catch (e: Throwable) {
            Timber.e(e, "## Failed to load cached notification info")
        }
        return ArrayList()
    }

    private fun deleteCachedRoomNotifications() {
        val file = File(context.applicationContext.cacheDir, ROOMS_NOTIFICATIONS_FILE_NAME)
        if (file.exists()) {
            file.delete()
        }
    }

    companion object {
        const val SUMMARY_NOTIFICATION_ID = 0
        const val ROOM_MESSAGES_NOTIFICATION_ID = 1
        const val ROOM_EVENT_NOTIFICATION_ID = 2
        const val ROOM_INVITATION_NOTIFICATION_ID = 3

        // TODO Mutliaccount
        private const val ROOMS_NOTIFICATIONS_FILE_NAME = "im.vector.notifications.cache"

        private const val KEY_ALIAS_SECRET_STORAGE = "notificationMgr"
    }
}

private fun MutableList<NotifiableEvent>.replace(eventId: String, block: (NotifiableEvent) -> NotifiableEvent) {
    val indexToReplace = indexOfFirst { it.eventId == eventId }
    if (indexToReplace == -1) {
        return
    }
    set(indexToReplace, block(get(indexToReplace)))
}<|MERGE_RESOLUTION|>--- conflicted
+++ resolved
@@ -240,350 +240,12 @@
     private fun refreshNotificationDrawerBg() {
         Timber.v("refreshNotificationDrawerBg()")
 
-<<<<<<< HEAD
-        val session = currentSession ?: return
-
-        val user = session.getUser(session.myUserId)
-        // myUserDisplayName cannot be empty else NotificationCompat.MessagingStyle() will crash
-        val myUserDisplayName = user?.toMatrixItem()?.getBestName() ?: session.myUserId
-        val myUserAvatarUrl = session.contentUrlResolver().resolveThumbnail(user?.avatarUrl, avatarSize, avatarSize, ContentUrlResolver.ThumbnailMethod.SCALE)
-        synchronized(eventList) {
-            Timber.v("%%%%%%%% REFRESH NOTIFICATION DRAWER ")
-            // TMP code
-            var hasNewEvent = false
-            var summaryIsNoisy = false
-            val summaryInboxStyle = NotificationCompat.InboxStyle()
-
-            // group events by room to create a single MessagingStyle notif
-            val roomIdToEventMap: MutableMap<String, MutableList<NotifiableMessageEvent>> = LinkedHashMap()
-            val simpleEvents: MutableList<SimpleNotifiableEvent> = ArrayList()
-            val invitationEvents: MutableList<InviteNotifiableEvent> = ArrayList()
-
-            val eventIterator = eventList.listIterator()
-            while (eventIterator.hasNext()) {
-                when (val event = eventIterator.next()) {
-                    is NotifiableMessageEvent -> {
-                        val roomId = event.roomId
-                        val roomEvents = roomIdToEventMap.getOrPut(roomId) { ArrayList() }
-
-                        if (shouldIgnoreMessageEventInRoom(roomId) || outdatedDetector?.isMessageOutdated(event) == true) {
-                            // forget this event
-                            eventIterator.remove()
-                        } else {
-                            roomEvents.add(event)
-                        }
-                    }
-                    is InviteNotifiableEvent  -> {
-                        if (autoAcceptInvites.hideInvites) {
-                            // Forget this event
-                            eventIterator.remove()
-                        } else {
-                            invitationEvents.add(event)
-                        }
-                    }
-                    is SimpleNotifiableEvent  -> simpleEvents.add(event)
-                    else                      -> Timber.w("Type not handled")
-                }
-            }
-
-            Timber.v("%%%%%%%% REFRESH NOTIFICATION DRAWER ${roomIdToEventMap.size} room groups")
-
-            var globalLastMessageTimestamp = 0L
-
-            val newSettings = vectorPreferences.useCompleteNotificationFormat()
-            if (newSettings != useCompleteNotificationFormat) {
-                // Settings has changed, remove all current notifications
-                notificationUtils.cancelAllNotifications()
-                useCompleteNotificationFormat = newSettings
-            }
-
-            var simpleNotificationRoomCounter = 0
-            var simpleNotificationMessageCounter = 0
-
-            // events have been grouped by roomId
-            for ((roomId, events) in roomIdToEventMap) {
-                // Build the notification for the room
-                if (events.isEmpty() || events.all { it.isRedacted }) {
-                    // Just clear this notification
-                    Timber.v("%%%%%%%% REFRESH NOTIFICATION DRAWER $roomId has no more events")
-                    notificationUtils.cancelNotificationMessage(roomId, ROOM_MESSAGES_NOTIFICATION_ID)
-                    continue
-                }
-
-                simpleNotificationRoomCounter++
-                val roomName = events[0].roomName ?: events[0].senderName ?: ""
-
-                val roomEventGroupInfo = RoomEventGroupInfo(
-                        roomId = roomId,
-                        isDirect = events[0].roomIsDirect,
-                        roomDisplayName = roomName)
-
-                val style = NotificationCompat.MessagingStyle(Person.Builder()
-                        .setName(myUserDisplayName)
-                        .setIcon(iconLoader.getUserIcon(myUserAvatarUrl))
-                        .setKey(events[0].matrixID)
-                        .build())
-
-                style.isGroupConversation = !roomEventGroupInfo.isDirect
-
-                if (!roomEventGroupInfo.isDirect) {
-                    style.conversationTitle = roomEventGroupInfo.roomDisplayName
-                }
-
-                val largeBitmap = getRoomBitmap(events)
-
-                for (event in events) {
-                    // if all events in this room have already been displayed there is no need to update it
-                    if (!event.hasBeenDisplayed && !event.isRedacted) {
-                        roomEventGroupInfo.shouldBing = roomEventGroupInfo.shouldBing || event.noisy
-                        roomEventGroupInfo.customSound = event.soundName
-                    }
-                    roomEventGroupInfo.hasNewEvent = roomEventGroupInfo.hasNewEvent || !event.hasBeenDisplayed
-
-                    val senderPerson = if (event.outGoingMessage) {
-                        null
-                    } else {
-                        Person.Builder()
-                                .setName(event.senderName)
-                                .setIcon(iconLoader.getUserIcon(event.senderAvatarPath))
-                                .setKey(event.senderId)
-                                .build()
-                    }
-
-                    if (Build.VERSION.SDK_INT >= Build.VERSION_CODES.R) {
-                        val openRoomIntent = RoomDetailActivity.shortcutIntent(context, roomId)
-
-                        val shortcut = ShortcutInfoCompat.Builder(context, roomId)
-                                .setLongLived(true)
-                                .setIntent(openRoomIntent)
-                                .setShortLabel(roomName)
-                                .setIcon(largeBitmap?.let { IconCompat.createWithAdaptiveBitmap(it) } ?: iconLoader.getUserIcon(event.senderAvatarPath))
-                                .build()
-
-                        ShortcutManagerCompat.pushDynamicShortcut(context, shortcut)
-                    }
-
-                    if (Build.VERSION.SDK_INT >= Build.VERSION_CODES.R) {
-                        val openRoomIntent = RoomDetailActivity.shortcutIntent(context, roomId)
-
-                        val shortcut = ShortcutInfoCompat.Builder(context, roomId)
-                                .setLongLived(true)
-                                .setIntent(openRoomIntent)
-                                .setShortLabel(roomName)
-                                .setIcon(largeBitmap?.let { IconCompat.createWithAdaptiveBitmap(it) } ?: iconLoader.getUserIcon(event.senderAvatarPath))
-                                .build()
-
-                        ShortcutManagerCompat.pushDynamicShortcut(context, shortcut)
-                    }
-
-                    if (event.outGoingMessage && event.outGoingMessageFailed) {
-                        style.addMessage(stringProvider.getString(R.string.notification_inline_reply_failed), event.timestamp, senderPerson)
-                        roomEventGroupInfo.hasSmartReplyError = true
-                    } else {
-                        if (!event.isRedacted) {
-                            simpleNotificationMessageCounter++
-                            style.addMessage(event.body, event.timestamp, senderPerson)
-                        }
-                    }
-                    event.hasBeenDisplayed = true // we can consider it as displayed
-
-                    // It is possible that this event was previously shown as an 'anonymous' simple notif.
-                    // And now it will be merged in a single MessageStyle notif, so we can clean to be sure
-                    notificationUtils.cancelNotificationMessage(event.eventId, ROOM_EVENT_NOTIFICATION_ID)
-                }
-
-                try {
-                    if (events.size == 1) {
-                        val event = events[0]
-                        if (roomEventGroupInfo.isDirect) {
-                            val line = span {
-                                span {
-                                    textStyle = "bold"
-                                    +String.format("%s: ", event.senderName)
-                                }
-                                +(event.description ?: "")
-                            }
-                            summaryInboxStyle.addLine(line)
-                        } else {
-                            val line = span {
-                                span {
-                                    textStyle = "bold"
-                                    +String.format("%s: %s ", roomName, event.senderName)
-                                }
-                                +(event.description ?: "")
-                            }
-                            summaryInboxStyle.addLine(line)
-                        }
-                    } else {
-                        val summaryLine = stringProvider.getQuantityString(
-                                R.plurals.notification_compat_summary_line_for_room, events.size, roomName, events.size)
-                        summaryInboxStyle.addLine(summaryLine)
-                    }
-                } catch (e: Throwable) {
-                    // String not found or bad format
-                    Timber.v("%%%%%%%% REFRESH NOTIFICATION DRAWER failed to resolve string")
-                    summaryInboxStyle.addLine(roomName)
-                }
-
-                if (firstTime || roomEventGroupInfo.hasNewEvent) {
-                    // Should update displayed notification
-                    Timber.v("%%%%%%%% REFRESH NOTIFICATION DRAWER $roomId need refresh")
-                    val lastMessageTimestamp = events.last().timestamp
-
-                    if (globalLastMessageTimestamp < lastMessageTimestamp) {
-                        globalLastMessageTimestamp = lastMessageTimestamp
-                    }
-
-                    val tickerText = if (roomEventGroupInfo.isDirect) {
-                        stringProvider.getString(R.string.notification_ticker_text_dm, events.last().senderName, events.last().description)
-                    } else {
-                        stringProvider.getString(R.string.notification_ticker_text_group, roomName, events.last().senderName, events.last().description)
-                    }
-
-                    if (useCompleteNotificationFormat) {
-                        val notification = notificationUtils.buildMessagesListNotification(
-                                style,
-                                roomEventGroupInfo,
-                                largeBitmap,
-                                lastMessageTimestamp,
-                                myUserDisplayName,
-                                tickerText)
-
-                        // is there an id for this room?
-                        notificationUtils.showNotificationMessage(roomId, ROOM_MESSAGES_NOTIFICATION_ID, notification)
-                    }
-
-                    hasNewEvent = true
-                    summaryIsNoisy = summaryIsNoisy || roomEventGroupInfo.shouldBing
-                } else {
-                    Timber.v("%%%%%%%% REFRESH NOTIFICATION DRAWER $roomId is up to date")
-                }
-            }
-
-            // Handle invitation events
-            for (event in invitationEvents) {
-                // We build a invitation notification
-                if (firstTime || !event.hasBeenDisplayed) {
-                    if (useCompleteNotificationFormat) {
-                        val notification = notificationUtils.buildRoomInvitationNotification(event, session.myUserId)
-                        notificationUtils.showNotificationMessage(event.roomId, ROOM_INVITATION_NOTIFICATION_ID, notification)
-                    }
-                    event.hasBeenDisplayed = true // we can consider it as displayed
-                    hasNewEvent = true
-                    summaryIsNoisy = summaryIsNoisy || event.noisy
-                    summaryInboxStyle.addLine(event.description)
-                }
-            }
-
-            // Handle simple events
-            for (event in simpleEvents) {
-                // We build a simple notification
-                if (firstTime || !event.hasBeenDisplayed) {
-                    if (useCompleteNotificationFormat) {
-                        val notification = notificationUtils.buildSimpleEventNotification(event, session.myUserId)
-                        notificationUtils.showNotificationMessage(event.eventId, ROOM_EVENT_NOTIFICATION_ID, notification)
-                    }
-                    event.hasBeenDisplayed = true // we can consider it as displayed
-                    hasNewEvent = true
-                    summaryIsNoisy = summaryIsNoisy || event.noisy
-                    summaryInboxStyle.addLine(event.description)
-                }
-            }
-
-            // ======== Build summary notification =========
-            // On Android 7.0 (API level 24) and higher, the system automatically builds a summary for
-            // your group using snippets of text from each notification. The user can expand this
-            // notification to see each separate notification.
-            // To support older versions, which cannot show a nested group of notifications,
-            // you must create an extra notification that acts as the summary.
-            // This appears as the only notification and the system hides all the others.
-            // So this summary should include a snippet from all the other notifications,
-            // which the user can tap to open your app.
-            // The behavior of the group summary may vary on some device types such as wearables.
-            // To ensure the best experience on all devices and versions, always include a group summary when you create a group
-            // https://developer.android.com/training/notify-user/group
-
-            if (eventList.isEmpty() || eventList.all { it.isRedacted }) {
-                notificationUtils.cancelNotificationMessage(null, SUMMARY_NOTIFICATION_ID)
-            } else if (hasNewEvent) {
-                // FIXME roomIdToEventMap.size is not correct, this is the number of rooms
-                val nbEvents = roomIdToEventMap.size + simpleEvents.size
-                val sumTitle = stringProvider.getQuantityString(R.plurals.notification_compat_summary_title, nbEvents, nbEvents)
-                summaryInboxStyle.setBigContentTitle(sumTitle)
-                        // TODO get latest event?
-                        .setSummaryText(stringProvider.getQuantityString(R.plurals.notification_unread_notified_messages, nbEvents, nbEvents))
-
-                if (useCompleteNotificationFormat) {
-                    val notification = notificationUtils.buildSummaryListNotification(
-                            summaryInboxStyle,
-                            sumTitle,
-                            noisy = hasNewEvent && summaryIsNoisy,
-                            lastMessageTimestamp = globalLastMessageTimestamp)
-
-                    notificationUtils.showNotificationMessage(null, SUMMARY_NOTIFICATION_ID, notification)
-                } else {
-                    // Add the simple events as message (?)
-                    simpleNotificationMessageCounter += simpleEvents.size
-                    val numberOfInvitations = invitationEvents.size
-
-                    val privacyTitle = if (numberOfInvitations > 0) {
-                        val invitationsStr = stringProvider.getQuantityString(R.plurals.notification_invitations, numberOfInvitations, numberOfInvitations)
-                        if (simpleNotificationMessageCounter > 0) {
-                            // Invitation and message
-                            val messageStr = stringProvider.getQuantityString(R.plurals.room_new_messages_notification,
-                                    simpleNotificationMessageCounter, simpleNotificationMessageCounter)
-                            if (simpleNotificationRoomCounter > 1) {
-                                // In several rooms
-                                val roomStr = stringProvider.getQuantityString(R.plurals.notification_unread_notified_messages_in_room_rooms,
-                                        simpleNotificationRoomCounter, simpleNotificationRoomCounter)
-                                stringProvider.getString(
-                                        R.string.notification_unread_notified_messages_in_room_and_invitation,
-                                        messageStr,
-                                        roomStr,
-                                        invitationsStr
-                                )
-                            } else {
-                                // In one room
-                                stringProvider.getString(
-                                        R.string.notification_unread_notified_messages_and_invitation,
-                                        messageStr,
-                                        invitationsStr
-                                )
-                            }
-                        } else {
-                            // Only invitation
-                            invitationsStr
-                        }
-                    } else {
-                        // No invitation, only messages
-                        val messageStr = stringProvider.getQuantityString(R.plurals.room_new_messages_notification,
-                                simpleNotificationMessageCounter, simpleNotificationMessageCounter)
-                        if (simpleNotificationRoomCounter > 1) {
-                            // In several rooms
-                            val roomStr = stringProvider.getQuantityString(R.plurals.notification_unread_notified_messages_in_room_rooms,
-                                    simpleNotificationRoomCounter, simpleNotificationRoomCounter)
-                            stringProvider.getString(R.string.notification_unread_notified_messages_in_room, messageStr, roomStr)
-                        } else {
-                            // In one room
-                            messageStr
-                        }
-                    }
-                    val notification = notificationUtils.buildSummaryListNotification(
-                            style = null,
-                            compatSummary = privacyTitle,
-                            noisy = hasNewEvent && summaryIsNoisy,
-                            lastMessageTimestamp = globalLastMessageTimestamp)
-
-                    notificationUtils.showNotificationMessage(null, SUMMARY_NOTIFICATION_ID, notification)
-                }
-=======
         val newSettings = vectorPreferences.useCompleteNotificationFormat()
         if (newSettings != useCompleteNotificationFormat) {
             // Settings has changed, remove all current notifications
             notificationDisplayer.cancelAllNotifications()
             useCompleteNotificationFormat = newSettings
         }
->>>>>>> 83897dda
 
         val eventsToRender = synchronized(queuedEvents) {
             notifiableEventProcessor.process(queuedEvents, currentRoomId, renderedEvents).also {
