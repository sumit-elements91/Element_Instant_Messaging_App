--- conflicted
+++ resolved
@@ -47,11 +47,8 @@
 import kotlinx.coroutines.flow.launchIn
 import kotlinx.coroutines.flow.map
 import kotlinx.coroutines.flow.onEach
-<<<<<<< HEAD
 import org.matrix.android.sdk.api.auth.SSOAction
 import org.matrix.android.sdk.api.auth.data.SsoIdentityProvider
-=======
->>>>>>> f1bd9b2c
 import org.matrix.android.sdk.api.failure.isInvalidPassword
 import org.matrix.android.sdk.api.failure.isInvalidUsername
 import org.matrix.android.sdk.api.failure.isLoginEmailUnknown
@@ -220,27 +217,14 @@
 
             if (state.selectedHomeserver.preferredLoginMode is LoginMode.SsoAndPassword) {
                 views.loginSocialLoginContainer.isVisible = true
-<<<<<<< HEAD
-                views.loginSocialLoginButtons.ssoIdentityProviders = state.selectedHomeserver.preferredLoginMode.ssoIdentityProviders?.sorted()
-                views.loginSocialLoginButtons.listener = object : SocialLoginButtonsView.InteractionListener {
-                    override fun onProviderSelected(provider: SsoIdentityProvider?) {
-                        viewModel.fetchSsoUrl(
-                                redirectUrl = SSORedirectRouterActivity.VECTOR_REDIRECT_URL,
-                                deviceId = state.deviceId,
-                                provider = provider,
-                                action = if (state.signMode == SignMode.SignUp) SSOAction.REGISTER else SSOAction.LOGIN
-                        )
-                                ?.let { openInCustomTab(it) }
-                    }
-=======
                 views.loginSocialLoginButtons.render(state.selectedHomeserver.preferredLoginMode.ssoState, ssoMode(state)) { provider ->
                     viewModel.fetchSsoUrl(
                             redirectUrl = SSORedirectRouterActivity.VECTOR_REDIRECT_URL,
                             deviceId = state.deviceId,
                             provider = provider
+                            action = if (state.signMode == SignMode.SignUp) SSOAction.REGISTER else SSOAction.LOGIN
                     )
                             ?.let { openInCustomTab(it) }
->>>>>>> f1bd9b2c
                 }
             } else {
                 views.loginSocialLoginContainer.isVisible = false
