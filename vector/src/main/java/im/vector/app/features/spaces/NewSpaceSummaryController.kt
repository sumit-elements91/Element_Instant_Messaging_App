/*
 * Copyright (c) 2021 New Vector Ltd
 *
 * Licensed under the Apache License, Version 2.0 (the "License");
 * you may not use this file except in compliance with the License.
 * You may obtain a copy of the License at
 *
 *     http://www.apache.org/licenses/LICENSE-2.0
 *
 * Unless required by applicable law or agreed to in writing, software
 * distributed under the License is distributed on an "AS IS" BASIS,
 * WITHOUT WARRANTIES OR CONDITIONS OF ANY KIND, either express or implied.
 * See the License for the specific language governing permissions and
 * limitations under the License.
 */

package im.vector.app.features.spaces

import com.airbnb.epoxy.EpoxyController
import im.vector.app.R
import im.vector.app.core.resources.StringProvider
import im.vector.app.features.grouplist.newHomeSpaceSummaryItem
import im.vector.app.features.home.AvatarRenderer
import im.vector.app.features.home.room.list.UnreadCounterBadgeView
import org.matrix.android.sdk.api.extensions.orFalse
import org.matrix.android.sdk.api.session.room.model.Membership
import org.matrix.android.sdk.api.session.room.model.RoomSummary
import org.matrix.android.sdk.api.session.room.model.SpaceChildInfo
import org.matrix.android.sdk.api.session.room.summary.RoomAggregateNotificationCount
import org.matrix.android.sdk.api.session.user.model.User
import org.matrix.android.sdk.api.util.toMatrixItem
import javax.inject.Inject

class NewSpaceSummaryController @Inject constructor(
        private val avatarRenderer: AvatarRenderer,
        private val stringProvider: StringProvider,
) : EpoxyController() {

    var callback: Callback? = null
    private var viewState: SpaceListViewState? = null

    private val subSpaceComparator: Comparator<SpaceChildInfo> = compareBy<SpaceChildInfo> { it.order }.thenBy { it.childRoomId }

    fun update(viewState: SpaceListViewState) {
        this.viewState = viewState
        requestModelBuild()
    }

    override fun buildModels() {
        val nonNullViewState = viewState ?: return
        buildGroupModels(nonNullViewState)
    }

<<<<<<< HEAD
    private fun buildGroupModels(viewState: SpaceListViewState) = with(viewState) {
        newSpaceListHeaderItem {
            id("space_list_header")
        }

        addHomeItem(selectedSpace == null, homeAggregateCount)
        addSpaces(spaces, selectedSpace, rootSpacesOrdered, expandedStates)
        addInvites(selectedSpace, rootSpacesOrdered, inviters)
=======
    private fun buildGroupModels(
            spaceSummaries: List<RoomSummary>?,
            selectedSpace: RoomSummary?,
            rootSpaces: List<RoomSummary>?,
            homeCount: RoomAggregateNotificationCount,
            expandedStates: Map<String, Boolean>,
    ) {
        addHomeItem(selectedSpace == null, homeCount)
        addSpaces(spaceSummaries, selectedSpace, rootSpaces, expandedStates)
>>>>>>> b5debe92
        addCreateItem()
    }

    private fun addHomeItem(selected: Boolean, homeCount: RoomAggregateNotificationCount) {
        val host = this
        newHomeSpaceSummaryItem {
            id("space_home")
            text(host.stringProvider.getString(R.string.all_chats))
            selected(selected)
            countState(UnreadCounterBadgeView.State.Count(homeCount.totalCount, homeCount.isHighlight))
            listener { host.callback?.onSpaceSelected(null) }
        }
    }

    private fun addSpaces(
            spaceSummaries: List<RoomSummary>?,
            selectedSpace: RoomSummary?,
            rootSpaces: List<RoomSummary>?,
            expandedStates: Map<String, Boolean>,
    ) {
        val host = this

        rootSpaces?.filterNot { it.membership == Membership.INVITE }
                ?.forEach { spaceSummary ->
                    val subSpaces = spaceSummary.spaceChildren?.filter { spaceChild -> spaceSummaries.containsSpaceId(spaceChild.childRoomId) }
                    val hasChildren = (subSpaces?.size ?: 0) > 0
                    val isSelected = spaceSummary.roomId == selectedSpace?.roomId
                    val expanded = expandedStates[spaceSummary.roomId] == true

                    newSpaceSummaryItem {
                        id(spaceSummary.roomId)
                        avatarRenderer(host.avatarRenderer)
                        countState(UnreadCounterBadgeView.State.Count(spaceSummary.notificationCount, spaceSummary.highlightCount > 0))
                        expanded(expanded)
                        hasChildren(hasChildren)
                        matrixItem(spaceSummary.toMatrixItem())
                        onLongClickListener { host.callback?.onSpaceSettings(spaceSummary) }
                        onSpaceSelectedListener { host.callback?.onSpaceSelected(spaceSummary) }
                        onToggleExpandListener { host.callback?.onToggleExpand(spaceSummary) }
                        selected(isSelected)
                    }

                    if (hasChildren && expanded) {
                        subSpaces?.forEach { child ->
                            addSubSpace(spaceSummary.roomId, spaceSummaries, expandedStates, selectedSpace, child, 1)
                        }
                    }
                }
    }

    private fun List<RoomSummary>?.containsSpaceId(spaceId: String) = this?.any { it.roomId == spaceId }.orFalse()

    private fun addSubSpace(
            idPrefix: String,
            spaceSummaries: List<RoomSummary>?,
            expandedStates: Map<String, Boolean>,
            selectedSpace: RoomSummary?,
            info: SpaceChildInfo,
            depth: Int,
    ) {
        val host = this
        val childSummary = spaceSummaries?.firstOrNull { it.roomId == info.childRoomId } ?: return
        val id = "$idPrefix:${childSummary.roomId}"
        val countState = UnreadCounterBadgeView.State.Count(childSummary.notificationCount, childSummary.highlightCount > 0)
        val expanded = expandedStates[childSummary.roomId] == true
        val isSelected = childSummary.roomId == selectedSpace?.roomId
        val subSpaces = childSummary.spaceChildren?.filter { childSpace -> spaceSummaries.containsSpaceId(childSpace.childRoomId) }
                ?.sortedWith(subSpaceComparator)

        newSubSpaceSummaryItem {
            id(id)
            avatarRenderer(host.avatarRenderer)
            countState(countState)
            expanded(expanded)
            hasChildren(!subSpaces.isNullOrEmpty())
            indent(depth)
            matrixItem(childSummary.toMatrixItem())
            onLongClickListener { host.callback?.onSpaceSettings(childSummary) }
            onSubSpaceSelectedListener { host.callback?.onSpaceSelected(childSummary) }
            onToggleExpandListener { host.callback?.onToggleExpand(childSummary) }
            selected(isSelected)
        }

        if (expanded) {
            subSpaces?.forEach {
                addSubSpace(id, spaceSummaries, expandedStates, selectedSpace, it, depth + 1)
            }
        }
    }

    private fun addInvites(
            selectedSpace: RoomSummary?,
            rootSpaces: List<RoomSummary>?,
            inviters: List<User>,
    ) {
        val host = this

        rootSpaces?.filter { it.membership == Membership.INVITE }
                ?.forEach { spaceSummary ->
                    val isSelected = spaceSummary.roomId == selectedSpace?.roomId
                    val inviter = inviters.find { it.userId == spaceSummary.inviterId }

                    spaceInviteItem {
                        id(spaceSummary.roomId)
                        avatarRenderer(host.avatarRenderer)
                        inviter(inviter?.displayName.orEmpty())
                        matrixItem(spaceSummary.toMatrixItem())
                        onLongClickListener { host.callback?.onSpaceSettings(spaceSummary) }
                        onInviteSelectedListener { host.callback?.onSpaceInviteSelected(spaceSummary) }
                        selected(isSelected)
                    }
                }
    }

    private fun addCreateItem() {
        val host = this
        newSpaceAddItem {
            id("create")
            listener { host.callback?.onAddSpaceSelected() }
        }
    }

    interface Callback {
        fun onSpaceSelected(spaceSummary: RoomSummary?)
        fun onSpaceInviteSelected(spaceSummary: RoomSummary)
        fun onSpaceSettings(spaceSummary: RoomSummary)
        fun onToggleExpand(spaceSummary: RoomSummary)
        fun onAddSpaceSelected()
        fun sendFeedBack()
    }
}<|MERGE_RESOLUTION|>--- conflicted
+++ resolved
@@ -51,26 +51,10 @@
         buildGroupModels(nonNullViewState)
     }
 
-<<<<<<< HEAD
     private fun buildGroupModels(viewState: SpaceListViewState) = with(viewState) {
-        newSpaceListHeaderItem {
-            id("space_list_header")
-        }
-
         addHomeItem(selectedSpace == null, homeAggregateCount)
         addSpaces(spaces, selectedSpace, rootSpacesOrdered, expandedStates)
         addInvites(selectedSpace, rootSpacesOrdered, inviters)
-=======
-    private fun buildGroupModels(
-            spaceSummaries: List<RoomSummary>?,
-            selectedSpace: RoomSummary?,
-            rootSpaces: List<RoomSummary>?,
-            homeCount: RoomAggregateNotificationCount,
-            expandedStates: Map<String, Boolean>,
-    ) {
-        addHomeItem(selectedSpace == null, homeCount)
-        addSpaces(spaceSummaries, selectedSpace, rootSpaces, expandedStates)
->>>>>>> b5debe92
         addCreateItem()
     }
 
