/*
 * Copyright 2019 New Vector Ltd
 *
 * Licensed under the Apache License, Version 2.0 (the "License");
 * you may not use this file except in compliance with the License.
 * You may obtain a copy of the License at
 *
 *     http://www.apache.org/licenses/LICENSE-2.0
 *
 * Unless required by applicable law or agreed to in writing, software
 * distributed under the License is distributed on an "AS IS" BASIS,
 * WITHOUT WARRANTIES OR CONDITIONS OF ANY KIND, either express or implied.
 * See the License for the specific language governing permissions and
 * limitations under the License.
 */

package im.vector.app.features.roomdirectory.createroom

import android.net.Uri
import android.os.Bundle
import android.os.Parcelable
import android.view.LayoutInflater
import android.view.View
import android.view.ViewGroup
import androidx.core.view.isVisible
import com.airbnb.mvrx.Loading
import com.airbnb.mvrx.Success
import com.airbnb.mvrx.args
import com.airbnb.mvrx.fragmentViewModel
import com.airbnb.mvrx.withState
import com.google.android.material.dialog.MaterialAlertDialogBuilder
import fr.gouv.tchap.core.utils.TchapRoomType
import fr.gouv.tchap.features.home.roomdirectory.createroom.TchapCreateRoomController
import im.vector.app.R
import im.vector.app.core.dialogs.GalleryOrCameraDialogHelper
import im.vector.app.core.extensions.cleanup
import im.vector.app.core.extensions.configureWith
import im.vector.app.core.extensions.exhaustive
import im.vector.app.core.platform.OnBackPressed
import im.vector.app.core.platform.VectorBaseFragment
import im.vector.app.core.resources.ColorProvider
import im.vector.app.databinding.FragmentCreateRoomBinding
import im.vector.app.features.navigation.Navigator
import im.vector.app.features.roomdirectory.RoomDirectorySharedAction
import im.vector.app.features.roomdirectory.RoomDirectorySharedActionViewModel
import im.vector.app.features.roomprofile.settings.joinrule.RoomJoinRuleBottomSheet
import im.vector.app.features.roomprofile.settings.joinrule.RoomJoinRuleSharedActionViewModel
import im.vector.app.features.roomprofile.settings.joinrule.toOption
import kotlinx.parcelize.Parcelize
import org.matrix.android.sdk.api.session.room.failure.CreateRoomFailure
import org.matrix.android.sdk.api.session.room.model.RoomJoinRules
import javax.inject.Inject

@Parcelize
data class CreateRoomArgs(
        val initialName: String,
        val parentSpaceId: String? = null,
        val isSpace: Boolean = false
) : Parcelable

class CreateRoomFragment @Inject constructor(
        private val createRoomController: TchapCreateRoomController,
        private val createSpaceController: CreateSubSpaceController,
        val createRoomViewModelFactory: CreateRoomViewModel.Factory,
        colorProvider: ColorProvider
) : VectorBaseFragment<FragmentCreateRoomBinding>(),
        TchapCreateRoomController.Listener,
        GalleryOrCameraDialogHelper.Listener,
        OnBackPressed {

    private lateinit var sharedActionViewModel: RoomDirectorySharedActionViewModel
    private val viewModel: CreateRoomViewModel by fragmentViewModel()
    private val args: CreateRoomArgs by args()

    private lateinit var roomJoinRuleSharedActionViewModel: RoomJoinRuleSharedActionViewModel

    private val galleryOrCameraDialogHelper = GalleryOrCameraDialogHelper(this, colorProvider)

    override fun getBinding(inflater: LayoutInflater, container: ViewGroup?): FragmentCreateRoomBinding {
        return FragmentCreateRoomBinding.inflate(inflater, container, false)
    }

    override fun onViewCreated(view: View, savedInstanceState: Bundle?) {
        super.onViewCreated(view, savedInstanceState)
        vectorBaseActivity.setSupportActionBar(views.createRoomToolbar)
        sharedActionViewModel = activityViewModelProvider.get(RoomDirectorySharedActionViewModel::class.java)
        setupRoomJoinRuleSharedActionViewModel()
        setupWaitingView()
        setupRecyclerView()
        views.createRoomClose.debouncedClicks {
            sharedActionViewModel.post(RoomDirectorySharedAction.Back)
        }
        viewModel.observeViewEvents {
            when (it) {
                CreateRoomViewEvents.Quit       -> vectorBaseActivity.onBackPressed()
                is CreateRoomViewEvents.Failure -> showFailure(it.throwable)
            }.exhaustive
        }
    }

    override fun onResume() {
        super.onResume()
        views.createRoomTitle.text = getString(if (args.isSpace) R.string.create_new_space else R.string.create_new_room)
    }

    private fun setupRoomJoinRuleSharedActionViewModel() {
        roomJoinRuleSharedActionViewModel = activityViewModelProvider.get(RoomJoinRuleSharedActionViewModel::class.java)
        roomJoinRuleSharedActionViewModel
                .observe()
                .subscribe { action ->
                    viewModel.handle(CreateRoomAction.SetVisibility(action.roomJoinRule))
                }
                .disposeOnDestroyView()
    }

    override fun showFailure(throwable: Throwable) {
        // Note: RoomAliasError are displayed directly in the form
        if (throwable !is CreateRoomFailure.AliasError) {
            super.showFailure(throwable)
        }
    }

    private fun setupWaitingView() {
        views.waitingView.waitingStatusText.isVisible = true
        views.waitingView.waitingStatusText.setText(
                if (args.isSpace) R.string.create_space_in_progress else R.string.create_room_in_progress
        )
    }

    override fun onDestroyView() {
        views.createRoomForm.cleanup()
        createRoomController.listener = null
        createSpaceController.listener = null
        super.onDestroyView()
    }

    private fun setupRecyclerView() {
        if (args.isSpace) {
            views.createRoomForm.configureWith(createSpaceController)
            createSpaceController.listener = this
        } else {
            views.createRoomForm.configureWith(createRoomController)
            createRoomController.listener = this
        }
    }

    override fun onAvatarDelete() {
        viewModel.handle(CreateRoomAction.SetAvatar(null))
    }

    override fun onAvatarChange() {
        galleryOrCameraDialogHelper.show()
    }

    override fun onImageReady(uri: Uri?) {
        viewModel.handle(CreateRoomAction.SetAvatar(uri))
    }

    override fun onNameChange(newName: String) {
        viewModel.handle(CreateRoomAction.SetName(newName))
    }

    override fun onTopicChange(newTopic: String) {
        viewModel.handle(CreateRoomAction.SetTopic(newTopic))
    }

    override fun selectVisibility() = withState(viewModel) { state ->
<<<<<<< HEAD
        val allowed = if (state.supportsRestricted) {
=======
        // If restricted is supported and the user is in the context of a parent space
        // then show restricted option.
        val allowed = if (state.supportsRestricted && state.parentSpaceId != null) {
>>>>>>> 651e3478
            listOf(RoomJoinRules.INVITE, RoomJoinRules.PUBLIC, RoomJoinRules.RESTRICTED)
        } else {
            listOf(RoomJoinRules.INVITE, RoomJoinRules.PUBLIC)
        }
        RoomJoinRuleBottomSheet.newInstance(state.roomJoinRules,
                allowed.map { it.toOption(false) },
                state.isSubSpace,
                state.parentSpaceSummary?.displayName
        )
                .show(childFragmentManager, "RoomJoinRuleBottomSheet")
    }
//    override fun setIsPublic(isPublic: Boolean) {
//        viewModel.handle(CreateRoomAction.SetIsPublic(isPublic))
//    }

    override fun setTchapRoomType(roomType: TchapRoomType) {
        viewModel.handle(CreateRoomAction.SetTchapRoomType(roomType))
    }

    override fun setAliasLocalPart(aliasLocalPart: String) {
        viewModel.handle(CreateRoomAction.SetRoomAliasLocalPart(aliasLocalPart))
    }

    override fun setIsEncrypted(isEncrypted: Boolean) {
        viewModel.handle(CreateRoomAction.SetIsEncrypted(isEncrypted))
    }

    override fun toggleShowAdvanced() {
        viewModel.handle(CreateRoomAction.ToggleShowAdvanced)
    }

    override fun setDisableFederation(disableFederation: Boolean) {
        viewModel.handle(CreateRoomAction.DisableFederation(disableFederation))
    }

    override fun submit() {
        viewModel.handle(CreateRoomAction.Create)
    }

    override fun onBackPressed(toolbarButton: Boolean): Boolean {
        return withState(viewModel) {
            return@withState if (!it.isEmpty()) {
                MaterialAlertDialogBuilder(requireContext())
                        .setTitle(R.string.dialog_title_warning)
                        .setMessage(R.string.warning_room_not_created_yet)
                        .setPositiveButton(R.string.yes) { _, _ ->
                            viewModel.handle(CreateRoomAction.Reset)
                        }
                        .setNegativeButton(R.string.no, null)
                        .show()
                true
            } else {
                false
            }
        }
    }

    override fun invalidate() = withState(viewModel) { state ->
        val async = state.asyncCreateRoomRequest
        views.waitingView.root.isVisible = async is Loading
        if (async is Success) {
            // Navigate to freshly created room
            if (state.isSubSpace) {
                navigator.switchToSpace(
                        requireContext(),
                        async(),
                        Navigator.PostSwitchSpaceAction.None
                )
            } else {
                navigator.openRoom(requireActivity(), async())
            }

            sharedActionViewModel.post(RoomDirectorySharedAction.Close)
        } else {
            // Populate list with Epoxy
            if (args.isSpace) {
                createSpaceController.setData(state)
            } else {
                createRoomController.setData(state)
            }
        }
    }
}<|MERGE_RESOLUTION|>--- conflicted
+++ resolved
@@ -165,13 +165,9 @@
     }
 
     override fun selectVisibility() = withState(viewModel) { state ->
-<<<<<<< HEAD
-        val allowed = if (state.supportsRestricted) {
-=======
         // If restricted is supported and the user is in the context of a parent space
         // then show restricted option.
         val allowed = if (state.supportsRestricted && state.parentSpaceId != null) {
->>>>>>> 651e3478
             listOf(RoomJoinRules.INVITE, RoomJoinRules.PUBLIC, RoomJoinRules.RESTRICTED)
         } else {
             listOf(RoomJoinRules.INVITE, RoomJoinRules.PUBLIC)
