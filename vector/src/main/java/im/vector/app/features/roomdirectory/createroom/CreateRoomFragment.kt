--- conflicted
+++ resolved
@@ -59,12 +59,8 @@
 ) : Parcelable
 
 class CreateRoomFragment @Inject constructor(
-<<<<<<< HEAD
         private val createRoomController: TchapCreateRoomController,
-=======
-        private val createRoomController: CreateRoomController,
         private val createSpaceController: CreateSubSpaceController,
->>>>>>> f418683d
         val createRoomViewModelFactory: CreateRoomViewModel.Factory,
         colorProvider: ColorProvider
 ) : VectorBaseFragment<FragmentCreateRoomBinding>(),
@@ -174,16 +170,11 @@
         } else {
             listOf(RoomJoinRules.INVITE, RoomJoinRules.PUBLIC)
         }
-<<<<<<< HEAD
-
-        RoomJoinRuleBottomSheet.newInstance(state.roomJoinRules, allowed.map { it.toOption(false) })
-=======
         RoomJoinRuleBottomSheet.newInstance(state.roomJoinRules,
                 allowed.map { it.toOption(false) },
                 state.isSubSpace,
                 state.parentSpaceSummary?.displayName
         )
->>>>>>> f418683d
                 .show(childFragmentManager, "RoomJoinRuleBottomSheet")
     }
 //    override fun setIsPublic(isPublic: Boolean) {
