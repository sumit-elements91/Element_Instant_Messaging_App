/*
 * Copyright 2019 New Vector Ltd
 *
 * Licensed under the Apache License, Version 2.0 (the "License");
 * you may not use this file except in compliance with the License.
 * You may obtain a copy of the License at
 *
 * http://www.apache.org/licenses/LICENSE-2.0
 *
 * Unless required by applicable law or agreed to in writing, software
 * distributed under the License is distributed on an "AS IS" BASIS,
 * WITHOUT WARRANTIES OR CONDITIONS OF ANY KIND, either express or implied.
 * See the License for the specific language governing permissions and
 * limitations under the License.
 */

package im.vector.app.features.home

import android.os.Bundle
import android.view.LayoutInflater
import android.view.Menu
import android.view.MenuItem
import android.view.View
import android.view.ViewGroup
import androidx.core.view.get
import androidx.core.view.isVisible
import androidx.core.view.iterator
import androidx.fragment.app.Fragment
import com.airbnb.mvrx.activityViewModel
import com.airbnb.mvrx.fragmentViewModel
import com.airbnb.mvrx.withState
import com.google.android.material.badge.BadgeDrawable
import im.vector.app.R
import im.vector.app.RoomGroupingMethod
import im.vector.app.core.extensions.commitTransaction
import im.vector.app.core.extensions.toMvRxBundle
import im.vector.app.core.platform.ToolbarConfigurable
import im.vector.app.core.platform.VectorBaseActivity
import im.vector.app.core.platform.VectorBaseFragment
import im.vector.app.core.resources.ColorProvider
import im.vector.app.core.ui.views.CurrentCallsView
import im.vector.app.core.ui.views.KeysBackupBanner
import im.vector.app.core.ui.views.KnownCallsViewHolder
import im.vector.app.databinding.FragmentHomeDetailBinding
import im.vector.app.features.call.SharedKnownCallsViewModel
import im.vector.app.features.call.VectorCallActivity
import im.vector.app.features.call.dialpad.DialPadFragment
import im.vector.app.features.call.webrtc.WebRtcCallManager
import im.vector.app.features.home.room.list.RoomListFragment
import im.vector.app.features.home.room.list.RoomListParams
import im.vector.app.features.home.room.list.UnreadCounterBadgeView
import im.vector.app.features.popup.PopupAlertManager
import im.vector.app.features.popup.VerificationVectorAlert
import im.vector.app.features.settings.VectorLocale
import im.vector.app.features.settings.VectorPreferences
import im.vector.app.features.settings.VectorSettingsActivity.Companion.EXTRA_DIRECT_ACCESS_SECURITY_PRIVACY_MANAGE_SESSIONS
import im.vector.app.features.themes.ThemeUtils
import im.vector.app.features.workers.signout.BannerState
import im.vector.app.features.workers.signout.ServerBackupStatusViewModel
import im.vector.app.features.workers.signout.ServerBackupStatusViewState
import org.matrix.android.sdk.api.session.group.model.GroupSummary
import org.matrix.android.sdk.api.session.room.model.RoomSummary
import org.matrix.android.sdk.internal.crypto.model.rest.DeviceInfo
import javax.inject.Inject

class HomeDetailFragment @Inject constructor(
        val homeDetailViewModelFactory: HomeDetailViewModel.Factory,
        private val serverBackupStatusViewModelFactory: ServerBackupStatusViewModel.Factory,
        private val avatarRenderer: AvatarRenderer,
        private val colorProvider: ColorProvider,
        private val alertManager: PopupAlertManager,
        private val callManager: WebRtcCallManager,
        private val vectorPreferences: VectorPreferences
) : VectorBaseFragment<FragmentHomeDetailBinding>(),
        KeysBackupBanner.Delegate,
        CurrentCallsView.Callback,
        ServerBackupStatusViewModel.Factory {

    private val viewModel: HomeDetailViewModel by fragmentViewModel()
    private val unknownDeviceDetectorSharedViewModel: UnknownDeviceDetectorSharedViewModel by activityViewModel()
    private val unreadMessagesSharedViewModel: UnreadMessagesSharedViewModel by activityViewModel()
    private val serverBackupStatusViewModel: ServerBackupStatusViewModel by activityViewModel()

    private lateinit var sharedActionViewModel: HomeSharedActionViewModel
    private lateinit var sharedCallActionViewModel: SharedKnownCallsViewModel

    private var hasUnreadRooms = false
        set(value) {
            if (value != field) {
                field = value
                invalidateOptionsMenu()
            }
        }

    override fun getMenuRes() = R.menu.room_list

    override fun onOptionsItemSelected(item: MenuItem): Boolean {
        when (item.itemId) {
            R.id.menu_home_mark_all_as_read -> {
                viewModel.handle(HomeDetailAction.MarkAllRoomsRead)
                return true
            }
        }

        return super.onOptionsItemSelected(item)
    }

    override fun onPrepareOptionsMenu(menu: Menu) {
        withState(viewModel) { state ->
            menu.iterator().forEach { it.isVisible = state.currentTab is HomeTab.RoomList }
        }
        menu.findItem(R.id.menu_home_mark_all_as_read).isVisible = hasUnreadRooms
        super.onPrepareOptionsMenu(menu)
    }

    override fun getBinding(inflater: LayoutInflater, container: ViewGroup?): FragmentHomeDetailBinding {
        return FragmentHomeDetailBinding.inflate(inflater, container, false)
    }

    private val activeCallViewHolder = KnownCallsViewHolder()

    override fun onViewCreated(view: View, savedInstanceState: Bundle?) {
        super.onViewCreated(view, savedInstanceState)
        sharedActionViewModel = activityViewModelProvider.get(HomeSharedActionViewModel::class.java)
        sharedCallActionViewModel = activityViewModelProvider.get(SharedKnownCallsViewModel::class.java)
        setupBottomNavigationView()
        setupToolbar()
        setupKeysBackupBanner()
        setupActiveCallView()

<<<<<<< HEAD
        loadNavigationView()
=======
        withState(viewModel) {
            // Update the navigation view if needed (for when we restore the tabs)
            views.bottomNavigationView.selectedItemId = it.currentTab.toMenuId()
        }
>>>>>>> c7fc3f0b

        viewModel.selectSubscribe(this, HomeDetailViewState::roomGroupingMethod) { roomGroupingMethod ->
            when (roomGroupingMethod) {
                is RoomGroupingMethod.ByLegacyGroup -> {
                    onGroupChange(roomGroupingMethod.groupSummary)
                }
                is RoomGroupingMethod.BySpace       -> {
                    onSpaceChange(roomGroupingMethod.spaceSummary)
                }
            }
        }

        viewModel.selectSubscribe(this, HomeDetailViewState::currentTab) { currentTab ->
            updateUIForTab(currentTab)
        }

        viewModel.selectSubscribe(this, HomeDetailViewState::showDialPadTab) { showDialPadTab ->
            updateTabVisibilitySafely(R.id.bottom_action_dial_pad, showDialPadTab)
        }

        viewModel.observeViewEvents { viewEvent ->
            when (viewEvent) {
                HomeDetailViewEvents.CallStarted   -> dismissLoadingDialog()
                is HomeDetailViewEvents.FailToCall -> showFailure(viewEvent.failure)
                HomeDetailViewEvents.Loading       -> showLoadingDialog()
            }
        }

        unknownDeviceDetectorSharedViewModel.subscribe { state ->
            state.unknownSessions.invoke()?.let { unknownDevices ->
//                Timber.v("## Detector Triggerred in fragment - ${unknownDevices.firstOrNull()}")
                if (unknownDevices.firstOrNull()?.currentSessionTrust == true) {
                    val uid = "review_login"
                    alertManager.cancelAlert(uid)
                    val olderUnverified = unknownDevices.filter { !it.isNew }
                    val newest = unknownDevices.firstOrNull { it.isNew }?.deviceInfo
                    if (newest != null) {
                        promptForNewUnknownDevices(uid, state, newest)
                    } else if (olderUnverified.isNotEmpty()) {
                        // In this case we prompt to go to settings to review logins
                        promptToReviewChanges(uid, state, olderUnverified.map { it.deviceInfo })
                    }
                }
            }
        }

        unreadMessagesSharedViewModel.subscribe { state ->
            views.drawerUnreadCounterBadgeView.render(
                    UnreadCounterBadgeView.State(
                            count = state.otherSpacesUnread.totalCount,
                            highlighted = state.otherSpacesUnread.isHighlight,
                            unread = state.otherSpacesUnread.unreadCount,
                            markedUnread = state.otherSpacesUnread.markedUnread
                    )
            )
        }

        sharedCallActionViewModel
                .liveKnownCalls
                .observe(viewLifecycleOwner, {
                    activeCallViewHolder.updateCall(callManager.getCurrentCall(), callManager.getCalls())
                    invalidateOptionsMenu()
                })
    }

    private fun loadNavigationView() {
        withState(viewModel) {
            // Update the navigation view if needed (for when we restore the tabs)
            if (!vectorPreferences.enableOverviewTabs()) {
                views.bottomNavigationView.isVisible = false
            } else {
                views.bottomNavigationView.selectedItemId = it.displayMode.toMenuId()
                views.bottomNavigationView.isVisible = true
            }
        }
    }

    override fun onResume() {
        super.onResume()
        // update notification tab if needed
<<<<<<< HEAD
        checkNotificationTabStatus()
    }

    private fun checkNotificationTabStatus() {
        val wasVisible = views.bottomNavigationView.menu.findItem(R.id.bottom_action_notification).isVisible
        val combinedOverview = vectorPreferences.combinedOverview()
        val combinedOverviewWasVisible = views.bottomNavigationView.menu.findItem(R.id.bottom_action_all).isVisible
        views.bottomNavigationView.menu.findItem(R.id.bottom_action_notification).isVisible = vectorPreferences.labAddNotificationTab()
        views.bottomNavigationView.menu.findItem(R.id.bottom_action_people).isVisible = !combinedOverview
        views.bottomNavigationView.menu.findItem(R.id.bottom_action_rooms).isVisible = !combinedOverview
        views.bottomNavigationView.menu.findItem(R.id.bottom_action_all).isVisible = combinedOverview
        if (combinedOverviewWasVisible != combinedOverview) {
            // As we hide it check if it's not the current item!
            withState(viewModel) {
                val menuId = it.displayMode.toMenuId()
                if (combinedOverview) {
                    if (menuId == R.id.bottom_action_people || menuId == R.id.bottom_action_rooms) {
                        viewModel.handle(HomeDetailAction.SwitchDisplayMode(RoomListDisplayMode.ALL))
                    }
                } else {
                    if (menuId == R.id.bottom_action_all) {
                        viewModel.handle(HomeDetailAction.SwitchDisplayMode(RoomListDisplayMode.PEOPLE))
                    }
                }
            }
        }
        if (wasVisible && !vectorPreferences.labAddNotificationTab()) {
            // As we hide it check if it's not the current item!
            withState(viewModel) {
                if (it.displayMode.toMenuId() == R.id.bottom_action_notification) {
                    if (combinedOverview) {
                        viewModel.handle(HomeDetailAction.SwitchDisplayMode(RoomListDisplayMode.ALL))
                    } else {
                        viewModel.handle(HomeDetailAction.SwitchDisplayMode(RoomListDisplayMode.PEOPLE))
                    }
                }
            }
        }
        val wasBottomBarVisible = views.bottomNavigationView.isVisible
        if (wasBottomBarVisible != vectorPreferences.enableOverviewTabs()) {
            loadNavigationView()
        }
=======
        updateTabVisibilitySafely(R.id.bottom_action_notification, vectorPreferences.labAddNotificationTab())
        callManager.checkForProtocolsSupportIfNeeded()
>>>>>>> c7fc3f0b
    }

    private fun promptForNewUnknownDevices(uid: String, state: UnknownDevicesState, newest: DeviceInfo) {
        val user = state.myMatrixItem
        alertManager.postVectorAlert(
                VerificationVectorAlert(
                        uid = uid,
                        title = getString(R.string.new_session),
                        description = getString(R.string.verify_this_session, newest.displayName ?: newest.deviceId ?: ""),
                        iconId = R.drawable.ic_shield_warning
                ).apply {
                    viewBinder = VerificationVectorAlert.ViewBinder(user, avatarRenderer)
                    colorInt = colorProvider.getColorFromAttribute(R.attr.colorPrimary)
                    contentAction = Runnable {
                        (weakCurrentActivity?.get() as? VectorBaseActivity<*>)
                                ?.navigator
                                ?.requestSessionVerification(requireContext(), newest.deviceId ?: "")
                        unknownDeviceDetectorSharedViewModel.handle(
                                UnknownDeviceDetectorSharedViewModel.Action.IgnoreDevice(newest.deviceId?.let { listOf(it) }.orEmpty())
                        )
                    }
                    dismissedAction = Runnable {
                        unknownDeviceDetectorSharedViewModel.handle(
                                UnknownDeviceDetectorSharedViewModel.Action.IgnoreDevice(newest.deviceId?.let { listOf(it) }.orEmpty())
                        )
                    }
                }
        )
    }

    private fun promptToReviewChanges(uid: String, state: UnknownDevicesState, oldUnverified: List<DeviceInfo>) {
        val user = state.myMatrixItem
        alertManager.postVectorAlert(
                VerificationVectorAlert(
                        uid = uid,
                        title = getString(R.string.review_logins),
                        description = getString(R.string.verify_other_sessions),
                        iconId = R.drawable.ic_shield_warning
                ).apply {
                    viewBinder = VerificationVectorAlert.ViewBinder(user, avatarRenderer)
                    colorInt = colorProvider.getColorFromAttribute(R.attr.colorPrimary)
                    contentAction = Runnable {
                        (weakCurrentActivity?.get() as? VectorBaseActivity<*>)?.let {
                            // mark as ignored to avoid showing it again
                            unknownDeviceDetectorSharedViewModel.handle(
                                    UnknownDeviceDetectorSharedViewModel.Action.IgnoreDevice(oldUnverified.mapNotNull { it.deviceId })
                            )
                            it.navigator.openSettings(it, EXTRA_DIRECT_ACCESS_SECURITY_PRIVACY_MANAGE_SESSIONS)
                        }
                    }
                    dismissedAction = Runnable {
                        unknownDeviceDetectorSharedViewModel.handle(
                                UnknownDeviceDetectorSharedViewModel.Action.IgnoreDevice(oldUnverified.mapNotNull { it.deviceId })
                        )
                    }
                }
        )
    }

    private fun onGroupChange(groupSummary: GroupSummary?) {
        if (groupSummary == null) {
            views.groupToolbarSpaceTitleView.isVisible = false
        } else {
            views.groupToolbarSpaceTitleView.isVisible = true
            views.groupToolbarSpaceTitleView.text = groupSummary.displayName
        }
    }

    private fun onSpaceChange(spaceSummary: RoomSummary?) {
        if (spaceSummary == null) {
            views.groupToolbarSpaceTitleView.isVisible = false
        } else {
            views.groupToolbarSpaceTitleView.isVisible = true
            views.groupToolbarSpaceTitleView.text = spaceSummary.displayName
        }
    }

    private fun setupKeysBackupBanner() {
        serverBackupStatusViewModel
                .subscribe(this) {
                    when (val banState = it.bannerState.invoke()) {
                        is BannerState.Setup  -> views.homeKeysBackupBanner.render(KeysBackupBanner.State.Setup(banState.numberOfKeys), false)
                        BannerState.BackingUp -> views.homeKeysBackupBanner.render(KeysBackupBanner.State.BackingUp, false)
                        null,
                        BannerState.Hidden    -> views.homeKeysBackupBanner.render(KeysBackupBanner.State.Hidden, false)
                    }
                }
        views.homeKeysBackupBanner.delegate = this
    }

    private fun setupActiveCallView() {
        activeCallViewHolder.bind(
                views.activeCallPiP,
                views.activeCallView,
                views.activeCallPiPWrap,
                this
        )
    }

    private fun setupToolbar() {
        val parentActivity = vectorBaseActivity
        if (parentActivity is ToolbarConfigurable) {
            parentActivity.configure(views.groupToolbar)
        }
        views.groupToolbar.title = ""
        views.groupToolbarAvatarImageView.debouncedClicks {
            sharedActionViewModel.post(HomeActivitySharedAction.OpenDrawer)
        }

        views.homeToolbarContent.debouncedClicks {
            withState(viewModel) {
                when (it.roomGroupingMethod) {
                    is RoomGroupingMethod.ByLegacyGroup -> {
                        // nothing do far
                    }
                    is RoomGroupingMethod.BySpace       -> {
                        it.roomGroupingMethod.spaceSummary?.let {
                            sharedActionViewModel.post(HomeActivitySharedAction.ShowSpaceSettings(it.roomId))
                        }
                    }
                }
            }
        }
    }

    private fun setupBottomNavigationView() {
        val combinedOverview = vectorPreferences.combinedOverview()
        views.bottomNavigationView.menu.findItem(R.id.bottom_action_notification).isVisible = vectorPreferences.labAddNotificationTab()
        views.bottomNavigationView.menu.findItem(R.id.bottom_action_people).isVisible = !combinedOverview
        views.bottomNavigationView.menu.findItem(R.id.bottom_action_rooms).isVisible = !combinedOverview
        views.bottomNavigationView.menu.findItem(R.id.bottom_action_all).isVisible = combinedOverview
        views.bottomNavigationView.setOnNavigationItemSelectedListener {
<<<<<<< HEAD
            val displayMode = when (it.itemId) {
                R.id.bottom_action_people -> RoomListDisplayMode.PEOPLE
                R.id.bottom_action_rooms  -> RoomListDisplayMode.ROOMS
                R.id.bottom_action_notification -> RoomListDisplayMode.NOTIFICATIONS
                else                      -> RoomListDisplayMode.ALL
=======
            val tab = when (it.itemId) {
                R.id.bottom_action_people       -> HomeTab.RoomList(RoomListDisplayMode.PEOPLE)
                R.id.bottom_action_rooms        -> HomeTab.RoomList(RoomListDisplayMode.ROOMS)
                R.id.bottom_action_notification -> HomeTab.RoomList(RoomListDisplayMode.NOTIFICATIONS)
                else                            -> HomeTab.DialPad
>>>>>>> c7fc3f0b
            }
            viewModel.handle(HomeDetailAction.SwitchTab(tab))
            true
        }

//        val menuView = bottomNavigationView.getChildAt(0) as BottomNavigationMenuView

//        bottomNavigationView.getOrCreateBadge()
//        menuView.forEachIndexed { index, view ->
//            val itemView = view as BottomNavigationItemView
//            val badgeLayout = LayoutInflater.from(requireContext()).inflate(R.layout.vector_home_badge_unread_layout, menuView, false)
//            val unreadCounterBadgeView: UnreadCounterBadgeView = badgeLayout.findViewById(R.id.actionUnreadCounterBadgeView)
//            itemView.addView(badgeLayout)
//            unreadCounterBadgeViews.add(index, unreadCounterBadgeView)
//        }
    }

    private fun updateUIForTab(tab: HomeTab) {
        views.bottomNavigationView.menu.findItem(tab.toMenuId()).isChecked = true
        views.groupToolbarTitleView.setText(tab.titleRes)
        updateSelectedFragment(tab)
        invalidateOptionsMenu()
    }

    private fun updateSelectedFragment(tab: HomeTab) {
        val fragmentTag = "FRAGMENT_TAG_$tab"
        val fragmentToShow = childFragmentManager.findFragmentByTag(fragmentTag)
        childFragmentManager.commitTransaction {
            childFragmentManager.fragments
                    .filter { it != fragmentToShow }
                    .forEach {
                        detach(it)
                    }
            if (fragmentToShow == null) {
                when (tab) {
                    is HomeTab.RoomList -> {
                        val params = RoomListParams(tab.displayMode)
                        add(R.id.roomListContainer, RoomListFragment::class.java, params.toMvRxBundle(), fragmentTag)
                    }
                    is HomeTab.DialPad  -> {
                        add(R.id.roomListContainer, createDialPadFragment())
                    }
                }
            } else {
                if (tab is HomeTab.DialPad) {
                    (fragmentToShow as? DialPadFragment)?.applyCallback()
                }
                attach(fragmentToShow)
            }
        }
    }

    private fun createDialPadFragment(): Fragment {
        val fragment = childFragmentManager.fragmentFactory.instantiate(vectorBaseActivity.classLoader, DialPadFragment::class.java.name)
        return (fragment as DialPadFragment).apply {
            arguments = Bundle().apply {
                putBoolean(DialPadFragment.EXTRA_ENABLE_DELETE, true)
                putBoolean(DialPadFragment.EXTRA_ENABLE_OK, true)
                putString(DialPadFragment.EXTRA_REGION_CODE, VectorLocale.applicationLocale.country)
            }
            applyCallback()
        }
    }

    private fun updateTabVisibilitySafely(tabId: Int, isVisible: Boolean) {
        val wasVisible = views.bottomNavigationView.menu.findItem(tabId).isVisible
        views.bottomNavigationView.menu.findItem(tabId).isVisible = isVisible
        if (wasVisible && !isVisible) {
            // As we hide it check if it's not the current item!
            withState(viewModel) {
                if (it.currentTab.toMenuId() == tabId) {
                    viewModel.handle(HomeDetailAction.SwitchTab(HomeTab.RoomList(RoomListDisplayMode.PEOPLE)))
                }
            }
        }
    }

    /* ==========================================================================================
     * KeysBackupBanner Listener
     * ========================================================================================== */

    override fun setupKeysBackup() {
        navigator.openKeysBackupSetup(requireActivity(), false)
    }

    override fun recoverKeysBackup() {
        navigator.openKeysBackupManager(requireActivity())
    }

    override fun invalidate() = withState(viewModel) {
//        Timber.v(it.toString())
        views.bottomNavigationView.getOrCreateBadge(R.id.bottom_action_people).render(it.notificationCountPeople, it.notificationHighlightPeople)
        views.bottomNavigationView.getOrCreateBadge(R.id.bottom_action_rooms).render(it.notificationCountRooms, it.notificationHighlightRooms)
        views.bottomNavigationView.getOrCreateBadge(R.id.bottom_action_notification).render(it.notificationCountCatchup, it.notificationHighlightCatchup)
        views.bottomNavigationView.getOrCreateBadge(R.id.bottom_action_all).render(it.notificationCountCatchup, it.notificationHighlightCatchup)
        views.syncStateView.render(it.syncState)

        hasUnreadRooms = it.hasUnreadMessages
    }

    private fun BadgeDrawable.render(count: Int, highlight: Boolean) {
        isVisible = count > 0
        number = count
        maxCharacterCount = 3
        badgeTextColor = ThemeUtils.getColor(requireContext(), R.attr.colorOnPrimary)
        backgroundColor = if (highlight) {
            ThemeUtils.getColor(requireContext(), R.attr.colorError)
        } else {
            ThemeUtils.getColor(requireContext(), R.attr.vctr_unread_room_badge)
        }
    }

<<<<<<< HEAD
    private fun RoomListDisplayMode.toMenuId() = when (this) {
        RoomListDisplayMode.PEOPLE -> R.id.bottom_action_people
        RoomListDisplayMode.ROOMS  -> R.id.bottom_action_rooms
        RoomListDisplayMode.ALL    -> R.id.bottom_action_all
        else                       -> R.id.bottom_action_notification
=======
    private fun HomeTab.toMenuId() = when (this) {
        is HomeTab.DialPad  -> R.id.bottom_action_dial_pad
        is HomeTab.RoomList -> when (displayMode) {
            RoomListDisplayMode.PEOPLE -> R.id.bottom_action_people
            RoomListDisplayMode.ROOMS  -> R.id.bottom_action_rooms
            else                       -> R.id.bottom_action_notification
        }
>>>>>>> c7fc3f0b
    }

    override fun onTapToReturnToCall() {
        callManager.getCurrentCall()?.let { call ->
            VectorCallActivity.newIntent(
                    context = requireContext(),
                    callId = call.callId,
                    signalingRoomId = call.signalingRoomId,
                    otherUserId = call.mxCall.opponentUserId,
                    isIncomingCall = !call.mxCall.isOutgoing,
                    isVideoCall = call.mxCall.isVideoCall,
                    mode = null
            ).let {
                startActivity(it)
            }
        }
    }

    private fun DialPadFragment.applyCallback(): DialPadFragment {
        callback = object : DialPadFragment.Callback {
            override fun onOkClicked(formatted: String?, raw: String?) {
                if (raw.isNullOrEmpty()) return
                viewModel.handle(HomeDetailAction.StartCallWithPhoneNumber(raw))
            }
        }
        return this
    }

    override fun create(initialState: ServerBackupStatusViewState): ServerBackupStatusViewModel {
        return serverBackupStatusViewModelFactory.create(initialState)
    }
}<|MERGE_RESOLUTION|>--- conflicted
+++ resolved
@@ -128,14 +128,7 @@
         setupKeysBackupBanner()
         setupActiveCallView()
 
-<<<<<<< HEAD
         loadNavigationView()
-=======
-        withState(viewModel) {
-            // Update the navigation view if needed (for when we restore the tabs)
-            views.bottomNavigationView.selectedItemId = it.currentTab.toMenuId()
-        }
->>>>>>> c7fc3f0b
 
         viewModel.selectSubscribe(this, HomeDetailViewState::roomGroupingMethod) { roomGroupingMethod ->
             when (roomGroupingMethod) {
@@ -207,7 +200,7 @@
             if (!vectorPreferences.enableOverviewTabs()) {
                 views.bottomNavigationView.isVisible = false
             } else {
-                views.bottomNavigationView.selectedItemId = it.displayMode.toMenuId()
+                views.bottomNavigationView.selectedItemId = it.currentTab.toMenuId()
                 views.bottomNavigationView.isVisible = true
             }
         }
@@ -216,11 +209,13 @@
     override fun onResume() {
         super.onResume()
         // update notification tab if needed
-<<<<<<< HEAD
+
+        //updateTabVisibilitySafely(R.id.bottom_action_notification, vectorPreferences.labAddNotificationTab())
         checkNotificationTabStatus()
-    }
-
-    private fun checkNotificationTabStatus() {
+        callManager.checkForProtocolsSupportIfNeeded()
+    }
+
+    private fun checkNotificationTwbStatus() {
         val wasVisible = views.bottomNavigationView.menu.findItem(R.id.bottom_action_notification).isVisible
         val combinedOverview = vectorPreferences.combinedOverview()
         val combinedOverviewWasVisible = views.bottomNavigationView.menu.findItem(R.id.bottom_action_all).isVisible
@@ -231,7 +226,7 @@
         if (combinedOverviewWasVisible != combinedOverview) {
             // As we hide it check if it's not the current item!
             withState(viewModel) {
-                val menuId = it.displayMode.toMenuId()
+                val menuId = it.currentTab.toMenuId()
                 if (combinedOverview) {
                     if (menuId == R.id.bottom_action_people || menuId == R.id.bottom_action_rooms) {
                         viewModel.handle(HomeDetailAction.SwitchDisplayMode(RoomListDisplayMode.ALL))
@@ -246,7 +241,7 @@
         if (wasVisible && !vectorPreferences.labAddNotificationTab()) {
             // As we hide it check if it's not the current item!
             withState(viewModel) {
-                if (it.displayMode.toMenuId() == R.id.bottom_action_notification) {
+                if (it.currentTab.toMenuId() == R.id.bottom_action_notification) {
                     if (combinedOverview) {
                         viewModel.handle(HomeDetailAction.SwitchDisplayMode(RoomListDisplayMode.ALL))
                     } else {
@@ -259,10 +254,6 @@
         if (wasBottomBarVisible != vectorPreferences.enableOverviewTabs()) {
             loadNavigationView()
         }
-=======
-        updateTabVisibilitySafely(R.id.bottom_action_notification, vectorPreferences.labAddNotificationTab())
-        callManager.checkForProtocolsSupportIfNeeded()
->>>>>>> c7fc3f0b
     }
 
     private fun promptForNewUnknownDevices(uid: String, state: UnknownDevicesState, newest: DeviceInfo) {
@@ -395,19 +386,12 @@
         views.bottomNavigationView.menu.findItem(R.id.bottom_action_rooms).isVisible = !combinedOverview
         views.bottomNavigationView.menu.findItem(R.id.bottom_action_all).isVisible = combinedOverview
         views.bottomNavigationView.setOnNavigationItemSelectedListener {
-<<<<<<< HEAD
-            val displayMode = when (it.itemId) {
-                R.id.bottom_action_people -> RoomListDisplayMode.PEOPLE
-                R.id.bottom_action_rooms  -> RoomListDisplayMode.ROOMS
-                R.id.bottom_action_notification -> RoomListDisplayMode.NOTIFICATIONS
-                else                      -> RoomListDisplayMode.ALL
-=======
             val tab = when (it.itemId) {
                 R.id.bottom_action_people       -> HomeTab.RoomList(RoomListDisplayMode.PEOPLE)
                 R.id.bottom_action_rooms        -> HomeTab.RoomList(RoomListDisplayMode.ROOMS)
                 R.id.bottom_action_notification -> HomeTab.RoomList(RoomListDisplayMode.NOTIFICATIONS)
+                R.id.bottom_action_all          -> HomeTab.RoomList(RoomListDisplayMode.ALL)
                 else                            -> HomeTab.DialPad
->>>>>>> c7fc3f0b
             }
             viewModel.handle(HomeDetailAction.SwitchTab(tab))
             true
@@ -520,21 +504,14 @@
         }
     }
 
-<<<<<<< HEAD
-    private fun RoomListDisplayMode.toMenuId() = when (this) {
-        RoomListDisplayMode.PEOPLE -> R.id.bottom_action_people
-        RoomListDisplayMode.ROOMS  -> R.id.bottom_action_rooms
-        RoomListDisplayMode.ALL    -> R.id.bottom_action_all
-        else                       -> R.id.bottom_action_notification
-=======
     private fun HomeTab.toMenuId() = when (this) {
         is HomeTab.DialPad  -> R.id.bottom_action_dial_pad
         is HomeTab.RoomList -> when (displayMode) {
             RoomListDisplayMode.PEOPLE -> R.id.bottom_action_people
             RoomListDisplayMode.ROOMS  -> R.id.bottom_action_rooms
+            RoomListDisplayMode.ALL    -> R.id.bottom_action_all
             else                       -> R.id.bottom_action_notification
         }
->>>>>>> c7fc3f0b
     }
 
     override fun onTapToReturnToCall() {
