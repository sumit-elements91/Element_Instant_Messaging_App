/*
 * Copyright 2019 New Vector Ltd
 *
 * Licensed under the Apache License, Version 2.0 (the "License");
 * you may not use this file except in compliance with the License.
 * You may obtain a copy of the License at
 *
 * http://www.apache.org/licenses/LICENSE-2.0
 *
 * Unless required by applicable law or agreed to in writing, software
 * distributed under the License is distributed on an "AS IS" BASIS,
 * WITHOUT WARRANTIES OR CONDITIONS OF ANY KIND, either express or implied.
 * See the License for the specific language governing permissions and
 * limitations under the License.
 */

package im.vector.app.features.home

import android.os.Bundle
import android.view.LayoutInflater
import android.view.Menu
import android.view.MenuItem
import android.view.View
import android.view.ViewGroup
import androidx.core.view.get
import androidx.core.view.isVisible
import androidx.core.view.iterator
import androidx.fragment.app.Fragment
import com.airbnb.mvrx.activityViewModel
import com.airbnb.mvrx.fragmentViewModel
import com.airbnb.mvrx.withState
import com.google.android.material.badge.BadgeDrawable
import im.vector.app.R
import im.vector.app.RoomGroupingMethod
import im.vector.app.core.extensions.commitTransaction
import im.vector.app.core.extensions.toMvRxBundle
import im.vector.app.core.platform.ToolbarConfigurable
import im.vector.app.core.platform.VectorBaseActivity
import im.vector.app.core.platform.VectorBaseFragment
import im.vector.app.core.resources.ColorProvider
import im.vector.app.core.ui.views.CurrentCallsView
import im.vector.app.core.ui.views.KeysBackupBanner
import im.vector.app.core.ui.views.KnownCallsViewHolder
import im.vector.app.databinding.FragmentHomeDetailBinding
import im.vector.app.features.call.SharedKnownCallsViewModel
import im.vector.app.features.call.VectorCallActivity
import im.vector.app.features.call.dialpad.DialPadFragment
import im.vector.app.features.call.webrtc.WebRtcCallManager
import im.vector.app.features.home.room.list.RoomListFragment
import im.vector.app.features.home.room.list.RoomListParams
import im.vector.app.features.home.room.list.UnreadCounterBadgeView
import im.vector.app.features.popup.PopupAlertManager
import im.vector.app.features.popup.VerificationVectorAlert
import im.vector.app.features.settings.VectorLocale
import im.vector.app.features.settings.VectorPreferences
import im.vector.app.features.settings.VectorSettingsActivity.Companion.EXTRA_DIRECT_ACCESS_SECURITY_PRIVACY_MANAGE_SESSIONS
import im.vector.app.features.themes.ThemeUtils
import im.vector.app.features.workers.signout.BannerState
import im.vector.app.features.workers.signout.ServerBackupStatusViewModel
import im.vector.app.features.workers.signout.ServerBackupStatusViewState
import org.matrix.android.sdk.api.session.group.model.GroupSummary
import org.matrix.android.sdk.api.session.room.model.RoomSummary
import org.matrix.android.sdk.internal.crypto.model.rest.DeviceInfo
import javax.inject.Inject

class HomeDetailFragment @Inject constructor(
        val homeDetailViewModelFactory: HomeDetailViewModel.Factory,
        private val serverBackupStatusViewModelFactory: ServerBackupStatusViewModel.Factory,
        private val avatarRenderer: AvatarRenderer,
        private val colorProvider: ColorProvider,
        private val alertManager: PopupAlertManager,
        private val callManager: WebRtcCallManager,
        private val vectorPreferences: VectorPreferences
) : VectorBaseFragment<FragmentHomeDetailBinding>(),
        KeysBackupBanner.Delegate,
        CurrentCallsView.Callback,
        ServerBackupStatusViewModel.Factory {

    private val viewModel: HomeDetailViewModel by fragmentViewModel()
    private val unknownDeviceDetectorSharedViewModel: UnknownDeviceDetectorSharedViewModel by activityViewModel()
    private val unreadMessagesSharedViewModel: UnreadMessagesSharedViewModel by activityViewModel()
    private val serverBackupStatusViewModel: ServerBackupStatusViewModel by activityViewModel()

    private lateinit var sharedActionViewModel: HomeSharedActionViewModel
    private lateinit var sharedCallActionViewModel: SharedKnownCallsViewModel

    private var hasUnreadRooms = false
        set(value) {
            if (value != field) {
                field = value
                invalidateOptionsMenu()
            }
        }

    override fun getMenuRes() = R.menu.room_list

    override fun onOptionsItemSelected(item: MenuItem): Boolean {
        when (item.itemId) {
            R.id.menu_home_mark_all_as_read -> {
                viewModel.handle(HomeDetailAction.MarkAllRoomsRead)
                return true
            }
        }

        return super.onOptionsItemSelected(item)
    }

    override fun onPrepareOptionsMenu(menu: Menu) {
        withState(viewModel) { state ->
            menu.iterator().forEach { it.isVisible = state.currentTab is HomeTab.RoomList }
        }
        menu.findItem(R.id.menu_home_mark_all_as_read).isVisible = hasUnreadRooms
        super.onPrepareOptionsMenu(menu)
    }

    override fun getBinding(inflater: LayoutInflater, container: ViewGroup?): FragmentHomeDetailBinding {
        return FragmentHomeDetailBinding.inflate(inflater, container, false)
    }

    private val activeCallViewHolder = KnownCallsViewHolder()

    override fun onViewCreated(view: View, savedInstanceState: Bundle?) {
        super.onViewCreated(view, savedInstanceState)
        sharedActionViewModel = activityViewModelProvider.get(HomeSharedActionViewModel::class.java)
        sharedCallActionViewModel = activityViewModelProvider.get(SharedKnownCallsViewModel::class.java)
        setupBottomNavigationView()
        setupToolbar()
        setupKeysBackupBanner()
        setupActiveCallView()

        checkNotificationTabStatus()

        viewModel.selectSubscribe(this, HomeDetailViewState::roomGroupingMethod) { roomGroupingMethod ->
            when (roomGroupingMethod) {
                is RoomGroupingMethod.ByLegacyGroup -> {
                    onGroupChange(roomGroupingMethod.groupSummary)
                }
                is RoomGroupingMethod.BySpace       -> {
                    onSpaceChange(roomGroupingMethod.spaceSummary)
                }
            }
        }

        viewModel.selectSubscribe(this, HomeDetailViewState::currentTab) { currentTab ->
            updateUIForTab(currentTab)
        }

        viewModel.selectSubscribe(this, HomeDetailViewState::showDialPadTab) { showDialPadTab ->
            updateTabVisibilitySafely(R.id.bottom_action_dial_pad, showDialPadTab)
            checkNotificationTabStatus(showDialPadTab)
        }

        viewModel.observeViewEvents { viewEvent ->
            when (viewEvent) {
                HomeDetailViewEvents.CallStarted   -> dismissLoadingDialog()
                is HomeDetailViewEvents.FailToCall -> showFailure(viewEvent.failure)
                HomeDetailViewEvents.Loading       -> showLoadingDialog()
            }
        }

        unknownDeviceDetectorSharedViewModel.subscribe { state ->
            state.unknownSessions.invoke()?.let { unknownDevices ->
//                Timber.v("## Detector Triggerred in fragment - ${unknownDevices.firstOrNull()}")
                if (unknownDevices.firstOrNull()?.currentSessionTrust == true) {
                    val uid = "review_login"
                    alertManager.cancelAlert(uid)
                    val olderUnverified = unknownDevices.filter { !it.isNew }
                    val newest = unknownDevices.firstOrNull { it.isNew }?.deviceInfo
                    if (newest != null) {
                        promptForNewUnknownDevices(uid, state, newest)
                    } else if (olderUnverified.isNotEmpty()) {
                        // In this case we prompt to go to settings to review logins
                        promptToReviewChanges(uid, state, olderUnverified.map { it.deviceInfo })
                    }
                }
            }
        }

        unreadMessagesSharedViewModel.subscribe { state ->
            views.drawerUnreadCounterBadgeView.render(
                    UnreadCounterBadgeView.State(
                            count = state.otherSpacesUnread.totalCount,
                            highlighted = state.otherSpacesUnread.isHighlight,
                            unread = state.otherSpacesUnread.unreadCount,
                            markedUnread = state.otherSpacesUnread.markedUnread
                    )
            )
        }

        sharedCallActionViewModel
                .liveKnownCalls
                .observe(viewLifecycleOwner, {
                    activeCallViewHolder.updateCall(callManager.getCurrentCall(), callManager.getCalls())
                    invalidateOptionsMenu()
                })
    }

    override fun onResume() {
        super.onResume()
        // update notification tab if needed

        //updateTabVisibilitySafely(R.id.bottom_action_notification, vectorPreferences.labAddNotificationTab())
        checkNotificationTabStatus()
        callManager.checkForProtocolsSupportIfNeeded()
    }

    private fun checkNotificationTabStatus(enableDialPad: Boolean? = null) {
        val wasVisible = views.bottomNavigationView.menu.findItem(R.id.bottom_action_notification).isVisible
        val combinedOverview = vectorPreferences.combinedOverview()
        val combinedOverviewWasVisible = views.bottomNavigationView.menu.findItem(R.id.bottom_action_all).isVisible
        views.bottomNavigationView.menu.findItem(R.id.bottom_action_notification).isVisible = vectorPreferences.labAddNotificationTab()
        views.bottomNavigationView.menu.findItem(R.id.bottom_action_people).isVisible = !combinedOverview
        views.bottomNavigationView.menu.findItem(R.id.bottom_action_rooms).isVisible = !combinedOverview
        views.bottomNavigationView.menu.findItem(R.id.bottom_action_all).isVisible = combinedOverview
        if (combinedOverviewWasVisible != combinedOverview) {
            // As we hide it check if it's not the current item!
            withState(viewModel) {
                val menuId = it.currentTab.toMenuId()
                if (combinedOverview) {
                    if (menuId == R.id.bottom_action_people || menuId == R.id.bottom_action_rooms) {
                        viewModel.handle(HomeDetailAction.SwitchTab(HomeTab.RoomList(RoomListDisplayMode.ALL)))
                    }
                } else {
                    if (menuId == R.id.bottom_action_all) {
                        viewModel.handle(HomeDetailAction.SwitchTab(HomeTab.RoomList(RoomListDisplayMode.PEOPLE)))
                    }
                }
            }
        }
        if (wasVisible && !vectorPreferences.labAddNotificationTab()) {
            // As we hide it check if it's not the current item!
            withState(viewModel) {
                if (it.currentTab.toMenuId() == R.id.bottom_action_notification) {
                    if (combinedOverview) {
                        viewModel.handle(HomeDetailAction.SwitchTab(HomeTab.RoomList(RoomListDisplayMode.ALL)))
                    } else {
                        viewModel.handle(HomeDetailAction.SwitchTab(HomeTab.RoomList(RoomListDisplayMode.PEOPLE)))
                    }
                }
            }
        }
        val wasBottomBarVisible = views.bottomNavigationView.isVisible
        val showDialPad = enableDialPad ?: withState(viewModel) { it.showDialPadTab }
        val showTabBar = vectorPreferences.enableOverviewTabs() || showDialPad
        if (wasBottomBarVisible != showTabBar) {
            withState(viewModel) {
                // Update the navigation view if needed (for when we restore the tabs)
                if (showTabBar) {
                    views.bottomNavigationView.selectedItemId = it.currentTab.toMenuId()
                    views.bottomNavigationView.isVisible = true
                } else {
                    views.bottomNavigationView.isVisible = false
                }

            }
        }
    }

    private fun promptForNewUnknownDevices(uid: String, state: UnknownDevicesState, newest: DeviceInfo) {
        val user = state.myMatrixItem
        alertManager.postVectorAlert(
                VerificationVectorAlert(
                        uid = uid,
                        title = getString(R.string.new_session),
                        description = getString(R.string.verify_this_session, newest.displayName ?: newest.deviceId ?: ""),
                        iconId = R.drawable.ic_shield_warning
                ).apply {
                    viewBinder = VerificationVectorAlert.ViewBinder(user, avatarRenderer)
                    colorInt = colorProvider.getColorFromAttribute(R.attr.colorPrimary)
                    contentAction = Runnable {
                        (weakCurrentActivity?.get() as? VectorBaseActivity<*>)
                                ?.navigator
                                ?.requestSessionVerification(requireContext(), newest.deviceId ?: "")
                        unknownDeviceDetectorSharedViewModel.handle(
                                UnknownDeviceDetectorSharedViewModel.Action.IgnoreDevice(newest.deviceId?.let { listOf(it) }.orEmpty())
                        )
                    }
                    dismissedAction = Runnable {
                        unknownDeviceDetectorSharedViewModel.handle(
                                UnknownDeviceDetectorSharedViewModel.Action.IgnoreDevice(newest.deviceId?.let { listOf(it) }.orEmpty())
                        )
                    }
                }
        )
    }

    private fun promptToReviewChanges(uid: String, state: UnknownDevicesState, oldUnverified: List<DeviceInfo>) {
        val user = state.myMatrixItem
        alertManager.postVectorAlert(
                VerificationVectorAlert(
                        uid = uid,
                        title = getString(R.string.review_logins),
                        description = getString(R.string.verify_other_sessions),
                        iconId = R.drawable.ic_shield_warning
                ).apply {
                    viewBinder = VerificationVectorAlert.ViewBinder(user, avatarRenderer)
                    colorInt = colorProvider.getColorFromAttribute(R.attr.colorPrimary)
                    contentAction = Runnable {
                        (weakCurrentActivity?.get() as? VectorBaseActivity<*>)?.let {
                            // mark as ignored to avoid showing it again
                            unknownDeviceDetectorSharedViewModel.handle(
                                    UnknownDeviceDetectorSharedViewModel.Action.IgnoreDevice(oldUnverified.mapNotNull { it.deviceId })
                            )
                            it.navigator.openSettings(it, EXTRA_DIRECT_ACCESS_SECURITY_PRIVACY_MANAGE_SESSIONS)
                        }
                    }
                    dismissedAction = Runnable {
                        unknownDeviceDetectorSharedViewModel.handle(
                                UnknownDeviceDetectorSharedViewModel.Action.IgnoreDevice(oldUnverified.mapNotNull { it.deviceId })
                        )
                    }
                }
        )
    }

    private fun onGroupChange(groupSummary: GroupSummary?) {
        if (groupSummary == null) {
            views.groupToolbarSpaceTitleView.isVisible = false
        } else {
            views.groupToolbarSpaceTitleView.isVisible = true
            views.groupToolbarSpaceTitleView.text = groupSummary.displayName
        }
    }

    private fun onSpaceChange(spaceSummary: RoomSummary?) {
        if (spaceSummary == null) {
            views.groupToolbarSpaceTitleView.isVisible = false
        } else {
            views.groupToolbarSpaceTitleView.isVisible = true
            views.groupToolbarSpaceTitleView.text = spaceSummary.displayName
        }
    }

    private fun setupKeysBackupBanner() {
        serverBackupStatusViewModel
                .subscribe(this) {
                    when (val banState = it.bannerState.invoke()) {
                        is BannerState.Setup  -> views.homeKeysBackupBanner.render(KeysBackupBanner.State.Setup(banState.numberOfKeys), false)
                        BannerState.BackingUp -> views.homeKeysBackupBanner.render(KeysBackupBanner.State.BackingUp, false)
                        null,
                        BannerState.Hidden    -> views.homeKeysBackupBanner.render(KeysBackupBanner.State.Hidden, false)
                    }
                }
        views.homeKeysBackupBanner.delegate = this
    }

    private fun setupActiveCallView() {
        activeCallViewHolder.bind(
                views.activeCallPiP,
                views.activeCallView,
                views.activeCallPiPWrap,
                this
        )
    }

    private fun setupToolbar() {
        val parentActivity = vectorBaseActivity
        if (parentActivity is ToolbarConfigurable) {
            parentActivity.configure(views.groupToolbar)
        }
        views.groupToolbar.title = ""
        views.groupToolbarAvatarImageView.debouncedClicks {
            sharedActionViewModel.post(HomeActivitySharedAction.OpenDrawer)
        }

        views.homeToolbarContent.debouncedClicks {
            withState(viewModel) {
                when (it.roomGroupingMethod) {
                    is RoomGroupingMethod.ByLegacyGroup -> {
                        // nothing do far
                    }
                    is RoomGroupingMethod.BySpace       -> {
                        it.roomGroupingMethod.spaceSummary?.let {
                            sharedActionViewModel.post(HomeActivitySharedAction.ShowSpaceSettings(it.roomId))
                        }
                    }
                }
            }
        }
    }

    private fun setupBottomNavigationView() {
        val combinedOverview = vectorPreferences.combinedOverview()
        views.bottomNavigationView.menu.findItem(R.id.bottom_action_notification).isVisible = vectorPreferences.labAddNotificationTab()
<<<<<<< HEAD
        views.bottomNavigationView.menu.findItem(R.id.bottom_action_people).isVisible = !combinedOverview
        views.bottomNavigationView.menu.findItem(R.id.bottom_action_rooms).isVisible = !combinedOverview
        views.bottomNavigationView.menu.findItem(R.id.bottom_action_all).isVisible = combinedOverview
        views.bottomNavigationView.setOnNavigationItemSelectedListener {
=======
        views.bottomNavigationView.setOnItemSelectedListener {
>>>>>>> e9a668be
            val tab = when (it.itemId) {
                R.id.bottom_action_people       -> HomeTab.RoomList(RoomListDisplayMode.PEOPLE)
                R.id.bottom_action_rooms        -> HomeTab.RoomList(RoomListDisplayMode.ROOMS)
                R.id.bottom_action_notification -> HomeTab.RoomList(RoomListDisplayMode.NOTIFICATIONS)
                R.id.bottom_action_all          -> HomeTab.RoomList(RoomListDisplayMode.ALL)
                else                            -> HomeTab.DialPad
            }
            viewModel.handle(HomeDetailAction.SwitchTab(tab))
            true
        }

//        val menuView = bottomNavigationView.getChildAt(0) as BottomNavigationMenuView

//        bottomNavigationView.getOrCreateBadge()
//        menuView.forEachIndexed { index, view ->
//            val itemView = view as BottomNavigationItemView
//            val badgeLayout = LayoutInflater.from(requireContext()).inflate(R.layout.vector_home_badge_unread_layout, menuView, false)
//            val unreadCounterBadgeView: UnreadCounterBadgeView = badgeLayout.findViewById(R.id.actionUnreadCounterBadgeView)
//            itemView.addView(badgeLayout)
//            unreadCounterBadgeViews.add(index, unreadCounterBadgeView)
//        }
    }

    private fun updateUIForTab(tab: HomeTab) {
        views.bottomNavigationView.menu.findItem(tab.toMenuId()).isChecked = true
        views.groupToolbarTitleView.setText(tab.titleRes)
        updateSelectedFragment(tab)
        invalidateOptionsMenu()
    }

    private fun updateSelectedFragment(tab: HomeTab) {
        val fragmentTag = "FRAGMENT_TAG_$tab"
        val fragmentToShow = childFragmentManager.findFragmentByTag(fragmentTag)
        childFragmentManager.commitTransaction {
            childFragmentManager.fragments
                    .filter { it != fragmentToShow }
                    .forEach {
                        detach(it)
                    }
            if (fragmentToShow == null) {
                when (tab) {
                    is HomeTab.RoomList -> {
                        val params = RoomListParams(tab.displayMode)
                        add(R.id.roomListContainer, RoomListFragment::class.java, params.toMvRxBundle(), fragmentTag)
                    }
                    is HomeTab.DialPad  -> {
                        add(R.id.roomListContainer, createDialPadFragment())
                    }
                }
            } else {
                if (tab is HomeTab.DialPad) {
                    (fragmentToShow as? DialPadFragment)?.applyCallback()
                }
                attach(fragmentToShow)
            }
        }
    }

    private fun createDialPadFragment(): Fragment {
        val fragment = childFragmentManager.fragmentFactory.instantiate(vectorBaseActivity.classLoader, DialPadFragment::class.java.name)
        return (fragment as DialPadFragment).apply {
            arguments = Bundle().apply {
                putBoolean(DialPadFragment.EXTRA_ENABLE_DELETE, true)
                putBoolean(DialPadFragment.EXTRA_ENABLE_OK, true)
                putString(DialPadFragment.EXTRA_REGION_CODE, VectorLocale.applicationLocale.country)
            }
            applyCallback()
        }
    }

    private fun updateTabVisibilitySafely(tabId: Int, isVisible: Boolean) {
        val wasVisible = views.bottomNavigationView.menu.findItem(tabId).isVisible
        views.bottomNavigationView.menu.findItem(tabId).isVisible = isVisible
        if (wasVisible && !isVisible) {
            // As we hide it check if it's not the current item!
            withState(viewModel) {
                if (it.currentTab.toMenuId() == tabId) {
                    val combinedOverview = vectorPreferences.combinedOverview()
                    if (combinedOverview) {
                        viewModel.handle(HomeDetailAction.SwitchTab(HomeTab.RoomList(RoomListDisplayMode.PEOPLE)))
                    } else {
                        viewModel.handle(HomeDetailAction.SwitchTab(HomeTab.RoomList(RoomListDisplayMode.ALL)))
                    }
                }
            }
        }
    }

    /* ==========================================================================================
     * KeysBackupBanner Listener
     * ========================================================================================== */

    override fun setupKeysBackup() {
        navigator.openKeysBackupSetup(requireActivity(), false)
    }

    override fun recoverKeysBackup() {
        navigator.openKeysBackupManager(requireActivity())
    }

    override fun invalidate() = withState(viewModel) {
//        Timber.v(it.toString())
        views.bottomNavigationView.getOrCreateBadge(R.id.bottom_action_people).render(it.notificationCountPeople, it.notificationHighlightPeople)
        views.bottomNavigationView.getOrCreateBadge(R.id.bottom_action_rooms).render(it.notificationCountRooms, it.notificationHighlightRooms)
        views.bottomNavigationView.getOrCreateBadge(R.id.bottom_action_notification).render(it.notificationCountCatchup, it.notificationHighlightCatchup)
        views.bottomNavigationView.getOrCreateBadge(R.id.bottom_action_all).render(it.notificationCountCatchup, it.notificationHighlightCatchup)
        views.syncStateView.render(it.syncState)

        hasUnreadRooms = it.hasUnreadMessages
    }

    private fun BadgeDrawable.render(count: Int, highlight: Boolean) {
        isVisible = count > 0
        number = count
        maxCharacterCount = 3
        badgeTextColor = ThemeUtils.getColor(requireContext(), R.attr.colorOnPrimary)
        backgroundColor = if (highlight) {
            ThemeUtils.getColor(requireContext(), R.attr.colorError)
        } else {
            ThemeUtils.getColor(requireContext(), R.attr.vctr_unread_room_badge)
        }
    }

    private fun HomeTab.toMenuId() = when (this) {
        is HomeTab.DialPad  -> R.id.bottom_action_dial_pad
        is HomeTab.RoomList -> when (displayMode) {
            RoomListDisplayMode.PEOPLE -> R.id.bottom_action_people
            RoomListDisplayMode.ROOMS  -> R.id.bottom_action_rooms
            RoomListDisplayMode.ALL    -> R.id.bottom_action_all
            else                       -> R.id.bottom_action_notification
        }
    }

    override fun onTapToReturnToCall() {
        callManager.getCurrentCall()?.let { call ->
            VectorCallActivity.newIntent(
                    context = requireContext(),
                    callId = call.callId,
                    signalingRoomId = call.signalingRoomId,
                    otherUserId = call.mxCall.opponentUserId,
                    isIncomingCall = !call.mxCall.isOutgoing,
                    isVideoCall = call.mxCall.isVideoCall,
                    mode = null
            ).let {
                startActivity(it)
            }
        }
    }

    private fun DialPadFragment.applyCallback(): DialPadFragment {
        callback = object : DialPadFragment.Callback {
            override fun onOkClicked(formatted: String?, raw: String?) {
                if (raw.isNullOrEmpty()) return
                viewModel.handle(HomeDetailAction.StartCallWithPhoneNumber(raw))
            }
        }
        return this
    }

    override fun create(initialState: ServerBackupStatusViewState): ServerBackupStatusViewModel {
        return serverBackupStatusViewModelFactory.create(initialState)
    }
}<|MERGE_RESOLUTION|>--- conflicted
+++ resolved
@@ -382,14 +382,10 @@
     private fun setupBottomNavigationView() {
         val combinedOverview = vectorPreferences.combinedOverview()
         views.bottomNavigationView.menu.findItem(R.id.bottom_action_notification).isVisible = vectorPreferences.labAddNotificationTab()
-<<<<<<< HEAD
         views.bottomNavigationView.menu.findItem(R.id.bottom_action_people).isVisible = !combinedOverview
         views.bottomNavigationView.menu.findItem(R.id.bottom_action_rooms).isVisible = !combinedOverview
         views.bottomNavigationView.menu.findItem(R.id.bottom_action_all).isVisible = combinedOverview
-        views.bottomNavigationView.setOnNavigationItemSelectedListener {
-=======
         views.bottomNavigationView.setOnItemSelectedListener {
->>>>>>> e9a668be
             val tab = when (it.itemId) {
                 R.id.bottom_action_people       -> HomeTab.RoomList(RoomListDisplayMode.PEOPLE)
                 R.id.bottom_action_rooms        -> HomeTab.RoomList(RoomListDisplayMode.ROOMS)
