--- conflicted
+++ resolved
@@ -26,17 +26,14 @@
 import im.vector.app.features.session.coroutineScope
 import kotlinx.coroutines.Dispatchers
 import kotlinx.coroutines.launch
-<<<<<<< HEAD
+import kotlinx.coroutines.withContext
 import org.matrix.android.sdk.api.Matrix
-import org.matrix.android.sdk.api.MatrixCallback
-=======
-import kotlinx.coroutines.withContext
 import org.matrix.android.sdk.api.extensions.tryOrNull
->>>>>>> bda03149
 import org.matrix.android.sdk.api.listeners.StepProgressListener
 import org.matrix.android.sdk.api.session.Session
 import org.matrix.android.sdk.api.session.crypto.crosssigning.KEYBACKUP_SECRET_SSSS_NAME
-import org.matrix.android.sdk.api.session.crypto.keysbackup.BackupRecoveryKey
+import org.matrix.android.sdk.api.session.crypto.keysbackup.BackupUtils
+import org.matrix.android.sdk.api.session.crypto.keysbackup.IBackupRecoveryKey
 import org.matrix.android.sdk.api.session.crypto.keysbackup.KeysBackupService
 import org.matrix.android.sdk.api.session.crypto.keysbackup.KeysVersionResult
 import org.matrix.android.sdk.api.session.crypto.keysbackup.computeRecoveryKey
@@ -95,11 +92,7 @@
     private val progressObserver = object : StepProgressListener {
         override fun onStepProgress(step: StepProgressListener.Step) {
             when (step) {
-<<<<<<< HEAD
                 is StepProgressListener.Step.ComputingKey -> {
-=======
-                is StepProgressListener.Step.ComputingKey   -> {
->>>>>>> bda03149
                     loadingEvent.postValue(
                             WaitingViewData(
                                     stringProvider.getString(R.string.keys_backup_restoring_waiting_message) +
@@ -118,11 +111,7 @@
                             )
                     )
                 }
-<<<<<<< HEAD
                 is StepProgressListener.Step.ImportingKey -> {
-=======
-                is StepProgressListener.Step.ImportingKey   -> {
->>>>>>> bda03149
                     Timber.d("backupKeys.ImportingKey.progress: ${step.progress}")
                     // Progress 0 can take a while, display an indeterminate progress in this case
                     if (step.progress == 0) {
@@ -144,12 +133,12 @@
                         )
                     }
                 }
-                is StepProgressListener.Step.DecryptingKey  -> {
+                is StepProgressListener.Step.DecryptingKey -> {
                     if (step.progress == 0) {
                         loadingEvent.postValue(
                                 WaitingViewData(
                                         stringProvider.getString(R.string.keys_backup_restoring_waiting_message) +
-                                                "\n" + stringProvider.getString(R.string.keys_backup_restoring_decrypting_keys_waiting_message),
+                                                "\n" + stringProvider.getString(R.string.keys_backup_restoring_importing_keys_waiting_message),
                                         isIndeterminate = true
                                 )
                         )
@@ -157,7 +146,7 @@
                         loadingEvent.postValue(
                                 WaitingViewData(
                                         stringProvider.getString(R.string.keys_backup_restoring_waiting_message) +
-                                                "\n" + stringProvider.getString(R.string.keys_backup_restoring_decrypting_keys_waiting_message),
+                                                "\n" + stringProvider.getString(R.string.keys_backup_restoring_importing_keys_waiting_message),
                                         step.progress,
                                         step.total
                                 )
@@ -236,8 +225,8 @@
                 viewModelScope.launch(Dispatchers.IO) {
                     try {
                         val computedRecoveryKey = computeRecoveryKey(secret.fromBase64())
-                        val backupRecoveryKey = BackupRecoveryKey.fromBase58(computedRecoveryKey)
-                        recoverUsingBackupRecoveryKey(backupRecoveryKey)
+                        val backupRecoveryKey = BackupUtils.recoveryKeyFromBase58(computedRecoveryKey)
+                        recoverUsingBackupRecoveryKey(backupRecoveryKey!!)
                     } catch (failure: Throwable) {
                         _navigateEvent.postValue(
                                 LiveEvent(NAVIGATE_FAILED_TO_LOAD_4S)
@@ -275,7 +264,7 @@
         }
     }
 
-    suspend fun recoverUsingBackupRecoveryKey(recoveryKey: BackupRecoveryKey, keyVersion: KeysVersionResult? = null) {
+    suspend fun recoverUsingBackupRecoveryKey(recoveryKey: IBackupRecoveryKey, keyVersion: KeysVersionResult? = null) {
         val keysBackup = session.cryptoService().keysBackupService()
         // This is badddddd
         val version = keyVersion ?: keyVersionResult.value ?: return
