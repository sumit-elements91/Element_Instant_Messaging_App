--- conflicted
+++ resolved
@@ -249,36 +249,26 @@
         interceptorHelper.intercept(models, partialState.unreadState, timeline, callback)
     }
 
-<<<<<<< HEAD
-    fun update(viewState: RoomDetailViewState) = synchronized(modelCache) {
-        val newPartialState = PartialState(viewState)
-        // Full list rebuild if isDirect changed to apply new layout
-        if (partialState.roomSummary?.isDirect != newPartialState.roomSummary?.isDirect) {
-            partialState = newPartialState
-            invalidateFullTimeline()
-            // This already called requestModelBuild
-            return
-        }
-        // Full list rebuild if power levels changed and username colors depend on power levels
-        if (partialState.powerLevelsHelper != newPartialState.powerLevelsHelper) {
-            val coloringMode = vectorPreferences.userColorMode(newPartialState.roomSummary?.isDirect ?: false, newPartialState.roomSummary?.isPublic ?: false)
-            if (coloringMode == MatrixItemColorProvider.USER_COLORING_FROM_PL) {
+    fun update(viewState: RoomDetailViewState) = backgroundHandler.post {
+        synchronized(modelCache) {
+            val newPartialState = PartialState(viewState)
+            // Full list rebuild if isDirect changed to apply new layout
+            if (partialState.roomSummary?.isDirect != newPartialState.roomSummary?.isDirect) {
                 partialState = newPartialState
                 invalidateFullTimeline()
                 // This already called requestModelBuild
-                return
-            }
-        }
-        if (partialState.highlightedEventId != newPartialState.highlightedEventId) {
-            // Clear cache to force a refresh
-            for (i in 0 until modelCache.size) {
-                if (modelCache[i]?.eventId == viewState.highlightedEventId ||
-                        modelCache[i]?.eventId == partialState.highlightedEventId) {
-                    modelCache[i] = null
-=======
-    fun update(viewState: RoomDetailViewState) = backgroundHandler.post {
-        synchronized(modelCache) {
-            val newPartialState = PartialState(viewState)
+                return@synchronized
+            }
+            // Full list rebuild if power levels changed and username colors depend on power levels
+            if (partialState.powerLevelsHelper != newPartialState.powerLevelsHelper) {
+                val coloringMode = vectorPreferences.userColorMode(newPartialState.roomSummary?.isDirect ?: false, newPartialState.roomSummary?.isPublic ?: false)
+                if (coloringMode == MatrixItemColorProvider.USER_COLORING_FROM_PL) {
+                    partialState = newPartialState
+                    invalidateFullTimeline()
+                    // This already called requestModelBuild
+                    return@synchronized
+                }
+            }
             if (partialState.highlightedEventId != newPartialState.highlightedEventId) {
                 // Clear cache to force a refresh
                 for (i in 0 until modelCache.size) {
@@ -286,7 +276,6 @@
                             modelCache[i]?.eventId == partialState.highlightedEventId) {
                         modelCache[i] = null
                     }
->>>>>>> 7f96bf62
                 }
             }
             if (newPartialState != partialState) {
