/*
 * Copyright 2019 New Vector Ltd
 *
 * Licensed under the Apache License, Version 2.0 (the "License");
 * you may not use this file except in compliance with the License.
 * You may obtain a copy of the License at
 *
 * http://www.apache.org/licenses/LICENSE-2.0
 *
 * Unless required by applicable law or agreed to in writing, software
 * distributed under the License is distributed on an "AS IS" BASIS,
 * WITHOUT WARRANTIES OR CONDITIONS OF ANY KIND, either express or implied.
 * See the License for the specific language governing permissions and
 * limitations under the License.
 */

package im.vector.app.features.home.room.detail

import android.net.Uri
import androidx.annotation.IdRes
import androidx.lifecycle.viewModelScope
import com.airbnb.mvrx.Async
import com.airbnb.mvrx.Fail
import com.airbnb.mvrx.FragmentViewModelContext
import com.airbnb.mvrx.Loading
import com.airbnb.mvrx.MvRxViewModelFactory
import com.airbnb.mvrx.Success
import com.airbnb.mvrx.Uninitialized
import com.airbnb.mvrx.ViewModelContext
import com.jakewharton.rxrelay2.BehaviorRelay
import com.jakewharton.rxrelay2.PublishRelay
import dagger.assisted.Assisted
import dagger.assisted.AssistedFactory
import dagger.assisted.AssistedInject
import im.vector.app.BuildConfig
import im.vector.app.R
import im.vector.app.core.extensions.exhaustive
import im.vector.app.core.mvrx.runCatchingToAsync
import im.vector.app.core.platform.VectorViewModel
import im.vector.app.core.resources.StringProvider
<<<<<<< HEAD
import im.vector.app.features.call.conference.JitsiActiveConferenceHolder
=======
import im.vector.app.features.attachments.toContentAttachmentData
>>>>>>> c167c887
import im.vector.app.features.call.conference.JitsiService
import im.vector.app.features.call.lookup.CallProtocolsChecker
import im.vector.app.features.call.webrtc.WebRtcCallManager
import im.vector.app.features.command.CommandParser
import im.vector.app.features.command.ParsedCommand
import im.vector.app.features.createdirect.DirectRoomHelper
import im.vector.app.features.crypto.keysrequest.OutboundSessionKeySharingStrategy
import im.vector.app.features.crypto.verification.SupportedVerificationMethodsProvider
import im.vector.app.features.home.room.detail.composer.VoiceMessageHelper
import im.vector.app.features.home.room.detail.composer.rainbow.RainbowGenerator
import im.vector.app.features.home.room.detail.sticker.StickerPickerActionHandler
import im.vector.app.features.home.room.detail.timeline.factory.TimelineFactory
import im.vector.app.features.home.room.detail.timeline.helper.RoomSummariesHolder
import im.vector.app.features.home.room.detail.timeline.url.PreviewUrlRetriever
import im.vector.app.features.home.room.typing.TypingHelper
import im.vector.app.features.powerlevel.PowerLevelsObservableFactory
import im.vector.app.features.session.coroutineScope
import im.vector.app.features.settings.VectorPreferences
import im.vector.app.features.voice.VoicePlayerHelper
import io.reactivex.Observable
import io.reactivex.rxkotlin.subscribeBy
import io.reactivex.schedulers.Schedulers
import kotlinx.coroutines.Dispatchers
import kotlinx.coroutines.launch
import kotlinx.coroutines.withContext
import org.commonmark.parser.Parser
import org.commonmark.renderer.html.HtmlRenderer
import org.jitsi.meet.sdk.BroadcastEvent
import org.matrix.android.sdk.api.MatrixCallback
import org.matrix.android.sdk.api.MatrixPatterns
import org.matrix.android.sdk.api.extensions.tryOrNull
import org.matrix.android.sdk.api.query.QueryStringValue
import org.matrix.android.sdk.api.session.Session
import org.matrix.android.sdk.api.session.crypto.MXCryptoError
import org.matrix.android.sdk.api.session.events.model.EventType
import org.matrix.android.sdk.api.session.events.model.LocalEcho
import org.matrix.android.sdk.api.session.events.model.isAttachmentMessage
import org.matrix.android.sdk.api.session.events.model.isTextMessage
import org.matrix.android.sdk.api.session.events.model.toContent
import org.matrix.android.sdk.api.session.events.model.toModel
import org.matrix.android.sdk.api.session.file.FileService
import org.matrix.android.sdk.api.session.room.members.ChangeMembershipState
import org.matrix.android.sdk.api.session.room.members.roomMemberQueryParams
import org.matrix.android.sdk.api.session.room.model.Membership
import org.matrix.android.sdk.api.session.room.model.PowerLevelsContent
import org.matrix.android.sdk.api.session.room.model.RoomMemberSummary
import org.matrix.android.sdk.api.session.room.model.RoomSummary
import org.matrix.android.sdk.api.session.room.model.message.MessageType
import org.matrix.android.sdk.api.session.room.model.message.OptionItem
import org.matrix.android.sdk.api.session.room.model.message.getFileUrl
import org.matrix.android.sdk.api.session.room.model.tombstone.RoomTombstoneContent
import org.matrix.android.sdk.api.session.room.powerlevels.PowerLevelsHelper
import org.matrix.android.sdk.api.session.room.read.ReadService
import org.matrix.android.sdk.api.session.room.send.UserDraft
import org.matrix.android.sdk.api.session.room.timeline.Timeline
import org.matrix.android.sdk.api.session.room.timeline.TimelineEvent
import org.matrix.android.sdk.api.session.room.timeline.getLastMessageContent
import org.matrix.android.sdk.api.session.room.timeline.getRelationContent
import org.matrix.android.sdk.api.session.room.timeline.getTextEditableContent
import org.matrix.android.sdk.api.session.space.CreateSpaceParams
import org.matrix.android.sdk.api.session.widgets.model.WidgetType
import org.matrix.android.sdk.api.util.toOptional
import org.matrix.android.sdk.internal.crypto.model.event.WithHeldCode
import org.matrix.android.sdk.rx.rx
import org.matrix.android.sdk.rx.unwrap
import timber.log.Timber
import java.util.concurrent.TimeUnit
import java.util.concurrent.atomic.AtomicBoolean

class RoomDetailViewModel @AssistedInject constructor(
        @Assisted private val initialState: RoomDetailViewState,
        private val vectorPreferences: VectorPreferences,
        private val stringProvider: StringProvider,
        private val rainbowGenerator: RainbowGenerator,
        private val session: Session,
        private val supportedVerificationMethodsProvider: SupportedVerificationMethodsProvider,
        private val stickerPickerActionHandler: StickerPickerActionHandler,
        private val roomSummariesHolder: RoomSummariesHolder,
        private val typingHelper: TypingHelper,
        private val callManager: WebRtcCallManager,
        private val chatEffectManager: ChatEffectManager,
        private val directRoomHelper: DirectRoomHelper,
        private val jitsiService: JitsiService,
<<<<<<< HEAD
        private val activeConferenceHolder: JitsiActiveConferenceHolder,
=======
        private val voiceMessageHelper: VoiceMessageHelper,
        private val voicePlayerHelper: VoicePlayerHelper,
>>>>>>> c167c887
        timelineFactory: TimelineFactory
) : VectorViewModel<RoomDetailViewState, RoomDetailAction, RoomDetailViewEvents>(initialState),
        Timeline.Listener, ChatEffectManager.Delegate, CallProtocolsChecker.Listener {

    private val room = session.getRoom(initialState.roomId)!!
    private val eventId = initialState.eventId
    private val invisibleEventsObservable = BehaviorRelay.create<RoomDetailAction.TimelineEventTurnsInvisible>()
    private val visibleEventsObservable = BehaviorRelay.create<RoomDetailAction.TimelineEventTurnsVisible>()
    private var timelineEvents = PublishRelay.create<List<TimelineEvent>>()
    val timeline = timelineFactory.createTimeline(viewModelScope, room, eventId)

    // Same lifecycle than the ViewModel (survive to screen rotation)
    val previewUrlRetriever = PreviewUrlRetriever(session, viewModelScope)

    // Slot to keep a pending action during permission request
    var pendingAction: RoomDetailAction? = null

    // Slot to keep a pending event during permission request
    var pendingEvent: RoomDetailViewEvents? = null

    private var trackUnreadMessages = AtomicBoolean(false)
    private var mostRecentDisplayedEvent: TimelineEvent? = null

    private var prepareToEncrypt: Async<Unit> = Uninitialized

    @AssistedFactory
    interface Factory {
        fun create(initialState: RoomDetailViewState): RoomDetailViewModel
    }

    companion object : MvRxViewModelFactory<RoomDetailViewModel, RoomDetailViewState> {

        const val PAGINATION_COUNT = 50

        @JvmStatic
        override fun create(viewModelContext: ViewModelContext, state: RoomDetailViewState): RoomDetailViewModel? {
            val fragment: RoomDetailFragment = (viewModelContext as FragmentViewModelContext).fragment()

            return fragment.roomDetailViewModelFactory.create(state)
        }
    }

    init {
        timeline.start()
        timeline.addListener(this)
        observeRoomSummary()
        observeMembershipChanges()
        observeSummaryState()
        getUnreadState()
        observeSyncState()
        observeEventDisplayedActions()
        loadDraftIfAny()
        observeUnreadState()
        observeMyRoomMember()
        observeActiveRoomWidgets()
        observePowerLevel()
        room.getRoomSummaryLive()
        viewModelScope.launch(Dispatchers.IO) {
            tryOrNull { room.markAsRead(ReadService.MarkAsReadParams.READ_RECEIPT) }
        }
        // Inform the SDK that the room is displayed
        viewModelScope.launch(Dispatchers.IO) {
            tryOrNull { session.onRoomDisplayed(initialState.roomId) }
        }
        callManager.addProtocolsCheckerListener(this)
        callManager.checkForProtocolsSupportIfNeeded()
        chatEffectManager.delegate = this

        // Ensure to share the outbound session keys with all members
        if (OutboundSessionKeySharingStrategy.WhenEnteringRoom == BuildConfig.outboundSessionKeySharingStrategy && room.isEncrypted()) {
            prepareForEncryption()
        }
    }

    private fun prepareForEncryption() {
        // check if there is not already a call made, or if there has been an error
        if (prepareToEncrypt.shouldLoad) {
            prepareToEncrypt = Loading()
            viewModelScope.launch {
                runCatching {
                    room.prepareToEncrypt()
                }.fold({
                    prepareToEncrypt = Success(Unit)
                }, {
                    prepareToEncrypt = Fail(it)
                })
            }
        }
    }

    private fun observePowerLevel() {
        PowerLevelsObservableFactory(room).createObservable()
                .subscribe {
                    val canSendMessage = PowerLevelsHelper(it).isUserAllowedToSend(session.myUserId, false, EventType.MESSAGE)
                    val canInvite = PowerLevelsHelper(it).isUserAbleToInvite(session.myUserId)
                    val isAllowedToManageWidgets = session.widgetService().hasPermissionsToHandleWidgets(room.roomId)
                    val isAllowedToStartWebRTCCall = PowerLevelsHelper(it).isUserAllowedToSend(session.myUserId, false, EventType.CALL_INVITE)
                    setState {
                        copy(
                                canSendMessage = canSendMessage,
                                canInvite = canInvite,
                                isAllowedToManageWidgets = isAllowedToManageWidgets,
                                isAllowedToStartWebRTCCall = isAllowedToStartWebRTCCall
                        )
                    }
                }
                .disposeOnClear()
    }

    private fun observeActiveRoomWidgets() {
        session.rx()
                .liveRoomWidgets(
                        roomId = initialState.roomId,
                        widgetId = QueryStringValue.NoCondition
                )
                .map { widgets ->
                    widgets.filter { it.isActive }
                }
                .execute { widgets ->
                    copy(
                            activeRoomWidgets = widgets,
                    )
                }

        asyncSubscribe(RoomDetailViewState::activeRoomWidgets) { widgets ->
            setState {
                val jitsiWidget = widgets.firstOrNull { it.type == WidgetType.Jitsi }
                val jitsiConfId = jitsiWidget?.let {
                    jitsiService.extractProperties(it)?.confId
                }
                copy(
                        jitsiState = jitsiState.copy(
                                confId = jitsiConfId,
                                widgetId = jitsiWidget?.widgetId,
                                hasJoined = activeConferenceHolder.isJoined(jitsiConfId)
                        )
                )
            }
        }
    }

    private fun observeMyRoomMember() {
        val queryParams = roomMemberQueryParams {
            this.userId = QueryStringValue.Equals(session.myUserId, QueryStringValue.Case.SENSITIVE)
        }
        room.rx()
                .liveRoomMembers(queryParams)
                .map {
                    it.firstOrNull().toOptional()
                }
                .unwrap()
                .execute {
                    copy(myRoomMember = it)
                }
    }

    fun getOtherUserIds() = room.roomSummary()?.otherMemberIds

    override fun handle(action: RoomDetailAction) {
        when (action) {
            is RoomDetailAction.UserIsTyping                     -> handleUserIsTyping(action)
            is RoomDetailAction.ComposerFocusChange              -> handleComposerFocusChange(action)
            is RoomDetailAction.SaveDraft                        -> handleSaveDraft(action)
            is RoomDetailAction.SendMessage                      -> handleSendMessage(action)
            is RoomDetailAction.SendMedia                        -> handleSendMedia(action)
            is RoomDetailAction.SendSticker                      -> handleSendSticker(action)
            is RoomDetailAction.TimelineEventTurnsVisible        -> handleEventVisible(action)
            is RoomDetailAction.TimelineEventTurnsInvisible      -> handleEventInvisible(action)
            is RoomDetailAction.LoadMoreTimelineEvents           -> handleLoadMore(action)
            is RoomDetailAction.SendReaction                     -> handleSendReaction(action)
            is RoomDetailAction.AcceptInvite                     -> handleAcceptInvite()
            is RoomDetailAction.RejectInvite                     -> handleRejectInvite()
            is RoomDetailAction.RedactAction                     -> handleRedactEvent(action)
            is RoomDetailAction.UndoReaction                     -> handleUndoReact(action)
            is RoomDetailAction.UpdateQuickReactAction           -> handleUpdateQuickReaction(action)
            is RoomDetailAction.EnterRegularMode                 -> handleEnterRegularMode(action)
            is RoomDetailAction.EnterEditMode                    -> handleEditAction(action)
            is RoomDetailAction.EnterQuoteMode                   -> handleQuoteAction(action)
            is RoomDetailAction.EnterReplyMode                   -> handleReplyAction(action)
            is RoomDetailAction.DownloadOrOpen                   -> handleOpenOrDownloadFile(action)
            is RoomDetailAction.NavigateToEvent                  -> handleNavigateToEvent(action)
            is RoomDetailAction.JoinAndOpenReplacementRoom       -> handleJoinAndOpenReplacementRoom()
            is RoomDetailAction.ResendMessage                    -> handleResendEvent(action)
            is RoomDetailAction.RemoveFailedEcho                 -> handleRemove(action)
            is RoomDetailAction.MarkAllAsRead                    -> handleMarkAllAsRead()
            is RoomDetailAction.ReportContent                    -> handleReportContent(action)
            is RoomDetailAction.IgnoreUser                       -> handleIgnoreUser(action)
            is RoomDetailAction.EnterTrackingUnreadMessagesState -> startTrackingUnreadMessages()
            is RoomDetailAction.ExitTrackingUnreadMessagesState  -> stopTrackingUnreadMessages()
            is RoomDetailAction.ReplyToOptions                   -> handleReplyToOptions(action)
            is RoomDetailAction.AcceptVerificationRequest        -> handleAcceptVerification(action)
            is RoomDetailAction.DeclineVerificationRequest       -> handleDeclineVerification(action)
            is RoomDetailAction.RequestVerification              -> handleRequestVerification(action)
            is RoomDetailAction.ResumeVerification               -> handleResumeRequestVerification(action)
            is RoomDetailAction.ReRequestKeys                    -> handleReRequestKeys(action)
            is RoomDetailAction.TapOnFailedToDecrypt             -> handleTapOnFailedToDecrypt(action)
            is RoomDetailAction.SelectStickerAttachment          -> handleSelectStickerAttachment()
            is RoomDetailAction.OpenIntegrationManager           -> handleOpenIntegrationManager()
            is RoomDetailAction.StartCall                        -> handleStartCall(action)
            is RoomDetailAction.AcceptCall                       -> handleAcceptCall(action)
            is RoomDetailAction.EndCall                          -> handleEndCall()
            is RoomDetailAction.ManageIntegrations               -> handleManageIntegrations()
            is RoomDetailAction.AddJitsiWidget                   -> handleAddJitsiConference(action)
            is RoomDetailAction.UpdateJoinJitsiCallStatus        -> handleJitsiCallJoinStatus(action)
            is RoomDetailAction.JoinJitsiCall                    -> handleJoinJitsiCall()
            is RoomDetailAction.LeaveJitsiCall                   -> handleLeaveJitsiCall()
            is RoomDetailAction.RemoveWidget                     -> handleDeleteWidget(action.widgetId)
            is RoomDetailAction.EnsureNativeWidgetAllowed        -> handleCheckWidgetAllowed(action)
            is RoomDetailAction.CancelSend                       -> handleCancel(action)
            is RoomDetailAction.OpenOrCreateDm                   -> handleOpenOrCreateDm(action)
            is RoomDetailAction.JumpToReadReceipt                -> handleJumpToReadReceipt(action)
            RoomDetailAction.QuickActionInvitePeople             -> handleInvitePeople()
            RoomDetailAction.QuickActionSetAvatar                -> handleQuickSetAvatar()
            is RoomDetailAction.SetAvatarAction                  -> handleSetNewAvatar(action)
            RoomDetailAction.QuickActionSetTopic                 -> _viewEvents.post(RoomDetailViewEvents.OpenRoomSettings)
            is RoomDetailAction.ShowRoomAvatarFullScreen         -> {
                _viewEvents.post(
                        RoomDetailViewEvents.ShowRoomAvatarFullScreen(action.matrixItem, action.transitionView)
                )
            }
            is RoomDetailAction.DoNotShowPreviewUrlFor           -> handleDoNotShowPreviewUrlFor(action)
            RoomDetailAction.RemoveAllFailedMessages             -> handleRemoveAllFailedMessages()
            RoomDetailAction.ResendAll                           -> handleResendAll()
            RoomDetailAction.StartRecordingVoiceMessage          -> handleStartRecordingVoiceMessage()
            is RoomDetailAction.EndRecordingVoiceMessage         -> handleEndRecordingVoiceMessage(action.isCancelled)
            is RoomDetailAction.PlayOrPauseVoicePlayback         -> handlePlayOrPauseVoicePlayback(action)
            RoomDetailAction.PauseRecordingVoiceMessage          -> handlePauseRecordingVoiceMessage()
            RoomDetailAction.PlayOrPauseRecordingPlayback        -> handlePlayOrPauseRecordingPlayback()
            RoomDetailAction.EndAllVoiceActions                  -> handleEndAllVoiceActions()
            is RoomDetailAction.RoomUpgradeSuccess               -> {
                setState {
                    copy(joinUpgradedRoomAsync = Success(action.replacementRoomId))
                }
                _viewEvents.post(RoomDetailViewEvents.OpenRoom(action.replacementRoomId, closeCurrentRoom = true))
            }
        }.exhaustive
    }

    private fun handleJitsiCallJoinStatus(action: RoomDetailAction.UpdateJoinJitsiCallStatus) = withState { state ->
        if (state.jitsiState.confId == null) {
            // If jitsi widget is removed while on the call
            if (state.jitsiState.hasJoined) {
                setState { copy(jitsiState = jitsiState.copy(hasJoined = false)) }
            }
            return@withState
        }
        when (action.broadcastEvent.type) {
            BroadcastEvent.Type.CONFERENCE_JOINED,
            BroadcastEvent.Type.CONFERENCE_TERMINATED -> {
                setState { copy(jitsiState = jitsiState.copy(hasJoined = activeConferenceHolder.isJoined(jitsiState.confId))) }
            }
            else                                      -> Unit
        }
    }

    private fun handleLeaveJitsiCall() {
        _viewEvents.post(RoomDetailViewEvents.LeaveJitsiConference)
    }

    private fun handleJoinJitsiCall() = withState { state ->
        val jitsiWidget = state.activeRoomWidgets()?.firstOrNull { it.widgetId == state.jitsiState.widgetId } ?: return@withState
        val action = RoomDetailAction.EnsureNativeWidgetAllowed(jitsiWidget, false, RoomDetailViewEvents.JoinJitsiConference(jitsiWidget, true))
        handleCheckWidgetAllowed(action)
    }

    private fun handleAcceptCall(action: RoomDetailAction.AcceptCall) {
        callManager.getCallById(action.callId)?.also {
            _viewEvents.post(RoomDetailViewEvents.DisplayAndAcceptCall(it))
        }
    }

    private fun handleDoNotShowPreviewUrlFor(action: RoomDetailAction.DoNotShowPreviewUrlFor) {
        previewUrlRetriever.doNotShowPreviewUrlFor(action.eventId, action.url)
    }

    private fun handleSetNewAvatar(action: RoomDetailAction.SetAvatarAction) {
        viewModelScope.launch(Dispatchers.IO) {
            try {
                room.updateAvatar(action.newAvatarUri, action.newAvatarFileName)
                _viewEvents.post(RoomDetailViewEvents.ActionSuccess(action))
            } catch (failure: Throwable) {
                _viewEvents.post(RoomDetailViewEvents.ActionFailure(action, failure))
            }
        }
    }

    private fun handleInvitePeople() {
        _viewEvents.post(RoomDetailViewEvents.OpenInvitePeople)
    }

    private fun handleQuickSetAvatar() {
        _viewEvents.post(RoomDetailViewEvents.OpenSetRoomAvatarDialog)
    }

    private fun handleOpenOrCreateDm(action: RoomDetailAction.OpenOrCreateDm) {
        viewModelScope.launch {
            val roomId = try {
                directRoomHelper.ensureDMExists(action.userId)
            } catch (failure: Throwable) {
                _viewEvents.post(RoomDetailViewEvents.ActionFailure(action, failure))
                return@launch
            }
            if (roomId != initialState.roomId) {
                _viewEvents.post(RoomDetailViewEvents.OpenRoom(roomId = roomId))
            }
        }
    }

    private fun handleJumpToReadReceipt(action: RoomDetailAction.JumpToReadReceipt) {
        room.getUserReadReceipt(action.userId)
                ?.let { handleNavigateToEvent(RoomDetailAction.NavigateToEvent(it, true)) }
    }

    private fun handleSendSticker(action: RoomDetailAction.SendSticker) {
        room.sendEvent(EventType.STICKER, action.stickerContent.toContent())
    }

    private fun handleStartCall(action: RoomDetailAction.StartCall) {
        viewModelScope.launch {
            room.roomSummary()?.otherMemberIds?.firstOrNull()?.let {
                callManager.startOutgoingCall(room.roomId, it, action.isVideo)
            }
        }
    }

    private fun handleEndCall() {
        callManager.endCallForRoom(initialState.roomId)
    }

    private fun handleSelectStickerAttachment() {
        viewModelScope.launch {
            val viewEvent = stickerPickerActionHandler.handle()
            _viewEvents.post(viewEvent)
        }
    }

    private fun handleOpenIntegrationManager() {
        viewModelScope.launch {
            val viewEvent = withContext(Dispatchers.Default) {
                if (isIntegrationEnabled()) {
                    RoomDetailViewEvents.OpenIntegrationManager
                } else {
                    RoomDetailViewEvents.DisplayEnableIntegrationsWarning
                }
            }
            _viewEvents.post(viewEvent)
        }
    }

    private fun handleManageIntegrations() = withState { state ->
        if (state.activeRoomWidgets().isNullOrEmpty()) {
            // Directly open integration manager screen
            handleOpenIntegrationManager()
        } else {
            // Display bottomsheet with widget list
            _viewEvents.post(RoomDetailViewEvents.OpenActiveWidgetBottomSheet)
        }
    }

    private fun handleAddJitsiConference(action: RoomDetailAction.AddJitsiWidget) {
        _viewEvents.post(RoomDetailViewEvents.ShowWaitingView)
        viewModelScope.launch(Dispatchers.IO) {
            try {
                val widget = jitsiService.createJitsiWidget(room.roomId, action.withVideo)
                _viewEvents.post(RoomDetailViewEvents.JoinJitsiConference(widget, action.withVideo))
            } catch (failure: Throwable) {
                _viewEvents.post(RoomDetailViewEvents.ShowMessage(stringProvider.getString(R.string.failed_to_add_widget)))
            } finally {
                _viewEvents.post(RoomDetailViewEvents.HideWaitingView)
            }
        }
    }

    private fun handleDeleteWidget(widgetId: String) = withState { state ->
        val isJitsiWidget = state.jitsiState.widgetId == widgetId
        viewModelScope.launch(Dispatchers.IO) {
            try {
                if (isJitsiWidget) {
                    setState { copy(jitsiState = jitsiState.copy(deleteWidgetInProgress = true)) }
                } else {
                    _viewEvents.post(RoomDetailViewEvents.ShowWaitingView)
                }
                session.widgetService().destroyRoomWidget(room.roomId, widgetId)
                // local echo
                setState {
                    copy(
                            activeRoomWidgets = when (activeRoomWidgets) {
                                is Success -> {
                                    Success(activeRoomWidgets.invoke().filter { it.widgetId != widgetId })
                                }
                                else       -> activeRoomWidgets
                            }
                    )
                }
            } catch (failure: Throwable) {
                _viewEvents.post(RoomDetailViewEvents.ShowMessage(stringProvider.getString(R.string.failed_to_remove_widget)))
            } finally {
                if (isJitsiWidget) {
                    setState { copy(jitsiState = jitsiState.copy(deleteWidgetInProgress = false)) }
                } else {
                    _viewEvents.post(RoomDetailViewEvents.HideWaitingView)
                }
            }
        }
    }

    private fun handleCheckWidgetAllowed(action: RoomDetailAction.EnsureNativeWidgetAllowed) {
        val widget = action.widget
        val domain = action.widget.widgetContent.data["domain"] as? String ?: ""
        val isAllowed = action.userJustAccepted || if (widget.type == WidgetType.Jitsi) {
            widget.senderInfo?.userId == session.myUserId
                    || session.integrationManagerService().isNativeWidgetDomainAllowed(
                    action.widget.type.preferred,
                    domain
            )
        } else false

        if (isAllowed) {
            _viewEvents.post(action.grantedEvents)
        } else {
            // we need to request permission
            _viewEvents.post(RoomDetailViewEvents.RequestNativeWidgetPermission(widget, domain, action.grantedEvents))
        }
    }

    private fun startTrackingUnreadMessages() {
        trackUnreadMessages.set(true)
        setState { copy(canShowJumpToReadMarker = false) }
    }

    private fun stopTrackingUnreadMessages() {
        if (trackUnreadMessages.getAndSet(false)) {
            mostRecentDisplayedEvent?.root?.eventId?.also {
                session.coroutineScope.launch {
                    tryOrNull { room.setReadMarker(it) }
                }
            }
            mostRecentDisplayedEvent = null
        }
        setState { copy(canShowJumpToReadMarker = true) }
    }

    private fun handleEventInvisible(action: RoomDetailAction.TimelineEventTurnsInvisible) {
        invisibleEventsObservable.accept(action)
    }

    fun getMember(userId: String): RoomMemberSummary? {
        return room.getRoomMember(userId)
    }

    /**
     * Convert a send mode to a draft and save the draft
     */
    private fun handleSaveDraft(action: RoomDetailAction.SaveDraft) = withState {
        session.coroutineScope.launch {
            when {
                it.sendMode is SendMode.REGULAR && !it.sendMode.fromSharing -> {
                    setState { copy(sendMode = it.sendMode.copy(action.draft)) }
                    room.saveDraft(UserDraft.REGULAR(action.draft))
                }
                it.sendMode is SendMode.REPLY                               -> {
                    setState { copy(sendMode = it.sendMode.copy(text = action.draft)) }
                    room.saveDraft(UserDraft.REPLY(it.sendMode.timelineEvent.root.eventId!!, action.draft))
                }
                it.sendMode is SendMode.QUOTE                               -> {
                    setState { copy(sendMode = it.sendMode.copy(text = action.draft)) }
                    room.saveDraft(UserDraft.QUOTE(it.sendMode.timelineEvent.root.eventId!!, action.draft))
                }
                it.sendMode is SendMode.EDIT                                -> {
                    setState { copy(sendMode = it.sendMode.copy(text = action.draft)) }
                    room.saveDraft(UserDraft.EDIT(it.sendMode.timelineEvent.root.eventId!!, action.draft))
                }
            }
        }
    }

    private fun loadDraftIfAny() {
        val currentDraft = room.getDraft()
        setState {
            copy(
                    // Create a sendMode from a draft and retrieve the TimelineEvent
                    sendMode = when (currentDraft) {
                        is UserDraft.REGULAR -> SendMode.REGULAR(currentDraft.text, false)
                        is UserDraft.QUOTE   -> {
                            room.getTimeLineEvent(currentDraft.linkedEventId)?.let { timelineEvent ->
                                SendMode.QUOTE(timelineEvent, currentDraft.text)
                            }
                        }
                        is UserDraft.REPLY   -> {
                            room.getTimeLineEvent(currentDraft.linkedEventId)?.let { timelineEvent ->
                                SendMode.REPLY(timelineEvent, currentDraft.text)
                            }
                        }
                        is UserDraft.EDIT    -> {
                            room.getTimeLineEvent(currentDraft.linkedEventId)?.let { timelineEvent ->
                                SendMode.EDIT(timelineEvent, currentDraft.text)
                            }
                        }
                        else                 -> null
                    } ?: SendMode.REGULAR("", fromSharing = false)
            )
        }
    }

    private fun handleUserIsTyping(action: RoomDetailAction.UserIsTyping) {
        if (vectorPreferences.sendTypingNotifs()) {
            if (action.isTyping) {
                room.userIsTyping()
            } else {
                room.userStopsTyping()
            }
        }
    }

    private fun handleComposerFocusChange(action: RoomDetailAction.ComposerFocusChange) {
        // Ensure outbound session keys
        if (OutboundSessionKeySharingStrategy.WhenTyping == BuildConfig.outboundSessionKeySharingStrategy && room.isEncrypted()) {
            if (action.focused) {
                // Should we add some rate limit here, or do it only once per model lifecycle?
                prepareForEncryption()
            }
        }
    }

    private fun handleJoinAndOpenReplacementRoom() = withState { state ->
        val tombstoneContent = state.tombstoneEvent?.getClearContent()?.toModel<RoomTombstoneContent>() ?: return@withState

        val roomId = tombstoneContent.replacementRoomId ?: ""
        val isRoomJoined = session.getRoom(roomId)?.roomSummary()?.membership == Membership.JOIN
        if (isRoomJoined) {
            setState { copy(joinUpgradedRoomAsync = Success(roomId)) }
            _viewEvents.post(RoomDetailViewEvents.OpenRoom(roomId, closeCurrentRoom = true))
        } else {
            val viaServers = MatrixPatterns.extractServerNameFromId(state.tombstoneEvent.senderId)
                    ?.let { listOf(it) }
                    .orEmpty()
            // need to provide feedback as joining could take some time
            _viewEvents.post(RoomDetailViewEvents.RoomReplacementStarted)
            setState {
                copy(joinUpgradedRoomAsync = Loading())
            }
            viewModelScope.launch {
                val result = runCatchingToAsync {
                    session.joinRoom(roomId, viaServers = viaServers)
                    roomId
                }
                setState {
                    copy(joinUpgradedRoomAsync = result)
                }
                if (result is Success) {
                    _viewEvents.post(RoomDetailViewEvents.OpenRoom(roomId, closeCurrentRoom = true))
                }
            }
        }
    }

    private fun handleStartRecordingVoiceMessage() {
        try {
            voiceMessageHelper.startRecording()
        } catch (failure: Throwable) {
            _viewEvents.post(RoomDetailViewEvents.Failure(failure))
        }
    }

    private fun handleEndRecordingVoiceMessage(isCancelled: Boolean) {
        voiceMessageHelper.stopPlayback()
        if (isCancelled) {
            voiceMessageHelper.deleteRecording()
        } else {
            voiceMessageHelper.stopRecording()?.let { audioType ->
                if (audioType.duration > 1000) {
                    room.sendMedia(audioType.toContentAttachmentData(), false, emptySet())
                } else {
                    voiceMessageHelper.deleteRecording()
                }
            }
        }
    }

    private fun handlePlayOrPauseVoicePlayback(action: RoomDetailAction.PlayOrPauseVoicePlayback) {
        viewModelScope.launch(Dispatchers.IO) {
            try {
                // Download can fail
                val audioFile = session.fileService().downloadFile(action.messageAudioContent)
                // Conversion can fail, fallback to the original file in this case and let the player fail for us
                val convertedFile = voicePlayerHelper.convertFile(audioFile) ?: audioFile
                // Play can fail
                voiceMessageHelper.startOrPausePlayback(action.eventId, convertedFile)
            } catch (failure: Throwable) {
                _viewEvents.post(RoomDetailViewEvents.Failure(failure))
            }
        }
    }

    private fun handlePlayOrPauseRecordingPlayback() {
        voiceMessageHelper.startOrPauseRecordingPlayback()
    }

    private fun handleEndAllVoiceActions() {
        voiceMessageHelper.stopAllVoiceActions()
    }

    private fun handlePauseRecordingVoiceMessage() {
        voiceMessageHelper.pauseRecording()
    }

    private fun isIntegrationEnabled() = session.integrationManagerService().isIntegrationEnabled()

    fun isMenuItemVisible(@IdRes itemId: Int): Boolean = com.airbnb.mvrx.withState(this) { state ->
        if (state.asyncRoomSummary()?.membership != Membership.JOIN) {
            return@withState false
        }
        when (itemId) {
            R.id.timeline_setting -> true
            R.id.invite           -> state.canInvite
            R.id.open_matrix_apps -> true
            R.id.voice_call       -> state.isWebRTCCallOptionAvailable()
            R.id.video_call       -> state.isWebRTCCallOptionAvailable() || state.jitsiState.confId == null || state.jitsiState.hasJoined
            // Show Join conference button only if there is an active conf id not joined. Otherwise fallback to default video disabled. ^
            R.id.join_conference  -> state.jitsiState.confId != null && !state.jitsiState.hasJoined
            R.id.search           -> true
            R.id.dev_tools        -> vectorPreferences.developerMode()
            else                  -> false
        }
    }

// PRIVATE METHODS *****************************************************************************

    private fun handleSendMessage(action: RoomDetailAction.SendMessage) {
        withState { state ->
            when (state.sendMode) {
                is SendMode.REGULAR -> {
                    when (val slashCommandResult = CommandParser.parseSplashCommand(action.text)) {
                        is ParsedCommand.ErrorNotACommand         -> {
                            // Send the text message to the room
                            room.sendTextMessage(action.text, autoMarkdown = action.autoMarkdown)
                            _viewEvents.post(RoomDetailViewEvents.MessageSent)
                            popDraft()
                        }
                        is ParsedCommand.ErrorSyntax              -> {
                            _viewEvents.post(RoomDetailViewEvents.SlashCommandError(slashCommandResult.command))
                        }
                        is ParsedCommand.ErrorEmptySlashCommand   -> {
                            _viewEvents.post(RoomDetailViewEvents.SlashCommandUnknown("/"))
                        }
                        is ParsedCommand.ErrorUnknownSlashCommand -> {
                            _viewEvents.post(RoomDetailViewEvents.SlashCommandUnknown(slashCommandResult.slashCommand))
                        }
                        is ParsedCommand.SendPlainText            -> {
                            // Send the text message to the room, without markdown
                            room.sendTextMessage(slashCommandResult.message, autoMarkdown = false)
                            _viewEvents.post(RoomDetailViewEvents.MessageSent)
                            popDraft()
                        }
                        is ParsedCommand.Invite                   -> {
                            handleInviteSlashCommand(slashCommandResult)
                            popDraft()
                        }
                        is ParsedCommand.Invite3Pid               -> {
                            handleInvite3pidSlashCommand(slashCommandResult)
                            popDraft()
                        }
                        is ParsedCommand.SetUserPowerLevel        -> {
                            handleSetUserPowerLevel(slashCommandResult)
                            popDraft()
                        }
                        is ParsedCommand.ClearScalarToken         -> {
                            // TODO
                            _viewEvents.post(RoomDetailViewEvents.SlashCommandNotImplemented)
                        }
                        is ParsedCommand.SetMarkdown              -> {
                            vectorPreferences.setMarkdownEnabled(slashCommandResult.enable)
                            _viewEvents.post(RoomDetailViewEvents.SlashCommandHandled(
                                    if (slashCommandResult.enable) R.string.markdown_has_been_enabled else R.string.markdown_has_been_disabled))
                            popDraft()
                        }
                        is ParsedCommand.UnbanUser                -> {
                            handleUnbanSlashCommand(slashCommandResult)
                            popDraft()
                        }
                        is ParsedCommand.BanUser                  -> {
                            handleBanSlashCommand(slashCommandResult)
                            popDraft()
                        }
                        is ParsedCommand.KickUser                 -> {
                            handleKickSlashCommand(slashCommandResult)
                            popDraft()
                        }
                        is ParsedCommand.JoinRoom                 -> {
                            handleJoinToAnotherRoomSlashCommand(slashCommandResult)
                            popDraft()
                        }
                        is ParsedCommand.PartRoom                 -> {
                            // TODO
                            _viewEvents.post(RoomDetailViewEvents.SlashCommandNotImplemented)
                        }
                        is ParsedCommand.SendEmote                -> {
                            room.sendTextMessage(slashCommandResult.message, msgType = MessageType.MSGTYPE_EMOTE, autoMarkdown = action.autoMarkdown)
                            _viewEvents.post(RoomDetailViewEvents.SlashCommandHandled())
                            popDraft()
                        }
                        is ParsedCommand.SendRainbow              -> {
                            slashCommandResult.message.toString().let {
                                room.sendFormattedTextMessage(it, rainbowGenerator.generate(it))
                            }
                            _viewEvents.post(RoomDetailViewEvents.SlashCommandHandled())
                            popDraft()
                        }
                        is ParsedCommand.SendRainbowEmote         -> {
                            slashCommandResult.message.toString().let {
                                room.sendFormattedTextMessage(it, rainbowGenerator.generate(it), MessageType.MSGTYPE_EMOTE)
                            }
                            _viewEvents.post(RoomDetailViewEvents.SlashCommandHandled())
                            popDraft()
                        }
                        is ParsedCommand.SendSpoiler              -> {
                            room.sendFormattedTextMessage(
                                    "[${stringProvider.getString(R.string.spoiler)}](${slashCommandResult.message})",
                                    "<span data-mx-spoiler>${slashCommandResult.message}</span>"
                            )
                            _viewEvents.post(RoomDetailViewEvents.SlashCommandHandled())
                            popDraft()
                        }
                        is ParsedCommand.SendShrug                -> {
                            val sequence = buildString {
                                append("¯\\_(ツ)_/¯")
                                if (slashCommandResult.message.isNotEmpty()) {
                                    append(" ")
                                    append(slashCommandResult.message)
                                }
                            }
                            room.sendTextMessage(sequence)
                            _viewEvents.post(RoomDetailViewEvents.SlashCommandHandled())
                            popDraft()
                        }
                        is ParsedCommand.SendChatEffect           -> {
                            sendChatEffect(slashCommandResult)
                            _viewEvents.post(RoomDetailViewEvents.SlashCommandHandled())
                            popDraft()
                        }
                        is ParsedCommand.SendPoll                 -> {
                            room.sendPoll(slashCommandResult.question, slashCommandResult.options.mapIndexed { index, s -> OptionItem(s, "$index. $s") })
                            _viewEvents.post(RoomDetailViewEvents.SlashCommandHandled())
                            popDraft()
                        }
                        is ParsedCommand.ChangeTopic              -> {
                            handleChangeTopicSlashCommand(slashCommandResult)
                            popDraft()
                        }
                        is ParsedCommand.ChangeDisplayName        -> {
                            handleChangeDisplayNameSlashCommand(slashCommandResult)
                            popDraft()
                        }
                        is ParsedCommand.DiscardSession           -> {
                            if (room.isEncrypted()) {
                                session.cryptoService().discardOutboundSession(room.roomId)
                                _viewEvents.post(RoomDetailViewEvents.SlashCommandHandled())
                                popDraft()
                            } else {
                                _viewEvents.post(RoomDetailViewEvents.SlashCommandHandled())
                                _viewEvents.post(
                                        RoomDetailViewEvents
                                                .ShowMessage(stringProvider.getString(R.string.command_description_discard_session_not_handled))
                                )
                            }
                        }
                        is ParsedCommand.CreateSpace              -> {
                            viewModelScope.launch(Dispatchers.IO) {
                                try {
                                    val params = CreateSpaceParams().apply {
                                        name = slashCommandResult.name
                                        invitedUserIds.addAll(slashCommandResult.invitees)
                                    }
                                    val spaceId = session.spaceService().createSpace(params)
                                    session.spaceService().getSpace(spaceId)
                                            ?.addChildren(
                                                    state.roomId,
                                                    null,
                                                    null,
                                                    true
                                            )
                                } catch (failure: Throwable) {
                                    _viewEvents.post(RoomDetailViewEvents.SlashCommandResultError(failure))
                                }
                            }
                            _viewEvents.post(RoomDetailViewEvents.SlashCommandHandled())
                            popDraft()
                        }
                        is ParsedCommand.AddToSpace               -> {
                            viewModelScope.launch(Dispatchers.IO) {
                                try {
                                    session.spaceService().getSpace(slashCommandResult.spaceId)
                                            ?.addChildren(
                                                    room.roomId,
                                                    null,
                                                    null,
                                                    false
                                            )
                                } catch (failure: Throwable) {
                                    _viewEvents.post(RoomDetailViewEvents.SlashCommandResultError(failure))
                                }
                            }
                            _viewEvents.post(RoomDetailViewEvents.SlashCommandHandled())
                            popDraft()
                        }
                        is ParsedCommand.JoinSpace                -> {
                            viewModelScope.launch(Dispatchers.IO) {
                                try {
                                    session.spaceService().joinSpace(slashCommandResult.spaceIdOrAlias)
                                } catch (failure: Throwable) {
                                    _viewEvents.post(RoomDetailViewEvents.SlashCommandResultError(failure))
                                }
                            }
                            _viewEvents.post(RoomDetailViewEvents.SlashCommandHandled())
                            popDraft()
                        }
                        is ParsedCommand.LeaveRoom                -> {
                            viewModelScope.launch(Dispatchers.IO) {
                                try {
                                    session.getRoom(slashCommandResult.roomId)?.leave(null)
                                } catch (failure: Throwable) {
                                    _viewEvents.post(RoomDetailViewEvents.SlashCommandResultError(failure))
                                }
                            }
                            _viewEvents.post(RoomDetailViewEvents.SlashCommandHandled())
                            popDraft()
                        }
                        is ParsedCommand.UpgradeRoom              -> {
                            _viewEvents.post(
                                    RoomDetailViewEvents.ShowRoomUpgradeDialog(
                                            slashCommandResult.newVersion,
                                            room.roomSummary()?.isPublic ?: false
                                    )
                            )
                            _viewEvents.post(RoomDetailViewEvents.SlashCommandHandled())
                            popDraft()
                        }
                    }.exhaustive
                }
                is SendMode.EDIT    -> {
                    // is original event a reply?
                    val inReplyTo = state.sendMode.timelineEvent.getRelationContent()?.inReplyTo?.eventId
                    if (inReplyTo != null) {
                        // TODO check if same content?
                        room.getTimeLineEvent(inReplyTo)?.let {
                            room.editReply(state.sendMode.timelineEvent, it, action.text.toString())
                        }
                    } else {
                        val messageContent = state.sendMode.timelineEvent.getLastMessageContent()
                        val existingBody = messageContent?.body ?: ""
                        if (existingBody != action.text) {
                            room.editTextMessage(state.sendMode.timelineEvent,
                                    messageContent?.msgType ?: MessageType.MSGTYPE_TEXT,
                                    action.text,
                                    action.autoMarkdown)
                        } else {
                            Timber.w("Same message content, do not send edition")
                        }
                    }
                    _viewEvents.post(RoomDetailViewEvents.MessageSent)
                    popDraft()
                }
                is SendMode.QUOTE   -> {
                    val messageContent = state.sendMode.timelineEvent.getLastMessageContent()
                    val textMsg = messageContent?.body

                    val finalText = legacyRiotQuoteText(textMsg, action.text.toString())

                    // TODO check for pills?

                    // TODO Refactor this, just temporary for quotes
                    val parser = Parser.builder().build()
                    val document = parser.parse(finalText)
                    val renderer = HtmlRenderer.builder().build()
                    val htmlText = renderer.render(document)
                    if (finalText == htmlText) {
                        room.sendTextMessage(finalText)
                    } else {
                        room.sendFormattedTextMessage(finalText, htmlText)
                    }
                    _viewEvents.post(RoomDetailViewEvents.MessageSent)
                    popDraft()
                }
                is SendMode.REPLY   -> {
                    state.sendMode.timelineEvent.let {
                        room.replyToMessage(it, action.text.toString(), action.autoMarkdown)
                        _viewEvents.post(RoomDetailViewEvents.MessageSent)
                        popDraft()
                    }
                }
            }.exhaustive
        }
    }

    private fun sendChatEffect(sendChatEffect: ParsedCommand.SendChatEffect) {
        // If message is blank, convert to an emote, with default message
        if (sendChatEffect.message.isBlank()) {
            val defaultMessage = stringProvider.getString(when (sendChatEffect.chatEffect) {
                ChatEffect.CONFETTI -> R.string.default_message_emote_confetti
                ChatEffect.SNOWFALL -> R.string.default_message_emote_snow
            })
            room.sendTextMessage(defaultMessage, MessageType.MSGTYPE_EMOTE)
        } else {
            room.sendTextMessage(sendChatEffect.message, sendChatEffect.chatEffect.toMessageType())
        }
    }

    private fun popDraft() = withState {
        if (it.sendMode is SendMode.REGULAR && it.sendMode.fromSharing) {
            // If we were sharing, we want to get back our last value from draft
            loadDraftIfAny()
        } else {
            // Otherwise we clear the composer and remove the draft from db
            setState { copy(sendMode = SendMode.REGULAR("", false)) }
            viewModelScope.launch {
                room.deleteDraft()
            }
        }
    }

    private fun handleJoinToAnotherRoomSlashCommand(command: ParsedCommand.JoinRoom) {
        viewModelScope.launch {
            try {
                session.joinRoom(command.roomAlias, command.reason, emptyList())
            } catch (failure: Throwable) {
                _viewEvents.post(RoomDetailViewEvents.SlashCommandResultError(failure))
                return@launch
            }
            session.getRoomSummary(command.roomAlias)
                    ?.roomId
                    ?.let {
                        _viewEvents.post(RoomDetailViewEvents.JoinRoomCommandSuccess(it))
                    }
        }
    }

    private fun legacyRiotQuoteText(quotedText: String?, myText: String): String {
        val messageParagraphs = quotedText?.split("\n\n".toRegex())?.dropLastWhile { it.isEmpty() }?.toTypedArray()
        return buildString {
            if (messageParagraphs != null) {
                for (i in messageParagraphs.indices) {
                    if (messageParagraphs[i].isNotBlank()) {
                        append("> ")
                        append(messageParagraphs[i])
                    }

                    if (i != messageParagraphs.lastIndex) {
                        append("\n\n")
                    }
                }
            }
            append("\n\n")
            append(myText)
        }
    }

    private fun handleChangeTopicSlashCommand(changeTopic: ParsedCommand.ChangeTopic) {
        launchSlashCommandFlowSuspendable {
            room.updateTopic(changeTopic.topic)
        }
    }

    private fun handleInviteSlashCommand(invite: ParsedCommand.Invite) {
        launchSlashCommandFlowSuspendable {
            room.invite(invite.userId, invite.reason)
        }
    }

    private fun handleInvite3pidSlashCommand(invite: ParsedCommand.Invite3Pid) {
        launchSlashCommandFlowSuspendable {
            room.invite3pid(invite.threePid)
        }
    }

    private fun handleSetUserPowerLevel(setUserPowerLevel: ParsedCommand.SetUserPowerLevel) {
        val newPowerLevelsContent = room.getStateEvent(EventType.STATE_ROOM_POWER_LEVELS)
                ?.content
                ?.toModel<PowerLevelsContent>()
                ?.setUserPowerLevel(setUserPowerLevel.userId, setUserPowerLevel.powerLevel)
                ?.toContent()
                ?: return

        launchSlashCommandFlowSuspendable {
            room.sendStateEvent(EventType.STATE_ROOM_POWER_LEVELS, null, newPowerLevelsContent)
        }
    }

    private fun handleChangeDisplayNameSlashCommand(changeDisplayName: ParsedCommand.ChangeDisplayName) {
        launchSlashCommandFlowSuspendable {
            session.setDisplayName(session.myUserId, changeDisplayName.displayName)
        }
    }

    private fun handleKickSlashCommand(kick: ParsedCommand.KickUser) {
        launchSlashCommandFlowSuspendable {
            room.kick(kick.userId, kick.reason)
        }
    }

    private fun handleBanSlashCommand(ban: ParsedCommand.BanUser) {
        launchSlashCommandFlowSuspendable {
            room.ban(ban.userId, ban.reason)
        }
    }

    private fun handleUnbanSlashCommand(unban: ParsedCommand.UnbanUser) {
        launchSlashCommandFlowSuspendable {
            room.unban(unban.userId, unban.reason)
        }
    }

    private fun launchSlashCommandFlow(lambda: (MatrixCallback<Unit>) -> Unit) {
        _viewEvents.post(RoomDetailViewEvents.SlashCommandHandled())
        val matrixCallback = object : MatrixCallback<Unit> {
            override fun onSuccess(data: Unit) {
                _viewEvents.post(RoomDetailViewEvents.SlashCommandResultOk)
            }

            override fun onFailure(failure: Throwable) {
                _viewEvents.post(RoomDetailViewEvents.SlashCommandResultError(failure))
            }
        }
        lambda.invoke(matrixCallback)
    }

    private fun launchSlashCommandFlowSuspendable(block: suspend () -> Unit) {
        _viewEvents.post(RoomDetailViewEvents.SlashCommandHandled())
        viewModelScope.launch {
            val event = try {
                block()
                RoomDetailViewEvents.SlashCommandResultOk
            } catch (failure: Exception) {
                RoomDetailViewEvents.SlashCommandResultError(failure)
            }
            _viewEvents.post(event)
        }
    }

    private fun handleSendReaction(action: RoomDetailAction.SendReaction) {
        room.sendReaction(action.targetEventId, action.reaction)
    }

    private fun handleRedactEvent(action: RoomDetailAction.RedactAction) {
        val event = room.getTimeLineEvent(action.targetEventId) ?: return
        room.redactEvent(event.root, action.reason)
    }

    private fun handleUndoReact(action: RoomDetailAction.UndoReaction) {
        room.undoReaction(action.targetEventId, action.reaction)
    }

    private fun handleUpdateQuickReaction(action: RoomDetailAction.UpdateQuickReactAction) {
        if (action.add) {
            room.sendReaction(action.targetEventId, action.selectedReaction)
        } else {
            room.undoReaction(action.targetEventId, action.selectedReaction)
        }
    }

    private fun handleSendMedia(action: RoomDetailAction.SendMedia) {
        room.sendMedias(action.attachments, action.compressBeforeSending, emptySet())
    }

    private fun handleEventVisible(action: RoomDetailAction.TimelineEventTurnsVisible) {
        viewModelScope.launch(Dispatchers.Default) {
            if (action.event.root.sendState.isSent()) { // ignore pending/local events
                visibleEventsObservable.accept(action)
            }
            // We need to update this with the related m.replace also (to move read receipt)
            action.event.annotations?.editSummary?.sourceEvents?.forEach {
                room.getTimeLineEvent(it)?.let { event ->
                    visibleEventsObservable.accept(RoomDetailAction.TimelineEventTurnsVisible(event))
                }
            }

            // handle chat effects here
            if (vectorPreferences.chatEffectsEnabled()) {
                chatEffectManager.checkForEffect(action.event)
            }
        }
    }

    override fun shouldStartEffect(effect: ChatEffect) {
        _viewEvents.post(RoomDetailViewEvents.StartChatEffect(effect))
    }

    override fun stopEffects() {
        _viewEvents.post(RoomDetailViewEvents.StopChatEffects)
    }

    private fun handleLoadMore(action: RoomDetailAction.LoadMoreTimelineEvents) {
        timeline.paginate(action.direction, PAGINATION_COUNT)
    }

    private fun handleRejectInvite() {
        viewModelScope.launch {
            tryOrNull { room.leave(null) }
        }
    }

    private fun handleAcceptInvite() {
        viewModelScope.launch {
            tryOrNull { room.join() }
        }
    }

    private fun handleEditAction(action: RoomDetailAction.EnterEditMode) {
        room.getTimeLineEvent(action.eventId)?.let { timelineEvent ->
            setState { copy(sendMode = SendMode.EDIT(timelineEvent, timelineEvent.getTextEditableContent() ?: "")) }
        }
    }

    private fun handleQuoteAction(action: RoomDetailAction.EnterQuoteMode) {
        room.getTimeLineEvent(action.eventId)?.let { timelineEvent ->
            setState { copy(sendMode = SendMode.QUOTE(timelineEvent, action.text)) }
        }
    }

    private fun handleReplyAction(action: RoomDetailAction.EnterReplyMode) {
        room.getTimeLineEvent(action.eventId)?.let { timelineEvent ->
            setState { copy(sendMode = SendMode.REPLY(timelineEvent, action.text)) }
        }
    }

    private fun handleEnterRegularMode(action: RoomDetailAction.EnterRegularMode) = setState {
        copy(sendMode = SendMode.REGULAR(action.text, action.fromSharing))
    }

    private fun handleOpenOrDownloadFile(action: RoomDetailAction.DownloadOrOpen) {
        val mxcUrl = action.messageFileContent.getFileUrl() ?: return
        val isLocalSendingFile = action.senderId == session.myUserId
                && mxcUrl.startsWith("content://")
        if (isLocalSendingFile) {
            tryOrNull { Uri.parse(mxcUrl) }?.let {
                _viewEvents.post(RoomDetailViewEvents.OpenFile(
                        it,
                        action.messageFileContent.mimeType
                ))
            }
        } else {
            viewModelScope.launch {
                val fileState = session.fileService().fileState(action.messageFileContent)
                var canOpen = fileState is FileService.FileState.InCache && fileState.decryptedFileInCache
                if (!canOpen) {
                    // First download, or download and decrypt, or decrypt from cache
                    val result = runCatching {
                        session.fileService().downloadFile(messageContent = action.messageFileContent)
                    }

                    _viewEvents.post(RoomDetailViewEvents.DownloadFileState(
                            action.messageFileContent.mimeType,
                            result.getOrNull(),
                            result.exceptionOrNull()
                    ))
                    canOpen = result.isSuccess
                }

                if (canOpen) {
                    // We can now open the file
                    session.fileService().getTemporarySharableURI(action.messageFileContent)?.let { uri ->
                        _viewEvents.post(RoomDetailViewEvents.OpenFile(
                                uri,
                                action.messageFileContent.mimeType
                        ))
                    }
                }
            }
        }
    }

    private fun handleNavigateToEvent(action: RoomDetailAction.NavigateToEvent) {
        stopTrackingUnreadMessages()
        val targetEventId: String = action.eventId
        val indexOfEvent = timeline.getIndexOfEvent(targetEventId)
        if (indexOfEvent == null) {
            // Event is not already in RAM
            timeline.restartWithEventId(targetEventId)
        }
        if (action.highlight) {
            setState { copy(highlightedEventId = targetEventId) }
        }
        _viewEvents.post(RoomDetailViewEvents.NavigateToEvent(targetEventId))
    }

    private fun handleResendEvent(action: RoomDetailAction.ResendMessage) {
        val targetEventId = action.eventId
        room.getTimeLineEvent(targetEventId)?.let {
            // State must be UNDELIVERED or Failed
            if (!it.root.sendState.hasFailed()) {
                Timber.e("Cannot resend message, it is not failed, Cancel first")
                return
            }
            when {
                it.root.isTextMessage()       -> room.resendTextMessage(it)
                it.root.isAttachmentMessage() -> room.resendMediaMessage(it)
                else                          -> {
                    // TODO
                }
            }
        }
    }

    private fun handleRemove(action: RoomDetailAction.RemoveFailedEcho) {
        val targetEventId = action.eventId
        room.getTimeLineEvent(targetEventId)?.let {
            // State must be UNDELIVERED or Failed
            if (!it.root.sendState.hasFailed()) {
                Timber.e("Cannot resend message, it is not failed, Cancel first")
                return
            }
            room.deleteFailedEcho(it)
        }
    }

    private fun handleCancel(action: RoomDetailAction.CancelSend) {
        if (action.force) {
            room.cancelSend(action.eventId)
            return
        }
        val targetEventId = action.eventId
        room.getTimeLineEvent(targetEventId)?.let {
            // State must be in one of the sending states
            if (!it.root.sendState.isSending()) {
                Timber.e("Cannot cancel message, it is not sending")
                return
            }
            room.cancelSend(targetEventId)
        }
    }

    private fun handleResendAll() {
        room.resendAllFailedMessages()
    }

    private fun handleRemoveAllFailedMessages() {
        room.cancelAllFailedMessages()
    }

    private fun observeEventDisplayedActions() {
        // We are buffering scroll events for one second
        // and keep the most recent one to set the read receipt on.
        visibleEventsObservable
                .buffer(1, TimeUnit.SECONDS)
                .filter { it.isNotEmpty() }
                .subscribeBy(onNext = { actions ->
                    val bufferedMostRecentDisplayedEvent = actions.maxByOrNull { it.event.displayIndex }?.event ?: return@subscribeBy
                    val globalMostRecentDisplayedEvent = mostRecentDisplayedEvent
                    if (trackUnreadMessages.get()) {
                        if (globalMostRecentDisplayedEvent == null) {
                            mostRecentDisplayedEvent = bufferedMostRecentDisplayedEvent
                        } else if (bufferedMostRecentDisplayedEvent.displayIndex > globalMostRecentDisplayedEvent.displayIndex) {
                            mostRecentDisplayedEvent = bufferedMostRecentDisplayedEvent
                        }
                    }
                    bufferedMostRecentDisplayedEvent.root.eventId?.let { eventId ->
                        session.coroutineScope.launch {
                            tryOrNull { room.setReadReceipt(eventId) }
                        }
                    }
                })
                .disposeOnClear()
    }

    private fun handleMarkAllAsRead() {
        setState { copy(unreadState = UnreadState.HasNoUnread) }
        viewModelScope.launch {
            tryOrNull { room.markAsRead(ReadService.MarkAsReadParams.BOTH) }
        }
    }

    private fun handleReportContent(action: RoomDetailAction.ReportContent) {
        viewModelScope.launch {
            val event = try {
                room.reportContent(action.eventId, -100, action.reason)
                RoomDetailViewEvents.ActionSuccess(action)
            } catch (failure: Exception) {
                RoomDetailViewEvents.ActionFailure(action, failure)
            }
            _viewEvents.post(event)
        }
    }

    private fun handleIgnoreUser(action: RoomDetailAction.IgnoreUser) {
        if (action.userId.isNullOrEmpty()) {
            return
        }

        viewModelScope.launch {
            val event = try {
                session.ignoreUserIds(listOf(action.userId))
                RoomDetailViewEvents.ActionSuccess(action)
            } catch (failure: Throwable) {
                RoomDetailViewEvents.ActionFailure(action, failure)
            }
            _viewEvents.post(event)
        }
    }

    private fun handleAcceptVerification(action: RoomDetailAction.AcceptVerificationRequest) {
        Timber.v("## SAS handleAcceptVerification ${action.otherUserId},  roomId:${room.roomId}, txId:${action.transactionId}")
        if (session.cryptoService().verificationService().readyPendingVerificationInDMs(
                        supportedVerificationMethodsProvider.provide(),
                        action.otherUserId,
                        room.roomId,
                        action.transactionId)) {
            _viewEvents.post(RoomDetailViewEvents.ActionSuccess(action))
        } else {
            // TODO
        }
    }

    private fun handleDeclineVerification(action: RoomDetailAction.DeclineVerificationRequest) {
        session.cryptoService().verificationService().declineVerificationRequestInDMs(
                action.otherUserId,
                action.transactionId,
                room.roomId)
    }

    private fun handleRequestVerification(action: RoomDetailAction.RequestVerification) {
        if (action.userId == session.myUserId) return
        _viewEvents.post(RoomDetailViewEvents.ActionSuccess(action))
    }

    private fun handleResumeRequestVerification(action: RoomDetailAction.ResumeVerification) {
        // Check if this request is still active and handled by me
        session.cryptoService().verificationService().getExistingVerificationRequestInRoom(room.roomId, action.transactionId)?.let {
            if (it.handledByOtherSession) return
            if (!it.isFinished) {
                _viewEvents.post(RoomDetailViewEvents.ActionSuccess(action.copy(
                        otherUserId = it.otherUserId
                )))
            }
        }
    }

    private fun handleReRequestKeys(action: RoomDetailAction.ReRequestKeys) {
        // Check if this request is still active and handled by me
        room.getTimeLineEvent(action.eventId)?.let {
            session.cryptoService().reRequestRoomKeyForEvent(it.root)
            _viewEvents.post(RoomDetailViewEvents.ShowMessage(stringProvider.getString(R.string.e2e_re_request_encryption_key_dialog_content)))
        }
    }

    private fun handleTapOnFailedToDecrypt(action: RoomDetailAction.TapOnFailedToDecrypt) {
        room.getTimeLineEvent(action.eventId)?.let {
            val code = when (it.root.mCryptoError) {
                MXCryptoError.ErrorType.KEYS_WITHHELD -> {
                    WithHeldCode.fromCode(it.root.mCryptoErrorReason)
                }
                else                                  -> null
            }

            _viewEvents.post(RoomDetailViewEvents.ShowE2EErrorMessage(code))
        }
    }

    private fun handleReplyToOptions(action: RoomDetailAction.ReplyToOptions) {
        // Do not allow to reply to unsent local echo
        if (LocalEcho.isLocalEchoId(action.eventId)) return
        room.sendOptionsReply(action.eventId, action.optionIndex, action.optionValue)
    }

    private fun observeSyncState() {
        session.rx()
                .liveSyncState()
                .subscribe { syncState ->
                    setState {
                        copy(syncState = syncState)
                    }
                }
                .disposeOnClear()
    }

    private fun observeRoomSummary() {
        room.rx().liveRoomSummary()
                .unwrap()
                .execute { async ->
                    copy(
                            asyncRoomSummary = async
                    )
                }
    }

    private fun getUnreadState() {
        Observable
                .combineLatest<List<TimelineEvent>, RoomSummary, UnreadState>(
                        timelineEvents.observeOn(Schedulers.computation()),
                        room.rx().liveRoomSummary().unwrap(),
                        { timelineEvents, roomSummary ->
                            computeUnreadState(timelineEvents, roomSummary)
                        }
                )
                // We don't want live update of unread so we skip when we already had a HasUnread or HasNoUnread
                .distinctUntilChanged { previous, current ->
                    when {
                        previous is UnreadState.Unknown || previous is UnreadState.ReadMarkerNotLoaded -> false
                        current is UnreadState.HasUnread || current is UnreadState.HasNoUnread         -> true
                        else                                                                           -> false
                    }
                }
                .subscribe {
                    setState { copy(unreadState = it) }
                }
                .disposeOnClear()
    }

    private fun computeUnreadState(events: List<TimelineEvent>, roomSummary: RoomSummary): UnreadState {
        if (events.isEmpty()) return UnreadState.Unknown
        val readMarkerIdSnapshot = roomSummary.readMarkerId ?: return UnreadState.Unknown
        val firstDisplayableEventIndex = timeline.getIndexOfEvent(readMarkerIdSnapshot)
                ?: return if (timeline.isLive) {
                    UnreadState.ReadMarkerNotLoaded(readMarkerIdSnapshot)
                } else {
                    UnreadState.Unknown
                }
        for (i in (firstDisplayableEventIndex - 1) downTo 0) {
            val timelineEvent = events.getOrNull(i) ?: return UnreadState.Unknown
            val eventId = timelineEvent.root.eventId ?: return UnreadState.Unknown
            val isFromMe = timelineEvent.root.senderId == session.myUserId
            if (!isFromMe) {
                return UnreadState.HasUnread(eventId)
            }
        }
        return UnreadState.HasNoUnread
    }

    private fun observeUnreadState() {
        selectSubscribe(RoomDetailViewState::unreadState) {
            Timber.v("Unread state: $it")
            if (it is UnreadState.HasNoUnread) {
                startTrackingUnreadMessages()
            }
        }
    }

    private fun observeMembershipChanges() {
        session.rx()
                .liveRoomChangeMembershipState()
                .map {
                    it[initialState.roomId] ?: ChangeMembershipState.Unknown
                }
                .distinctUntilChanged()
                .subscribe {
                    setState { copy(changeMembershipState = it) }
                }
                .disposeOnClear()
    }

    private fun observeSummaryState() {
        asyncSubscribe(RoomDetailViewState::asyncRoomSummary) { summary ->
            roomSummariesHolder.set(summary)
            setState {
                val typingMessage = typingHelper.getTypingMessage(summary.typingUsers)
                copy(
                        typingMessage = typingMessage,
                        hasFailedSending = summary.hasFailedSending
                )
            }
            if (summary.membership == Membership.INVITE) {
                summary.inviterId?.let { inviterId ->
                    session.getRoomMember(inviterId, summary.roomId)
                }?.also {
                    setState { copy(asyncInviter = Success(it)) }
                }
            }
            room.getStateEvent(EventType.STATE_ROOM_TOMBSTONE)?.also {
                setState { copy(tombstoneEvent = it) }
            }
        }
    }

    override fun onTimelineUpdated(snapshot: List<TimelineEvent>) {
        timelineEvents.accept(snapshot)

        // PreviewUrl
        if (vectorPreferences.showUrlPreviews()) {
            withState { state ->
                snapshot
                        .takeIf { state.asyncRoomSummary.invoke()?.isEncrypted == false }
                        ?.forEach {
                            previewUrlRetriever.getPreviewUrl(it)
                        }
            }
        }
    }

    override fun onTimelineFailure(throwable: Throwable) {
        // If we have a critical timeline issue, we get back to live.
        timeline.restartWithEventId(null)
        _viewEvents.post(RoomDetailViewEvents.Failure(throwable))
    }

    override fun onNewTimelineEvents(eventIds: List<String>) {
        Timber.v("On new timeline events: $eventIds")
        _viewEvents.post(RoomDetailViewEvents.OnNewTimelineEvents(eventIds))
    }

    override fun onCleared() {
        roomSummariesHolder.remove(room.roomId)
        timeline.dispose()
        timeline.removeAllListeners()
        if (vectorPreferences.sendTypingNotifs()) {
            room.userStopsTyping()
        }
        chatEffectManager.delegate = null
        chatEffectManager.dispose()
        callManager.removeProtocolsCheckerListener(this)
        super.onCleared()
    }
}<|MERGE_RESOLUTION|>--- conflicted
+++ resolved
@@ -38,11 +38,8 @@
 import im.vector.app.core.mvrx.runCatchingToAsync
 import im.vector.app.core.platform.VectorViewModel
 import im.vector.app.core.resources.StringProvider
-<<<<<<< HEAD
 import im.vector.app.features.call.conference.JitsiActiveConferenceHolder
-=======
 import im.vector.app.features.attachments.toContentAttachmentData
->>>>>>> c167c887
 import im.vector.app.features.call.conference.JitsiService
 import im.vector.app.features.call.lookup.CallProtocolsChecker
 import im.vector.app.features.call.webrtc.WebRtcCallManager
@@ -126,12 +123,9 @@
         private val chatEffectManager: ChatEffectManager,
         private val directRoomHelper: DirectRoomHelper,
         private val jitsiService: JitsiService,
-<<<<<<< HEAD
         private val activeConferenceHolder: JitsiActiveConferenceHolder,
-=======
         private val voiceMessageHelper: VoiceMessageHelper,
         private val voicePlayerHelper: VoicePlayerHelper,
->>>>>>> c167c887
         timelineFactory: TimelineFactory
 ) : VectorViewModel<RoomDetailViewState, RoomDetailAction, RoomDetailViewEvents>(initialState),
         Timeline.Listener, ChatEffectManager.Delegate, CallProtocolsChecker.Listener {
