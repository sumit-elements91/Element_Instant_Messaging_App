/*
 * Copyright 2019 New Vector Ltd
 *
 * Licensed under the Apache License, Version 2.0 (the "License");
 * you may not use this file except in compliance with the License.
 * You may obtain a copy of the License at
 *
 * http://www.apache.org/licenses/LICENSE-2.0
 *
 * Unless required by applicable law or agreed to in writing, software
 * distributed under the License is distributed on an "AS IS" BASIS,
 * WITHOUT WARRANTIES OR CONDITIONS OF ANY KIND, either express or implied.
 * See the License for the specific language governing permissions and
 * limitations under the License.
 */

package im.vector.app.features.home.room.detail

import android.net.Uri
import androidx.annotation.IdRes
import androidx.lifecycle.viewModelScope
import com.airbnb.mvrx.Async
import com.airbnb.mvrx.Fail
import com.airbnb.mvrx.FragmentViewModelContext
import com.airbnb.mvrx.Loading
import com.airbnb.mvrx.MvRxViewModelFactory
import com.airbnb.mvrx.Success
import com.airbnb.mvrx.Uninitialized
import com.airbnb.mvrx.ViewModelContext
import com.jakewharton.rxrelay2.BehaviorRelay
import com.jakewharton.rxrelay2.PublishRelay
import dagger.assisted.Assisted
import dagger.assisted.AssistedFactory
import dagger.assisted.AssistedInject
import im.vector.app.BuildConfig
import im.vector.app.R
import im.vector.app.core.extensions.exhaustive
import im.vector.app.core.mvrx.runCatchingToAsync
import im.vector.app.core.platform.VectorViewModel
import im.vector.app.core.resources.StringProvider
import im.vector.app.features.call.conference.JitsiService
import im.vector.app.features.call.dialpad.DialPadLookup
import im.vector.app.features.call.lookup.CallProtocolsChecker
import im.vector.app.features.call.webrtc.WebRtcCallManager
import im.vector.app.features.command.CommandParser
import im.vector.app.features.command.ParsedCommand
import im.vector.app.features.createdirect.DirectRoomHelper
import im.vector.app.features.crypto.keysrequest.OutboundSessionKeySharingStrategy
import im.vector.app.features.crypto.verification.SupportedVerificationMethodsProvider
import im.vector.app.features.home.room.detail.composer.rainbow.RainbowGenerator
import im.vector.app.features.home.room.detail.sticker.StickerPickerActionHandler
import im.vector.app.features.home.room.detail.timeline.helper.RoomSummariesHolder
import im.vector.app.features.home.room.detail.timeline.helper.TimelineSettingsFactory
import im.vector.app.features.home.room.detail.timeline.url.PreviewUrlRetriever
import im.vector.app.features.home.room.typing.TypingHelper
import im.vector.app.features.powerlevel.PowerLevelsObservableFactory
<<<<<<< HEAD
import im.vector.app.features.raw.wellknown.getElementWellknown
import im.vector.app.features.session.coroutineScope
import im.vector.app.features.settings.VectorLocale
=======
import im.vector.app.features.session.coroutineScope
>>>>>>> 7f96749d
import im.vector.app.features.settings.VectorPreferences
import io.reactivex.Observable
import io.reactivex.rxkotlin.subscribeBy
import io.reactivex.schedulers.Schedulers
import kotlinx.coroutines.Dispatchers
import kotlinx.coroutines.launch
import kotlinx.coroutines.withContext
import org.commonmark.parser.Parser
import org.commonmark.renderer.html.HtmlRenderer
import org.matrix.android.sdk.api.MatrixCallback
import org.matrix.android.sdk.api.MatrixPatterns
import org.matrix.android.sdk.api.extensions.tryOrNull
import org.matrix.android.sdk.api.query.QueryStringValue
import org.matrix.android.sdk.api.session.Session
import org.matrix.android.sdk.api.session.crypto.MXCryptoError
import org.matrix.android.sdk.api.session.events.model.EventType
import org.matrix.android.sdk.api.session.events.model.LocalEcho
import org.matrix.android.sdk.api.session.events.model.isAttachmentMessage
import org.matrix.android.sdk.api.session.events.model.isTextMessage
import org.matrix.android.sdk.api.session.events.model.toContent
import org.matrix.android.sdk.api.session.events.model.toModel
import org.matrix.android.sdk.api.session.file.FileService
import org.matrix.android.sdk.api.session.room.members.ChangeMembershipState
import org.matrix.android.sdk.api.session.room.members.roomMemberQueryParams
import org.matrix.android.sdk.api.session.room.model.Membership
import org.matrix.android.sdk.api.session.room.model.PowerLevelsContent
import org.matrix.android.sdk.api.session.room.model.RoomMemberSummary
import org.matrix.android.sdk.api.session.room.model.RoomSummary
import org.matrix.android.sdk.api.session.room.model.message.MessageType
import org.matrix.android.sdk.api.session.room.model.message.OptionItem
import org.matrix.android.sdk.api.session.room.model.message.getFileUrl
import org.matrix.android.sdk.api.session.room.model.tombstone.RoomTombstoneContent
import org.matrix.android.sdk.api.session.room.powerlevels.PowerLevelsHelper
import org.matrix.android.sdk.api.session.room.read.ReadService
import org.matrix.android.sdk.api.session.room.send.UserDraft
import org.matrix.android.sdk.api.session.room.timeline.Timeline
import org.matrix.android.sdk.api.session.room.timeline.TimelineEvent
import org.matrix.android.sdk.api.session.room.timeline.getLastMessageContent
import org.matrix.android.sdk.api.session.room.timeline.getRelationContent
import org.matrix.android.sdk.api.session.room.timeline.getTextEditableContent
import org.matrix.android.sdk.api.session.space.CreateSpaceParams
import org.matrix.android.sdk.api.session.widgets.model.WidgetType
import org.matrix.android.sdk.api.util.toOptional
import org.matrix.android.sdk.internal.crypto.model.event.WithHeldCode
import org.matrix.android.sdk.rx.rx
import org.matrix.android.sdk.rx.unwrap
import timber.log.Timber
<<<<<<< HEAD
import java.util.UUID
=======
>>>>>>> 7f96749d
import java.util.concurrent.TimeUnit
import java.util.concurrent.atomic.AtomicBoolean

class RoomDetailViewModel @AssistedInject constructor(
        @Assisted private val initialState: RoomDetailViewState,
        private val vectorPreferences: VectorPreferences,
        private val stringProvider: StringProvider,
        private val rainbowGenerator: RainbowGenerator,
        private val session: Session,
        private val supportedVerificationMethodsProvider: SupportedVerificationMethodsProvider,
        private val stickerPickerActionHandler: StickerPickerActionHandler,
        private val roomSummariesHolder: RoomSummariesHolder,
        private val typingHelper: TypingHelper,
        private val callManager: WebRtcCallManager,
        private val chatEffectManager: ChatEffectManager,
        private val directRoomHelper: DirectRoomHelper,
        private val jitsiService: JitsiService,
        timelineSettingsFactory: TimelineSettingsFactory
) : VectorViewModel<RoomDetailViewState, RoomDetailAction, RoomDetailViewEvents>(initialState),
        Timeline.Listener, ChatEffectManager.Delegate, CallProtocolsChecker.Listener {

    private val room = session.getRoom(initialState.roomId)!!
    private val eventId = initialState.eventId
    private val invisibleEventsObservable = BehaviorRelay.create<RoomDetailAction.TimelineEventTurnsInvisible>()
    private val visibleEventsObservable = BehaviorRelay.create<RoomDetailAction.TimelineEventTurnsVisible>()
    private val timelineSettings = timelineSettingsFactory.create()
    private var timelineEvents = PublishRelay.create<List<TimelineEvent>>()
    val timeline = room.createTimeline(eventId, timelineSettings)

    // Same lifecycle than the ViewModel (survive to screen rotation)
    val previewUrlRetriever = PreviewUrlRetriever(session, viewModelScope)

    // Slot to keep a pending action during permission request
    var pendingAction: RoomDetailAction? = null

    // Slot to keep a pending event during permission request
    var pendingEvent: RoomDetailViewEvents? = null

    private var trackUnreadMessages = AtomicBoolean(false)
    private var mostRecentDisplayedEvent: TimelineEvent? = null

    private var prepareToEncrypt: Async<Unit> = Uninitialized

    @AssistedFactory
    interface Factory {
        fun create(initialState: RoomDetailViewState): RoomDetailViewModel
    }

    companion object : MvRxViewModelFactory<RoomDetailViewModel, RoomDetailViewState> {

        const val PAGINATION_COUNT = 50

        @JvmStatic
        override fun create(viewModelContext: ViewModelContext, state: RoomDetailViewState): RoomDetailViewModel? {
            val fragment: RoomDetailFragment = (viewModelContext as FragmentViewModelContext).fragment()

            return fragment.roomDetailViewModelFactory.create(state)
        }
    }

    init {
        timeline.start()
        timeline.addListener(this)
        observeRoomSummary()
        observeMembershipChanges()
        observeSummaryState()
        getUnreadState()
        observeSyncState()
        observeEventDisplayedActions()
        loadDraftIfAny()
        observeUnreadState()
        observeMyRoomMember()
        observeActiveRoomWidgets()
        observePowerLevel()
        updateShowDialerOptionState()
        room.getRoomSummaryLive()
        viewModelScope.launch(Dispatchers.IO) {
            tryOrNull { room.markAsRead(ReadService.MarkAsReadParams.READ_RECEIPT) }
        }
        // Inform the SDK that the room is displayed
<<<<<<< HEAD
        viewModelScope.launch(Dispatchers.IO)  {
            tryOrNull { session.onRoomDisplayed(initialState.roomId) }
        }
        callManager.addPstnSupportListener(this)
        callManager.checkForPSTNSupportIfNeeded()
=======
        viewModelScope.launch(Dispatchers.IO) {
            tryOrNull { session.onRoomDisplayed(initialState.roomId) }
        }
        callManager.addProtocolsCheckerListener(this)
        callManager.checkForProtocolsSupportIfNeeded()
>>>>>>> 7f96749d
        chatEffectManager.delegate = this

        // Ensure to share the outbound session keys with all members
        if (OutboundSessionKeySharingStrategy.WhenEnteringRoom == BuildConfig.outboundSessionKeySharingStrategy && room.isEncrypted()) {
            prepareForEncryption()
        }
    }

    private fun prepareForEncryption() {
        // check if there is not already a call made, or if there has been an error
        if (prepareToEncrypt.shouldLoad) {
            prepareToEncrypt = Loading()
            viewModelScope.launch {
                runCatching {
                    room.prepareToEncrypt()
                }.fold({
                    prepareToEncrypt = Success(Unit)
                }, {
                    prepareToEncrypt = Fail(it)
                })
            }
        }
    }

    private fun observePowerLevel() {
        PowerLevelsObservableFactory(room).createObservable()
                .subscribe {
                    val canSendMessage = PowerLevelsHelper(it).isUserAllowedToSend(session.myUserId, false, EventType.MESSAGE)
                    val canInvite = PowerLevelsHelper(it).isUserAbleToInvite(session.myUserId)
                    val isAllowedToManageWidgets = session.widgetService().hasPermissionsToHandleWidgets(room.roomId)
                    val isAllowedToStartWebRTCCall = PowerLevelsHelper(it).isUserAllowedToSend(session.myUserId, false, EventType.CALL_INVITE)
                    setState {
                        copy(
                                canSendMessage = canSendMessage,
                                canInvite = canInvite,
                                isAllowedToManageWidgets = isAllowedToManageWidgets,
                                isAllowedToStartWebRTCCall = isAllowedToStartWebRTCCall
                        )
                    }
                }
                .disposeOnClear()
    }

    private fun observeActiveRoomWidgets() {
        session.rx()
                .liveRoomWidgets(
                        roomId = initialState.roomId,
                        widgetId = QueryStringValue.NoCondition
                )
                .map { widgets ->
                    widgets.filter { it.isActive }
                }
                .execute {
                    copy(activeRoomWidgets = it)
                }
    }

    private fun observeMyRoomMember() {
        val queryParams = roomMemberQueryParams {
            this.userId = QueryStringValue.Equals(session.myUserId, QueryStringValue.Case.SENSITIVE)
        }
        room.rx()
                .liveRoomMembers(queryParams)
                .map {
                    it.firstOrNull().toOptional()
                }
                .unwrap()
                .execute {
                    copy(myRoomMember = it)
                }
    }

    fun getOtherUserIds() = room.roomSummary()?.otherMemberIds

    override fun handle(action: RoomDetailAction) {
        when (action) {
<<<<<<< HEAD
            is RoomDetailAction.UserIsTyping -> handleUserIsTyping(action)
            is RoomDetailAction.ComposerFocusChange -> handleComposerFocusChange(action)
            is RoomDetailAction.SaveDraft -> handleSaveDraft(action)
            is RoomDetailAction.SendMessage -> handleSendMessage(action)
            is RoomDetailAction.SendMedia -> handleSendMedia(action)
            is RoomDetailAction.SendSticker -> handleSendSticker(action)
            is RoomDetailAction.TimelineEventTurnsVisible -> handleEventVisible(action)
            is RoomDetailAction.TimelineEventTurnsInvisible -> handleEventInvisible(action)
            is RoomDetailAction.LoadMoreTimelineEvents -> handleLoadMore(action)
            is RoomDetailAction.SendReaction -> handleSendReaction(action)
            is RoomDetailAction.AcceptInvite -> handleAcceptInvite()
            is RoomDetailAction.RejectInvite -> handleRejectInvite()
            is RoomDetailAction.RedactAction -> handleRedactEvent(action)
            is RoomDetailAction.UndoReaction -> handleUndoReact(action)
            is RoomDetailAction.UpdateQuickReactAction -> handleUpdateQuickReaction(action)
            is RoomDetailAction.EnterRegularMode -> handleEnterRegularMode(action)
            is RoomDetailAction.EnterEditMode -> handleEditAction(action)
            is RoomDetailAction.EnterQuoteMode -> handleQuoteAction(action)
            is RoomDetailAction.EnterReplyMode -> handleReplyAction(action)
            is RoomDetailAction.DownloadOrOpen -> handleOpenOrDownloadFile(action)
            is RoomDetailAction.NavigateToEvent -> handleNavigateToEvent(action)
            is RoomDetailAction.HandleTombstoneEvent -> handleTombstoneEvent(action)
            is RoomDetailAction.ResendMessage -> handleResendEvent(action)
            is RoomDetailAction.RemoveFailedEcho -> handleRemove(action)
            is RoomDetailAction.MarkAllAsRead -> handleMarkAllAsRead()
            is RoomDetailAction.ReportContent -> handleReportContent(action)
            is RoomDetailAction.IgnoreUser -> handleIgnoreUser(action)
=======
            is RoomDetailAction.UserIsTyping                     -> handleUserIsTyping(action)
            is RoomDetailAction.ComposerFocusChange              -> handleComposerFocusChange(action)
            is RoomDetailAction.SaveDraft                        -> handleSaveDraft(action)
            is RoomDetailAction.SendMessage                      -> handleSendMessage(action)
            is RoomDetailAction.SendMedia                        -> handleSendMedia(action)
            is RoomDetailAction.SendSticker                      -> handleSendSticker(action)
            is RoomDetailAction.TimelineEventTurnsVisible        -> handleEventVisible(action)
            is RoomDetailAction.TimelineEventTurnsInvisible      -> handleEventInvisible(action)
            is RoomDetailAction.LoadMoreTimelineEvents           -> handleLoadMore(action)
            is RoomDetailAction.SendReaction                     -> handleSendReaction(action)
            is RoomDetailAction.AcceptInvite                     -> handleAcceptInvite()
            is RoomDetailAction.RejectInvite                     -> handleRejectInvite()
            is RoomDetailAction.RedactAction                     -> handleRedactEvent(action)
            is RoomDetailAction.UndoReaction                     -> handleUndoReact(action)
            is RoomDetailAction.UpdateQuickReactAction           -> handleUpdateQuickReaction(action)
            is RoomDetailAction.EnterRegularMode                 -> handleEnterRegularMode(action)
            is RoomDetailAction.EnterEditMode                    -> handleEditAction(action)
            is RoomDetailAction.EnterQuoteMode                   -> handleQuoteAction(action)
            is RoomDetailAction.EnterReplyMode                   -> handleReplyAction(action)
            is RoomDetailAction.DownloadOrOpen                   -> handleOpenOrDownloadFile(action)
            is RoomDetailAction.NavigateToEvent                  -> handleNavigateToEvent(action)
            is RoomDetailAction.HandleTombstoneEvent             -> handleTombstoneEvent(action)
            is RoomDetailAction.ResendMessage                    -> handleResendEvent(action)
            is RoomDetailAction.RemoveFailedEcho                 -> handleRemove(action)
            is RoomDetailAction.MarkAllAsRead                    -> handleMarkAllAsRead()
            is RoomDetailAction.ReportContent                    -> handleReportContent(action)
            is RoomDetailAction.IgnoreUser                       -> handleIgnoreUser(action)
>>>>>>> 7f96749d
            is RoomDetailAction.EnterTrackingUnreadMessagesState -> startTrackingUnreadMessages()
            is RoomDetailAction.ExitTrackingUnreadMessagesState  -> stopTrackingUnreadMessages()
            is RoomDetailAction.ReplyToOptions                   -> handleReplyToOptions(action)
            is RoomDetailAction.AcceptVerificationRequest        -> handleAcceptVerification(action)
            is RoomDetailAction.DeclineVerificationRequest       -> handleDeclineVerification(action)
            is RoomDetailAction.RequestVerification              -> handleRequestVerification(action)
            is RoomDetailAction.ResumeVerification               -> handleResumeRequestVerification(action)
            is RoomDetailAction.ReRequestKeys                    -> handleReRequestKeys(action)
            is RoomDetailAction.TapOnFailedToDecrypt             -> handleTapOnFailedToDecrypt(action)
            is RoomDetailAction.SelectStickerAttachment          -> handleSelectStickerAttachment()
            is RoomDetailAction.OpenIntegrationManager           -> handleOpenIntegrationManager()
            is RoomDetailAction.StartCallWithPhoneNumber         -> handleStartCallWithPhoneNumber(action)
            is RoomDetailAction.StartCall                        -> handleStartCall(action)
            is RoomDetailAction.AcceptCall                       -> handleAcceptCall(action)
            is RoomDetailAction.EndCall                          -> handleEndCall()
            is RoomDetailAction.ManageIntegrations               -> handleManageIntegrations()
            is RoomDetailAction.AddJitsiWidget                   -> handleAddJitsiConference(action)
            is RoomDetailAction.RemoveWidget                     -> handleDeleteWidget(action.widgetId)
            is RoomDetailAction.EnsureNativeWidgetAllowed        -> handleCheckWidgetAllowed(action)
            is RoomDetailAction.CancelSend                       -> handleCancel(action)
            is RoomDetailAction.OpenOrCreateDm                   -> handleOpenOrCreateDm(action)
            is RoomDetailAction.JumpToReadReceipt                -> handleJumpToReadReceipt(action)
            RoomDetailAction.QuickActionInvitePeople             -> handleInvitePeople()
            RoomDetailAction.QuickActionSetAvatar                -> handleQuickSetAvatar()
            is RoomDetailAction.SetAvatarAction                  -> handleSetNewAvatar(action)
            RoomDetailAction.QuickActionSetTopic                 -> _viewEvents.post(RoomDetailViewEvents.OpenRoomSettings)
            is RoomDetailAction.ShowRoomAvatarFullScreen         -> {
                _viewEvents.post(
                        RoomDetailViewEvents.ShowRoomAvatarFullScreen(action.matrixItem, action.transitionView)
                )
            }
<<<<<<< HEAD
            is RoomDetailAction.DoNotShowPreviewUrlFor -> handleDoNotShowPreviewUrlFor(action)
            RoomDetailAction.RemoveAllFailedMessages -> handleRemoveAllFailedMessages()
            RoomDetailAction.ResendAll -> handleResendAll()
=======
            is RoomDetailAction.DoNotShowPreviewUrlFor           -> handleDoNotShowPreviewUrlFor(action)
            RoomDetailAction.RemoveAllFailedMessages             -> handleRemoveAllFailedMessages()
            RoomDetailAction.ResendAll                           -> handleResendAll()
>>>>>>> 7f96749d
        }.exhaustive
    }

    private fun handleStartCallWithPhoneNumber(action: RoomDetailAction.StartCallWithPhoneNumber) {
        viewModelScope.launch {
            try {
                val result = DialPadLookup(session, callManager, directRoomHelper).lookupPhoneNumber(action.phoneNumber)
                callManager.startOutgoingCall(result.roomId, result.userId, action.videoCall)
            } catch (failure: Throwable) {
                _viewEvents.post(RoomDetailViewEvents.ActionFailure(action, failure))
            }
        }
    }

    private fun handleAcceptCall(action: RoomDetailAction.AcceptCall) {
        callManager.getCallById(action.callId)?.also {
            _viewEvents.post(RoomDetailViewEvents.DisplayAndAcceptCall(it))
        }
    }

    private fun handleDoNotShowPreviewUrlFor(action: RoomDetailAction.DoNotShowPreviewUrlFor) {
        previewUrlRetriever.doNotShowPreviewUrlFor(action.eventId, action.url)
    }

    private fun handleSetNewAvatar(action: RoomDetailAction.SetAvatarAction) {
        viewModelScope.launch(Dispatchers.IO) {
            try {
                room.updateAvatar(action.newAvatarUri, action.newAvatarFileName)
                _viewEvents.post(RoomDetailViewEvents.ActionSuccess(action))
            } catch (failure: Throwable) {
                _viewEvents.post(RoomDetailViewEvents.ActionFailure(action, failure))
            }
        }
    }

    private fun handleInvitePeople() {
        _viewEvents.post(RoomDetailViewEvents.OpenInvitePeople)
    }

    private fun handleQuickSetAvatar() {
        _viewEvents.post(RoomDetailViewEvents.OpenSetRoomAvatarDialog)
    }

    private fun handleOpenOrCreateDm(action: RoomDetailAction.OpenOrCreateDm) {
        viewModelScope.launch {
            val roomId = try {
                directRoomHelper.ensureDMExists(action.userId)
            } catch (failure: Throwable) {
                _viewEvents.post(RoomDetailViewEvents.ActionFailure(action, failure))
                return@launch
            }
            if (roomId != initialState.roomId) {
                _viewEvents.post(RoomDetailViewEvents.OpenRoom(roomId = roomId))
            }
        }
    }

    private fun handleJumpToReadReceipt(action: RoomDetailAction.JumpToReadReceipt) {
        room.getUserReadReceipt(action.userId)
                ?.let { handleNavigateToEvent(RoomDetailAction.NavigateToEvent(it, true)) }
    }

    private fun handleSendSticker(action: RoomDetailAction.SendSticker) {
        room.sendEvent(EventType.STICKER, action.stickerContent.toContent())
    }

    private fun handleStartCall(action: RoomDetailAction.StartCall) {
        viewModelScope.launch {
            room.roomSummary()?.otherMemberIds?.firstOrNull()?.let {
                callManager.startOutgoingCall(room.roomId, it, action.isVideo)
            }
        }
    }

    private fun handleEndCall() {
        callManager.endCallForRoom(initialState.roomId)
    }

    private fun handleSelectStickerAttachment() {
        viewModelScope.launch {
            val viewEvent = stickerPickerActionHandler.handle()
            _viewEvents.post(viewEvent)
        }
    }

    private fun handleOpenIntegrationManager() {
        viewModelScope.launch {
            val viewEvent = withContext(Dispatchers.Default) {
                if (isIntegrationEnabled()) {
                    RoomDetailViewEvents.OpenIntegrationManager
                } else {
                    RoomDetailViewEvents.DisplayEnableIntegrationsWarning
                }
            }
            _viewEvents.post(viewEvent)
        }
    }

    private fun handleManageIntegrations() = withState { state ->
        if (state.activeRoomWidgets().isNullOrEmpty()) {
            // Directly open integration manager screen
            handleOpenIntegrationManager()
        } else {
            // Display bottomsheet with widget list
            _viewEvents.post(RoomDetailViewEvents.OpenActiveWidgetBottomSheet)
        }
    }

    private fun handleAddJitsiConference(action: RoomDetailAction.AddJitsiWidget) {
        _viewEvents.post(RoomDetailViewEvents.ShowWaitingView)
        viewModelScope.launch(Dispatchers.IO) {
            try {
<<<<<<< HEAD
                val widget = session.widgetService().createRoomWidget(roomId, widgetId, widgetEventContent)
=======
                val widget = jitsiService.createJitsiWidget(room.roomId, action.withVideo)
>>>>>>> 7f96749d
                _viewEvents.post(RoomDetailViewEvents.JoinJitsiConference(widget, action.withVideo))
            } catch (failure: Throwable) {
                _viewEvents.post(RoomDetailViewEvents.ShowMessage(stringProvider.getString(R.string.failed_to_add_widget)))
            } finally {
                _viewEvents.post(RoomDetailViewEvents.HideWaitingView)
            }
        }
    }

    private fun handleDeleteWidget(widgetId: String) {
        _viewEvents.post(RoomDetailViewEvents.ShowWaitingView)
        viewModelScope.launch(Dispatchers.IO) {
            try {
                session.widgetService().destroyRoomWidget(room.roomId, widgetId)
                // local echo
                setState {
                    copy(
                            activeRoomWidgets = when (activeRoomWidgets) {
                                is Success -> {
                                    Success(activeRoomWidgets.invoke().filter { it.widgetId != widgetId })
                                }
                                else       -> activeRoomWidgets
                            }
                    )
                }
            } catch (failure: Throwable) {
                _viewEvents.post(RoomDetailViewEvents.ShowMessage(stringProvider.getString(R.string.failed_to_remove_widget)))
            } finally {
                _viewEvents.post(RoomDetailViewEvents.HideWaitingView)
            }
        }
    }

    private fun handleCheckWidgetAllowed(action: RoomDetailAction.EnsureNativeWidgetAllowed) {
        val widget = action.widget
        val domain = action.widget.widgetContent.data["domain"] as? String ?: ""
        val isAllowed = action.userJustAccepted || if (widget.type == WidgetType.Jitsi) {
            widget.senderInfo?.userId == session.myUserId
                    || session.integrationManagerService().isNativeWidgetDomainAllowed(
                    action.widget.type.preferred,
                    domain
            )
        } else false

        if (isAllowed) {
            _viewEvents.post(action.grantedEvents)
        } else {
            // we need to request permission
            _viewEvents.post(RoomDetailViewEvents.RequestNativeWidgetPermission(widget, domain, action.grantedEvents))
        }
    }

    private fun startTrackingUnreadMessages() {
        trackUnreadMessages.set(true)
        setState { copy(canShowJumpToReadMarker = false) }
    }

    private fun stopTrackingUnreadMessages() {
        if (trackUnreadMessages.getAndSet(false)) {
            mostRecentDisplayedEvent?.root?.eventId?.also {
                session.coroutineScope.launch {
                    tryOrNull { room.setReadMarker(it) }
                }
            }
            mostRecentDisplayedEvent = null
        }
        setState { copy(canShowJumpToReadMarker = true) }
    }

    private fun handleEventInvisible(action: RoomDetailAction.TimelineEventTurnsInvisible) {
        invisibleEventsObservable.accept(action)
    }

    fun getMember(userId: String): RoomMemberSummary? {
        return room.getRoomMember(userId)
    }

    /**
     * Convert a send mode to a draft and save the draft
     */
    private fun handleSaveDraft(action: RoomDetailAction.SaveDraft) = withState {
        session.coroutineScope.launch {
            when {
                it.sendMode is SendMode.REGULAR && !it.sendMode.fromSharing -> {
                    setState { copy(sendMode = it.sendMode.copy(action.draft)) }
                    room.saveDraft(UserDraft.REGULAR(action.draft))
                }
                it.sendMode is SendMode.REPLY                               -> {
                    setState { copy(sendMode = it.sendMode.copy(text = action.draft)) }
                    room.saveDraft(UserDraft.REPLY(it.sendMode.timelineEvent.root.eventId!!, action.draft))
                }
                it.sendMode is SendMode.QUOTE                               -> {
                    setState { copy(sendMode = it.sendMode.copy(text = action.draft)) }
                    room.saveDraft(UserDraft.QUOTE(it.sendMode.timelineEvent.root.eventId!!, action.draft))
                }
                it.sendMode is SendMode.EDIT                                -> {
                    setState { copy(sendMode = it.sendMode.copy(text = action.draft)) }
                    room.saveDraft(UserDraft.EDIT(it.sendMode.timelineEvent.root.eventId!!, action.draft))
                }
            }
        }
    }

    private fun loadDraftIfAny() {
        val currentDraft = room.getDraft()
        setState {
            copy(
                    // Create a sendMode from a draft and retrieve the TimelineEvent
                    sendMode = when (currentDraft) {
                        is UserDraft.REGULAR -> SendMode.REGULAR(currentDraft.text, false)
                        is UserDraft.QUOTE   -> {
                            room.getTimeLineEvent(currentDraft.linkedEventId)?.let { timelineEvent ->
                                SendMode.QUOTE(timelineEvent, currentDraft.text)
                            }
                        }
                        is UserDraft.REPLY   -> {
                            room.getTimeLineEvent(currentDraft.linkedEventId)?.let { timelineEvent ->
                                SendMode.REPLY(timelineEvent, currentDraft.text)
                            }
                        }
                        is UserDraft.EDIT    -> {
                            room.getTimeLineEvent(currentDraft.linkedEventId)?.let { timelineEvent ->
                                SendMode.EDIT(timelineEvent, currentDraft.text)
                            }
                        }
                        else                 -> null
                    } ?: SendMode.REGULAR("", fromSharing = false)
            )
        }
    }

    private fun handleUserIsTyping(action: RoomDetailAction.UserIsTyping) {
        if (vectorPreferences.sendTypingNotifs()) {
            if (action.isTyping) {
                room.userIsTyping()
            } else {
                room.userStopsTyping()
            }
        }
    }

    private fun handleComposerFocusChange(action: RoomDetailAction.ComposerFocusChange) {
        // Ensure outbound session keys
        if (OutboundSessionKeySharingStrategy.WhenTyping == BuildConfig.outboundSessionKeySharingStrategy && room.isEncrypted()) {
            if (action.focused) {
                // Should we add some rate limit here, or do it only once per model lifecycle?
                prepareForEncryption()
            }
        }
    }

    private fun handleTombstoneEvent(action: RoomDetailAction.HandleTombstoneEvent) {
        val tombstoneContent = action.event.getClearContent().toModel<RoomTombstoneContent>() ?: return

        val roomId = tombstoneContent.replacementRoomId ?: ""
        val isRoomJoined = session.getRoom(roomId)?.roomSummary()?.membership == Membership.JOIN
        if (isRoomJoined) {
            setState { copy(tombstoneEventHandling = Success(roomId)) }
        } else {
            val viaServers = MatrixPatterns.extractServerNameFromId(action.event.senderId)
                    ?.let { listOf(it) }
                    .orEmpty()
            viewModelScope.launch {
                val result = runCatchingToAsync {
                    session.joinRoom(roomId, viaServers = viaServers)
                    roomId
                }
                setState {
                    copy(tombstoneEventHandling = result)
                }
            }
        }
    }

    private fun isIntegrationEnabled() = session.integrationManagerService().isIntegrationEnabled()

    fun isMenuItemVisible(@IdRes itemId: Int): Boolean = com.airbnb.mvrx.withState(this) { state ->
        if (state.asyncRoomSummary()?.membership != Membership.JOIN) {
            return@withState false
        }
        when (itemId) {
            R.id.timeline_setting -> true
<<<<<<< HEAD
            R.id.invite -> state.canInvite
=======
            R.id.invite           -> state.canInvite
>>>>>>> 7f96749d
            R.id.open_matrix_apps -> true
            R.id.voice_call,
            R.id.video_call -> callManager.getCallsByRoomId(state.roomId).isEmpty()
            R.id.hangup_call -> callManager.getCallsByRoomId(state.roomId).isNotEmpty()
            R.id.search -> true
            R.id.dev_tools -> vectorPreferences.developerMode()
            else                  -> false
        }
    }

// PRIVATE METHODS *****************************************************************************

    private fun handleSendMessage(action: RoomDetailAction.SendMessage) {
        withState { state ->
            when (state.sendMode) {
                is SendMode.REGULAR -> {
                    when (val slashCommandResult = CommandParser.parseSplashCommand(action.text)) {
                        is ParsedCommand.ErrorNotACommand         -> {
                            // Send the text message to the room
                            room.sendTextMessage(action.text, autoMarkdown = action.autoMarkdown)
                            _viewEvents.post(RoomDetailViewEvents.MessageSent)
                            popDraft()
                        }
                        is ParsedCommand.ErrorSyntax              -> {
                            _viewEvents.post(RoomDetailViewEvents.SlashCommandError(slashCommandResult.command))
                        }
                        is ParsedCommand.ErrorEmptySlashCommand   -> {
                            _viewEvents.post(RoomDetailViewEvents.SlashCommandUnknown("/"))
                        }
                        is ParsedCommand.ErrorUnknownSlashCommand -> {
                            _viewEvents.post(RoomDetailViewEvents.SlashCommandUnknown(slashCommandResult.slashCommand))
                        }
                        is ParsedCommand.SendPlainText            -> {
                            // Send the text message to the room, without markdown
                            room.sendTextMessage(slashCommandResult.message, autoMarkdown = false)
                            _viewEvents.post(RoomDetailViewEvents.MessageSent)
                            popDraft()
                        }
                        is ParsedCommand.Invite                   -> {
                            handleInviteSlashCommand(slashCommandResult)
                            popDraft()
                        }
                        is ParsedCommand.Invite3Pid               -> {
                            handleInvite3pidSlashCommand(slashCommandResult)
                            popDraft()
                        }
                        is ParsedCommand.SetUserPowerLevel        -> {
                            handleSetUserPowerLevel(slashCommandResult)
                            popDraft()
                        }
                        is ParsedCommand.ClearScalarToken         -> {
                            // TODO
                            _viewEvents.post(RoomDetailViewEvents.SlashCommandNotImplemented)
                        }
                        is ParsedCommand.SetMarkdown              -> {
                            vectorPreferences.setMarkdownEnabled(slashCommandResult.enable)
                            _viewEvents.post(RoomDetailViewEvents.SlashCommandHandled(
                                    if (slashCommandResult.enable) R.string.markdown_has_been_enabled else R.string.markdown_has_been_disabled))
                            popDraft()
                        }
                        is ParsedCommand.UnbanUser                -> {
                            handleUnbanSlashCommand(slashCommandResult)
                            popDraft()
                        }
                        is ParsedCommand.BanUser                  -> {
                            handleBanSlashCommand(slashCommandResult)
                            popDraft()
                        }
                        is ParsedCommand.KickUser                 -> {
                            handleKickSlashCommand(slashCommandResult)
                            popDraft()
                        }
                        is ParsedCommand.JoinRoom                 -> {
                            handleJoinToAnotherRoomSlashCommand(slashCommandResult)
                            popDraft()
                        }
                        is ParsedCommand.PartRoom                 -> {
                            // TODO
                            _viewEvents.post(RoomDetailViewEvents.SlashCommandNotImplemented)
                        }
                        is ParsedCommand.SendEmote                -> {
                            room.sendTextMessage(slashCommandResult.message, msgType = MessageType.MSGTYPE_EMOTE, autoMarkdown = action.autoMarkdown)
                            _viewEvents.post(RoomDetailViewEvents.SlashCommandHandled())
                            popDraft()
                        }
                        is ParsedCommand.SendRainbow              -> {
                            slashCommandResult.message.toString().let {
                                room.sendFormattedTextMessage(it, rainbowGenerator.generate(it))
                            }
                            _viewEvents.post(RoomDetailViewEvents.SlashCommandHandled())
                            popDraft()
                        }
                        is ParsedCommand.SendRainbowEmote         -> {
                            slashCommandResult.message.toString().let {
                                room.sendFormattedTextMessage(it, rainbowGenerator.generate(it), MessageType.MSGTYPE_EMOTE)
                            }
                            _viewEvents.post(RoomDetailViewEvents.SlashCommandHandled())
                            popDraft()
                        }
                        is ParsedCommand.SendSpoiler              -> {
                            room.sendFormattedTextMessage(
                                    "[${stringProvider.getString(R.string.spoiler)}](${slashCommandResult.message})",
                                    "<span data-mx-spoiler>${slashCommandResult.message}</span>"
                            )
                            _viewEvents.post(RoomDetailViewEvents.SlashCommandHandled())
                            popDraft()
                        }
                        is ParsedCommand.SendShrug                -> {
                            val sequence = buildString {
                                append("¯\\_(ツ)_/¯")
                                if (slashCommandResult.message.isNotEmpty()) {
                                    append(" ")
                                    append(slashCommandResult.message)
                                }
                            }
                            room.sendTextMessage(sequence)
                            _viewEvents.post(RoomDetailViewEvents.SlashCommandHandled())
                            popDraft()
                        }
                        is ParsedCommand.SendChatEffect           -> {
                            sendChatEffect(slashCommandResult)
                            _viewEvents.post(RoomDetailViewEvents.SlashCommandHandled())
                            popDraft()
                        }
                        is ParsedCommand.SendPoll                 -> {
                            room.sendPoll(slashCommandResult.question, slashCommandResult.options.mapIndexed { index, s -> OptionItem(s, "$index. $s") })
                            _viewEvents.post(RoomDetailViewEvents.SlashCommandHandled())
                            popDraft()
                        }
                        is ParsedCommand.ChangeTopic              -> {
                            handleChangeTopicSlashCommand(slashCommandResult)
                            popDraft()
                        }
                        is ParsedCommand.ChangeDisplayName        -> {
                            handleChangeDisplayNameSlashCommand(slashCommandResult)
                            popDraft()
                        }
                        is ParsedCommand.DiscardSession           -> {
                            if (room.isEncrypted()) {
                                session.cryptoService().discardOutboundSession(room.roomId)
                                _viewEvents.post(RoomDetailViewEvents.SlashCommandHandled())
                                popDraft()
                            } else {
                                _viewEvents.post(RoomDetailViewEvents.SlashCommandHandled())
                                _viewEvents.post(
                                        RoomDetailViewEvents
                                                .ShowMessage(stringProvider.getString(R.string.command_description_discard_session_not_handled))
                                )
                            }
                        }
                        is ParsedCommand.CreateSpace              -> {
                            viewModelScope.launch(Dispatchers.IO) {
                                try {
                                    val params = CreateSpaceParams().apply {
                                        name = slashCommandResult.name
                                        invitedUserIds.addAll(slashCommandResult.invitees)
                                    }
                                    val spaceId = session.spaceService().createSpace(params)
                                    session.spaceService().getSpace(spaceId)
                                            ?.addChildren(
                                                    state.roomId,
<<<<<<< HEAD
                                                    listOf(session.sessionParams.homeServerHost ?: ""),
=======
                                                    null,
>>>>>>> 7f96749d
                                                    null,
                                                    true
                                            )
                                } catch (failure: Throwable) {
                                    _viewEvents.post(RoomDetailViewEvents.SlashCommandResultError(failure))
                                }
                            }
                            _viewEvents.post(RoomDetailViewEvents.SlashCommandHandled())
                            popDraft()
                        }
                        is ParsedCommand.AddToSpace               -> {
                            viewModelScope.launch(Dispatchers.IO) {
                                try {
                                    session.spaceService().getSpace(slashCommandResult.spaceId)
                                            ?.addChildren(
                                                    room.roomId,
<<<<<<< HEAD
                                                    listOf(session.sessionParams.homeServerHost ?: ""),
=======
                                                    null,
>>>>>>> 7f96749d
                                                    null,
                                                    false
                                            )
                                } catch (failure: Throwable) {
                                    _viewEvents.post(RoomDetailViewEvents.SlashCommandResultError(failure))
                                }
                            }
                            _viewEvents.post(RoomDetailViewEvents.SlashCommandHandled())
                            popDraft()
                        }
                        is ParsedCommand.JoinSpace                -> {
                            viewModelScope.launch(Dispatchers.IO) {
                                try {
                                    session.spaceService().joinSpace(slashCommandResult.spaceIdOrAlias)
                                } catch (failure: Throwable) {
                                    _viewEvents.post(RoomDetailViewEvents.SlashCommandResultError(failure))
                                }
                            }
                            _viewEvents.post(RoomDetailViewEvents.SlashCommandHandled())
                            popDraft()
                        }
                        is ParsedCommand.LeaveRoom                -> {
                            viewModelScope.launch(Dispatchers.IO) {
                                try {
                                    session.getRoom(slashCommandResult.roomId)?.leave(null)
                                } catch (failure: Throwable) {
                                    _viewEvents.post(RoomDetailViewEvents.SlashCommandResultError(failure))
                                }
                            }
                            _viewEvents.post(RoomDetailViewEvents.SlashCommandHandled())
                            popDraft()
                        }
                    }.exhaustive
                }
                is SendMode.EDIT    -> {
                    // is original event a reply?
                    val inReplyTo = state.sendMode.timelineEvent.getRelationContent()?.inReplyTo?.eventId
                    if (inReplyTo != null) {
                        // TODO check if same content?
                        room.getTimeLineEvent(inReplyTo)?.let {
                            room.editReply(state.sendMode.timelineEvent, it, action.text.toString())
                        }
                    } else {
                        val messageContent = state.sendMode.timelineEvent.getLastMessageContent()
                        val existingBody = messageContent?.body ?: ""
                        if (existingBody != action.text) {
                            room.editTextMessage(state.sendMode.timelineEvent,
                                    messageContent?.msgType ?: MessageType.MSGTYPE_TEXT,
                                    action.text,
                                    action.autoMarkdown)
                        } else {
                            Timber.w("Same message content, do not send edition")
                        }
                    }
                    _viewEvents.post(RoomDetailViewEvents.MessageSent)
                    popDraft()
                }
                is SendMode.QUOTE   -> {
                    val messageContent = state.sendMode.timelineEvent.getLastMessageContent()
                    val textMsg = messageContent?.body

                    val finalText = legacyRiotQuoteText(textMsg, action.text.toString())

                    // TODO check for pills?

                    // TODO Refactor this, just temporary for quotes
                    val parser = Parser.builder().build()
                    val document = parser.parse(finalText)
                    val renderer = HtmlRenderer.builder().build()
                    val htmlText = renderer.render(document)
                    if (finalText == htmlText) {
                        room.sendTextMessage(finalText)
                    } else {
                        room.sendFormattedTextMessage(finalText, htmlText)
                    }
                    _viewEvents.post(RoomDetailViewEvents.MessageSent)
                    popDraft()
                }
                is SendMode.REPLY   -> {
                    state.sendMode.timelineEvent.let {
                        room.replyToMessage(it, action.text.toString(), action.autoMarkdown)
                        _viewEvents.post(RoomDetailViewEvents.MessageSent)
                        popDraft()
                    }
                }
            }.exhaustive
        }
    }

    private fun sendChatEffect(sendChatEffect: ParsedCommand.SendChatEffect) {
        // If message is blank, convert to an emote, with default message
        if (sendChatEffect.message.isBlank()) {
            val defaultMessage = stringProvider.getString(when (sendChatEffect.chatEffect) {
                ChatEffect.CONFETTI -> R.string.default_message_emote_confetti
                ChatEffect.SNOWFALL -> R.string.default_message_emote_snow
            })
            room.sendTextMessage(defaultMessage, MessageType.MSGTYPE_EMOTE)
        } else {
            room.sendTextMessage(sendChatEffect.message, sendChatEffect.chatEffect.toMessageType())
        }
    }

    private fun popDraft() = withState {
        if (it.sendMode is SendMode.REGULAR && it.sendMode.fromSharing) {
            // If we were sharing, we want to get back our last value from draft
            loadDraftIfAny()
        } else {
            // Otherwise we clear the composer and remove the draft from db
            setState { copy(sendMode = SendMode.REGULAR("", false)) }
            viewModelScope.launch {
                room.deleteDraft()
            }
        }
    }

    private fun handleJoinToAnotherRoomSlashCommand(command: ParsedCommand.JoinRoom) {
        viewModelScope.launch {
            try {
                session.joinRoom(command.roomAlias, command.reason, emptyList())
            } catch (failure: Throwable) {
                _viewEvents.post(RoomDetailViewEvents.SlashCommandResultError(failure))
                return@launch
            }
            session.getRoomSummary(command.roomAlias)
                    ?.roomId
                    ?.let {
                        _viewEvents.post(RoomDetailViewEvents.JoinRoomCommandSuccess(it))
                    }
        }
    }

    private fun legacyRiotQuoteText(quotedText: String?, myText: String): String {
        val messageParagraphs = quotedText?.split("\n\n".toRegex())?.dropLastWhile { it.isEmpty() }?.toTypedArray()
        return buildString {
            if (messageParagraphs != null) {
                for (i in messageParagraphs.indices) {
                    if (messageParagraphs[i].isNotBlank()) {
                        append("> ")
                        append(messageParagraphs[i])
                    }

                    if (i != messageParagraphs.lastIndex) {
                        append("\n\n")
                    }
                }
            }
            append("\n\n")
            append(myText)
        }
    }

    private fun handleChangeTopicSlashCommand(changeTopic: ParsedCommand.ChangeTopic) {
        launchSlashCommandFlowSuspendable {
            room.updateTopic(changeTopic.topic)
        }
    }

    private fun handleInviteSlashCommand(invite: ParsedCommand.Invite) {
        launchSlashCommandFlowSuspendable {
            room.invite(invite.userId, invite.reason)
        }
    }

    private fun handleInvite3pidSlashCommand(invite: ParsedCommand.Invite3Pid) {
        launchSlashCommandFlowSuspendable {
            room.invite3pid(invite.threePid)
        }
    }

    private fun handleSetUserPowerLevel(setUserPowerLevel: ParsedCommand.SetUserPowerLevel) {
        val newPowerLevelsContent = room.getStateEvent(EventType.STATE_ROOM_POWER_LEVELS)
                ?.content
                ?.toModel<PowerLevelsContent>()
                ?.setUserPowerLevel(setUserPowerLevel.userId, setUserPowerLevel.powerLevel)
                ?.toContent()
                ?: return

        launchSlashCommandFlowSuspendable {
            room.sendStateEvent(EventType.STATE_ROOM_POWER_LEVELS, null, newPowerLevelsContent)
        }
    }

    private fun handleChangeDisplayNameSlashCommand(changeDisplayName: ParsedCommand.ChangeDisplayName) {
        launchSlashCommandFlowSuspendable {
            session.setDisplayName(session.myUserId, changeDisplayName.displayName)
        }
    }

    private fun handleKickSlashCommand(kick: ParsedCommand.KickUser) {
        launchSlashCommandFlowSuspendable {
            room.kick(kick.userId, kick.reason)
        }
    }

    private fun handleBanSlashCommand(ban: ParsedCommand.BanUser) {
        launchSlashCommandFlowSuspendable {
            room.ban(ban.userId, ban.reason)
        }
    }

    private fun handleUnbanSlashCommand(unban: ParsedCommand.UnbanUser) {
        launchSlashCommandFlowSuspendable {
            room.unban(unban.userId, unban.reason)
        }
    }

    private fun launchSlashCommandFlow(lambda: (MatrixCallback<Unit>) -> Unit) {
        _viewEvents.post(RoomDetailViewEvents.SlashCommandHandled())
        val matrixCallback = object : MatrixCallback<Unit> {
            override fun onSuccess(data: Unit) {
                _viewEvents.post(RoomDetailViewEvents.SlashCommandResultOk)
            }

            override fun onFailure(failure: Throwable) {
                _viewEvents.post(RoomDetailViewEvents.SlashCommandResultError(failure))
            }
        }
        lambda.invoke(matrixCallback)
    }

    private fun launchSlashCommandFlowSuspendable(block: suspend () -> Unit) {
        _viewEvents.post(RoomDetailViewEvents.SlashCommandHandled())
        viewModelScope.launch {
            val event = try {
                block()
                RoomDetailViewEvents.SlashCommandResultOk
            } catch (failure: Exception) {
                RoomDetailViewEvents.SlashCommandResultError(failure)
            }
            _viewEvents.post(event)
        }
    }

    private fun handleSendReaction(action: RoomDetailAction.SendReaction) {
        room.sendReaction(action.targetEventId, action.reaction)
    }

    private fun handleRedactEvent(action: RoomDetailAction.RedactAction) {
        val event = room.getTimeLineEvent(action.targetEventId) ?: return
        room.redactEvent(event.root, action.reason)
    }

    private fun handleUndoReact(action: RoomDetailAction.UndoReaction) {
        room.undoReaction(action.targetEventId, action.reaction)
    }

    private fun handleUpdateQuickReaction(action: RoomDetailAction.UpdateQuickReactAction) {
        if (action.add) {
            room.sendReaction(action.targetEventId, action.selectedReaction)
        } else {
            room.undoReaction(action.targetEventId, action.selectedReaction)
        }
    }

    private fun handleSendMedia(action: RoomDetailAction.SendMedia) {
        room.sendMedias(action.attachments, action.compressBeforeSending, emptySet())
    }

    private fun handleEventVisible(action: RoomDetailAction.TimelineEventTurnsVisible) {
        viewModelScope.launch(Dispatchers.Default) {
            if (action.event.root.sendState.isSent()) { // ignore pending/local events
                visibleEventsObservable.accept(action)
            }
            // We need to update this with the related m.replace also (to move read receipt)
            action.event.annotations?.editSummary?.sourceEvents?.forEach {
                room.getTimeLineEvent(it)?.let { event ->
                    visibleEventsObservable.accept(RoomDetailAction.TimelineEventTurnsVisible(event))
                }
            }

            // handle chat effects here
            if (vectorPreferences.chatEffectsEnabled()) {
                chatEffectManager.checkForEffect(action.event)
            }
        }
    }

    override fun shouldStartEffect(effect: ChatEffect) {
        _viewEvents.post(RoomDetailViewEvents.StartChatEffect(effect))
    }

    override fun stopEffects() {
        _viewEvents.post(RoomDetailViewEvents.StopChatEffects)
    }

    private fun handleLoadMore(action: RoomDetailAction.LoadMoreTimelineEvents) {
        timeline.paginate(action.direction, PAGINATION_COUNT)
    }

    private fun handleRejectInvite() {
        viewModelScope.launch {
            tryOrNull { room.leave(null) }
        }
    }

    private fun handleAcceptInvite() {
        viewModelScope.launch {
            tryOrNull { room.join() }
        }
    }

    private fun handleEditAction(action: RoomDetailAction.EnterEditMode) {
        room.getTimeLineEvent(action.eventId)?.let { timelineEvent ->
            setState { copy(sendMode = SendMode.EDIT(timelineEvent, timelineEvent.getTextEditableContent() ?: "")) }
        }
    }

    private fun handleQuoteAction(action: RoomDetailAction.EnterQuoteMode) {
        room.getTimeLineEvent(action.eventId)?.let { timelineEvent ->
            setState { copy(sendMode = SendMode.QUOTE(timelineEvent, action.text)) }
        }
    }

    private fun handleReplyAction(action: RoomDetailAction.EnterReplyMode) {
        room.getTimeLineEvent(action.eventId)?.let { timelineEvent ->
            setState { copy(sendMode = SendMode.REPLY(timelineEvent, action.text)) }
        }
    }

    private fun handleEnterRegularMode(action: RoomDetailAction.EnterRegularMode) = setState {
        copy(sendMode = SendMode.REGULAR(action.text, action.fromSharing))
    }

    private fun handleOpenOrDownloadFile(action: RoomDetailAction.DownloadOrOpen) {
        val mxcUrl = action.messageFileContent.getFileUrl() ?: return
        val isLocalSendingFile = action.senderId == session.myUserId
                && mxcUrl.startsWith("content://")
        if (isLocalSendingFile) {
            tryOrNull { Uri.parse(mxcUrl) }?.let {
                _viewEvents.post(RoomDetailViewEvents.OpenFile(
                        it,
                        action.messageFileContent.mimeType
                ))
            }
        } else {
            viewModelScope.launch {
                val fileState = session.fileService().fileState(action.messageFileContent)
                var canOpen = fileState is FileService.FileState.InCache && fileState.decryptedFileInCache
                if (!canOpen) {
                    // First download, or download and decrypt, or decrypt from cache
                    val result = runCatching {
                        session.fileService().downloadFile(messageContent = action.messageFileContent)
                    }

                    _viewEvents.post(RoomDetailViewEvents.DownloadFileState(
                            action.messageFileContent.mimeType,
                            result.getOrNull(),
                            result.exceptionOrNull()
                    ))
                    canOpen = result.isSuccess
                }

                if (canOpen) {
                    // We can now open the file
                    session.fileService().getTemporarySharableURI(action.messageFileContent)?.let { uri ->
                        _viewEvents.post(RoomDetailViewEvents.OpenFile(
                                uri,
                                action.messageFileContent.mimeType
                        ))
                    }
                }
            }
        }
    }

    private fun handleNavigateToEvent(action: RoomDetailAction.NavigateToEvent) {
        stopTrackingUnreadMessages()
        val targetEventId: String = action.eventId
        val indexOfEvent = timeline.getIndexOfEvent(targetEventId)
        if (indexOfEvent == null) {
            // Event is not already in RAM
            timeline.restartWithEventId(targetEventId)
        }
        if (action.highlight) {
            setState { copy(highlightedEventId = targetEventId) }
        }
        _viewEvents.post(RoomDetailViewEvents.NavigateToEvent(targetEventId))
    }

    private fun handleResendEvent(action: RoomDetailAction.ResendMessage) {
        val targetEventId = action.eventId
        room.getTimeLineEvent(targetEventId)?.let {
            // State must be UNDELIVERED or Failed
            if (!it.root.sendState.hasFailed()) {
                Timber.e("Cannot resend message, it is not failed, Cancel first")
                return
            }
            when {
                it.root.isTextMessage()       -> room.resendTextMessage(it)
                it.root.isAttachmentMessage() -> room.resendMediaMessage(it)
                else                          -> {
                    // TODO
                }
            }
        }
    }

    private fun handleRemove(action: RoomDetailAction.RemoveFailedEcho) {
        val targetEventId = action.eventId
        room.getTimeLineEvent(targetEventId)?.let {
            // State must be UNDELIVERED or Failed
            if (!it.root.sendState.hasFailed()) {
                Timber.e("Cannot resend message, it is not failed, Cancel first")
                return
            }
            room.deleteFailedEcho(it)
        }
    }

    private fun handleCancel(action: RoomDetailAction.CancelSend) {
        if (action.force) {
            room.cancelSend(action.eventId)
            return
        }
        val targetEventId = action.eventId
        room.getTimeLineEvent(targetEventId)?.let {
            // State must be in one of the sending states
            if (!it.root.sendState.isSending()) {
                Timber.e("Cannot cancel message, it is not sending")
                return
            }
            room.cancelSend(targetEventId)
        }
    }

    private fun handleResendAll() {
        room.resendAllFailedMessages()
    }

    private fun handleRemoveAllFailedMessages() {
        room.cancelAllFailedMessages()
    }

    private fun observeEventDisplayedActions() {
        // We are buffering scroll events for one second
        // and keep the most recent one to set the read receipt on.
        visibleEventsObservable
                .buffer(1, TimeUnit.SECONDS)
                .filter { it.isNotEmpty() }
                .subscribeBy(onNext = { actions ->
                    val bufferedMostRecentDisplayedEvent = actions.maxByOrNull { it.event.displayIndex }?.event ?: return@subscribeBy
                    val globalMostRecentDisplayedEvent = mostRecentDisplayedEvent
                    if (trackUnreadMessages.get()) {
                        if (globalMostRecentDisplayedEvent == null) {
                            mostRecentDisplayedEvent = bufferedMostRecentDisplayedEvent
                        } else if (bufferedMostRecentDisplayedEvent.displayIndex > globalMostRecentDisplayedEvent.displayIndex) {
                            mostRecentDisplayedEvent = bufferedMostRecentDisplayedEvent
                        }
                    }
                    bufferedMostRecentDisplayedEvent.root.eventId?.let { eventId ->
                        session.coroutineScope.launch {
                            tryOrNull { room.setReadReceipt(eventId) }
                        }
                    }
                })
                .disposeOnClear()
    }

    private fun handleMarkAllAsRead() {
        viewModelScope.launch {
            tryOrNull { room.markAsRead(ReadService.MarkAsReadParams.BOTH) }
        }
    }

    private fun handleReportContent(action: RoomDetailAction.ReportContent) {
        viewModelScope.launch {
            val event = try {
                room.reportContent(action.eventId, -100, action.reason)
                RoomDetailViewEvents.ActionSuccess(action)
            } catch (failure: Exception) {
                RoomDetailViewEvents.ActionFailure(action, failure)
            }
            _viewEvents.post(event)
        }
    }

    private fun handleIgnoreUser(action: RoomDetailAction.IgnoreUser) {
        if (action.userId.isNullOrEmpty()) {
            return
        }

        viewModelScope.launch {
            val event = try {
                session.ignoreUserIds(listOf(action.userId))
                RoomDetailViewEvents.ActionSuccess(action)
            } catch (failure: Throwable) {
                RoomDetailViewEvents.ActionFailure(action, failure)
            }
            _viewEvents.post(event)
        }
    }

    private fun handleAcceptVerification(action: RoomDetailAction.AcceptVerificationRequest) {
        Timber.v("## SAS handleAcceptVerification ${action.otherUserId},  roomId:${room.roomId}, txId:${action.transactionId}")
        if (session.cryptoService().verificationService().readyPendingVerificationInDMs(
                        supportedVerificationMethodsProvider.provide(),
                        action.otherUserId,
                        room.roomId,
                        action.transactionId)) {
            _viewEvents.post(RoomDetailViewEvents.ActionSuccess(action))
        } else {
            // TODO
        }
    }

    private fun handleDeclineVerification(action: RoomDetailAction.DeclineVerificationRequest) {
        session.cryptoService().verificationService().declineVerificationRequestInDMs(
                action.otherUserId,
                action.transactionId,
                room.roomId)
    }

    private fun handleRequestVerification(action: RoomDetailAction.RequestVerification) {
        if (action.userId == session.myUserId) return
        _viewEvents.post(RoomDetailViewEvents.ActionSuccess(action))
    }

    private fun handleResumeRequestVerification(action: RoomDetailAction.ResumeVerification) {
        // Check if this request is still active and handled by me
        session.cryptoService().verificationService().getExistingVerificationRequestInRoom(room.roomId, action.transactionId)?.let {
            if (it.handledByOtherSession) return
            if (!it.isFinished) {
                _viewEvents.post(RoomDetailViewEvents.ActionSuccess(action.copy(
                        otherUserId = it.otherUserId
                )))
            }
        }
    }

    private fun handleReRequestKeys(action: RoomDetailAction.ReRequestKeys) {
        // Check if this request is still active and handled by me
        room.getTimeLineEvent(action.eventId)?.let {
            session.cryptoService().reRequestRoomKeyForEvent(it.root)
            _viewEvents.post(RoomDetailViewEvents.ShowMessage(stringProvider.getString(R.string.e2e_re_request_encryption_key_dialog_content)))
        }
    }

    private fun handleTapOnFailedToDecrypt(action: RoomDetailAction.TapOnFailedToDecrypt) {
        room.getTimeLineEvent(action.eventId)?.let {
            val code = when (it.root.mCryptoError) {
                MXCryptoError.ErrorType.KEYS_WITHHELD -> {
                    WithHeldCode.fromCode(it.root.mCryptoErrorReason)
                }
                else                                  -> null
            }

            _viewEvents.post(RoomDetailViewEvents.ShowE2EErrorMessage(code))
        }
    }

    private fun handleReplyToOptions(action: RoomDetailAction.ReplyToOptions) {
        // Do not allow to reply to unsent local echo
        if (LocalEcho.isLocalEchoId(action.eventId)) return
        room.sendOptionsReply(action.eventId, action.optionIndex, action.optionValue)
    }

    private fun observeSyncState() {
        session.rx()
                .liveSyncState()
                .subscribe { syncState ->
                    setState {
                        copy(syncState = syncState)
                    }
                }
                .disposeOnClear()
    }

    private fun observeRoomSummary() {
        room.rx().liveRoomSummary()
                .unwrap()
                .execute { async ->
                    copy(
                            asyncRoomSummary = async
                    )
                }
    }

    private fun getUnreadState() {
        Observable
                .combineLatest<List<TimelineEvent>, RoomSummary, UnreadState>(
                        timelineEvents.observeOn(Schedulers.computation()),
                        room.rx().liveRoomSummary().unwrap(),
                        { timelineEvents, roomSummary ->
                            computeUnreadState(timelineEvents, roomSummary)
                        }
                )
                // We don't want live update of unread so we skip when we already had a HasUnread or HasNoUnread
                .distinctUntilChanged { previous, current ->
                    when {
                        previous is UnreadState.Unknown || previous is UnreadState.ReadMarkerNotLoaded -> false
                        current is UnreadState.HasUnread || current is UnreadState.HasNoUnread         -> true
                        else                                                                           -> false
                    }
                }
                .subscribe {
                    Timber.v("Unread state: $it")
                    setState { copy(unreadState = it) }
                }
                .disposeOnClear()
    }

    private fun computeUnreadState(events: List<TimelineEvent>, roomSummary: RoomSummary): UnreadState {
        if (events.isEmpty()) return UnreadState.Unknown
        val readMarkerIdSnapshot = roomSummary.readMarkerId ?: return UnreadState.Unknown
        val firstDisplayableEventIndex = timeline.getIndexOfEvent(readMarkerIdSnapshot)
                ?: return if (timeline.isLive) {
                    UnreadState.ReadMarkerNotLoaded(readMarkerIdSnapshot)
                } else {
                    UnreadState.Unknown
                }
        for (i in (firstDisplayableEventIndex - 1) downTo 0) {
            val timelineEvent = events.getOrNull(i) ?: return UnreadState.Unknown
            val eventId = timelineEvent.root.eventId ?: return UnreadState.Unknown
            val isFromMe = timelineEvent.root.senderId == session.myUserId
            if (!isFromMe) {
                return UnreadState.HasUnread(eventId)
            }
        }
        return UnreadState.HasNoUnread
    }

    private fun observeUnreadState() {
        selectSubscribe(RoomDetailViewState::unreadState) {
            Timber.v("Unread state: $it")
            if (it is UnreadState.HasNoUnread) {
                startTrackingUnreadMessages()
            }
        }
    }

    private fun observeMembershipChanges() {
        session.rx()
                .liveRoomChangeMembershipState()
                .map {
                    it[initialState.roomId] ?: ChangeMembershipState.Unknown
                }
                .distinctUntilChanged()
                .subscribe {
                    setState { copy(changeMembershipState = it) }
                }
                .disposeOnClear()
    }

    private fun observeSummaryState() {
        asyncSubscribe(RoomDetailViewState::asyncRoomSummary) { summary ->
            roomSummariesHolder.set(summary)
            setState {
                val typingMessage = typingHelper.getTypingMessage(summary.typingUsers)
                copy(
                        typingMessage = typingMessage,
                        hasFailedSending = summary.hasFailedSending
                )
            }
            if (summary.membership == Membership.INVITE) {
                summary.inviterId?.let { inviterId ->
                    session.getRoomMember(inviterId, summary.roomId)
                }?.also {
                    setState { copy(asyncInviter = Success(it)) }
                }
            }
            room.getStateEvent(EventType.STATE_ROOM_TOMBSTONE)?.also {
                setState { copy(tombstoneEvent = it) }
            }
        }
    }

    override fun onTimelineUpdated(snapshot: List<TimelineEvent>) {
        timelineEvents.accept(snapshot)

        // PreviewUrl
        if (vectorPreferences.showUrlPreviews()) {
            withState { state ->
                snapshot
                        .takeIf { state.asyncRoomSummary.invoke()?.isEncrypted == false }
                        ?.forEach {
                            previewUrlRetriever.getPreviewUrl(it)
                        }
            }
        }
    }

    override fun onTimelineFailure(throwable: Throwable) {
        // If we have a critical timeline issue, we get back to live.
        timeline.restartWithEventId(null)
        _viewEvents.post(RoomDetailViewEvents.Failure(throwable))
    }

    override fun onNewTimelineEvents(eventIds: List<String>) {
        Timber.v("On new timeline events: $eventIds")
        _viewEvents.post(RoomDetailViewEvents.OnNewTimelineEvents(eventIds))
    }

    override fun onPSTNSupportUpdated() {
        updateShowDialerOptionState()
    }

    private fun updateShowDialerOptionState() {
        setState {
            copy(showDialerOption = callManager.supportsPSTNProtocol)
        }
    }

    override fun onCleared() {
        roomSummariesHolder.remove(room.roomId)
        timeline.dispose()
        timeline.removeAllListeners()
        if (vectorPreferences.sendTypingNotifs()) {
            room.userStopsTyping()
        }
        chatEffectManager.delegate = null
        chatEffectManager.dispose()
        callManager.removeProtocolsCheckerListener(this)
        super.onCleared()
    }
}<|MERGE_RESOLUTION|>--- conflicted
+++ resolved
@@ -54,13 +54,7 @@
 import im.vector.app.features.home.room.detail.timeline.url.PreviewUrlRetriever
 import im.vector.app.features.home.room.typing.TypingHelper
 import im.vector.app.features.powerlevel.PowerLevelsObservableFactory
-<<<<<<< HEAD
-import im.vector.app.features.raw.wellknown.getElementWellknown
 import im.vector.app.features.session.coroutineScope
-import im.vector.app.features.settings.VectorLocale
-=======
-import im.vector.app.features.session.coroutineScope
->>>>>>> 7f96749d
 import im.vector.app.features.settings.VectorPreferences
 import io.reactivex.Observable
 import io.reactivex.rxkotlin.subscribeBy
@@ -108,10 +102,6 @@
 import org.matrix.android.sdk.rx.rx
 import org.matrix.android.sdk.rx.unwrap
 import timber.log.Timber
-<<<<<<< HEAD
-import java.util.UUID
-=======
->>>>>>> 7f96749d
 import java.util.concurrent.TimeUnit
 import java.util.concurrent.atomic.AtomicBoolean
 
@@ -192,19 +182,11 @@
             tryOrNull { room.markAsRead(ReadService.MarkAsReadParams.READ_RECEIPT) }
         }
         // Inform the SDK that the room is displayed
-<<<<<<< HEAD
-        viewModelScope.launch(Dispatchers.IO)  {
-            tryOrNull { session.onRoomDisplayed(initialState.roomId) }
-        }
-        callManager.addPstnSupportListener(this)
-        callManager.checkForPSTNSupportIfNeeded()
-=======
         viewModelScope.launch(Dispatchers.IO) {
             tryOrNull { session.onRoomDisplayed(initialState.roomId) }
         }
         callManager.addProtocolsCheckerListener(this)
         callManager.checkForProtocolsSupportIfNeeded()
->>>>>>> 7f96749d
         chatEffectManager.delegate = this
 
         // Ensure to share the outbound session keys with all members
@@ -281,35 +263,6 @@
 
     override fun handle(action: RoomDetailAction) {
         when (action) {
-<<<<<<< HEAD
-            is RoomDetailAction.UserIsTyping -> handleUserIsTyping(action)
-            is RoomDetailAction.ComposerFocusChange -> handleComposerFocusChange(action)
-            is RoomDetailAction.SaveDraft -> handleSaveDraft(action)
-            is RoomDetailAction.SendMessage -> handleSendMessage(action)
-            is RoomDetailAction.SendMedia -> handleSendMedia(action)
-            is RoomDetailAction.SendSticker -> handleSendSticker(action)
-            is RoomDetailAction.TimelineEventTurnsVisible -> handleEventVisible(action)
-            is RoomDetailAction.TimelineEventTurnsInvisible -> handleEventInvisible(action)
-            is RoomDetailAction.LoadMoreTimelineEvents -> handleLoadMore(action)
-            is RoomDetailAction.SendReaction -> handleSendReaction(action)
-            is RoomDetailAction.AcceptInvite -> handleAcceptInvite()
-            is RoomDetailAction.RejectInvite -> handleRejectInvite()
-            is RoomDetailAction.RedactAction -> handleRedactEvent(action)
-            is RoomDetailAction.UndoReaction -> handleUndoReact(action)
-            is RoomDetailAction.UpdateQuickReactAction -> handleUpdateQuickReaction(action)
-            is RoomDetailAction.EnterRegularMode -> handleEnterRegularMode(action)
-            is RoomDetailAction.EnterEditMode -> handleEditAction(action)
-            is RoomDetailAction.EnterQuoteMode -> handleQuoteAction(action)
-            is RoomDetailAction.EnterReplyMode -> handleReplyAction(action)
-            is RoomDetailAction.DownloadOrOpen -> handleOpenOrDownloadFile(action)
-            is RoomDetailAction.NavigateToEvent -> handleNavigateToEvent(action)
-            is RoomDetailAction.HandleTombstoneEvent -> handleTombstoneEvent(action)
-            is RoomDetailAction.ResendMessage -> handleResendEvent(action)
-            is RoomDetailAction.RemoveFailedEcho -> handleRemove(action)
-            is RoomDetailAction.MarkAllAsRead -> handleMarkAllAsRead()
-            is RoomDetailAction.ReportContent -> handleReportContent(action)
-            is RoomDetailAction.IgnoreUser -> handleIgnoreUser(action)
-=======
             is RoomDetailAction.UserIsTyping                     -> handleUserIsTyping(action)
             is RoomDetailAction.ComposerFocusChange              -> handleComposerFocusChange(action)
             is RoomDetailAction.SaveDraft                        -> handleSaveDraft(action)
@@ -337,7 +290,6 @@
             is RoomDetailAction.MarkAllAsRead                    -> handleMarkAllAsRead()
             is RoomDetailAction.ReportContent                    -> handleReportContent(action)
             is RoomDetailAction.IgnoreUser                       -> handleIgnoreUser(action)
->>>>>>> 7f96749d
             is RoomDetailAction.EnterTrackingUnreadMessagesState -> startTrackingUnreadMessages()
             is RoomDetailAction.ExitTrackingUnreadMessagesState  -> stopTrackingUnreadMessages()
             is RoomDetailAction.ReplyToOptions                   -> handleReplyToOptions(action)
@@ -369,15 +321,9 @@
                         RoomDetailViewEvents.ShowRoomAvatarFullScreen(action.matrixItem, action.transitionView)
                 )
             }
-<<<<<<< HEAD
-            is RoomDetailAction.DoNotShowPreviewUrlFor -> handleDoNotShowPreviewUrlFor(action)
-            RoomDetailAction.RemoveAllFailedMessages -> handleRemoveAllFailedMessages()
-            RoomDetailAction.ResendAll -> handleResendAll()
-=======
             is RoomDetailAction.DoNotShowPreviewUrlFor           -> handleDoNotShowPreviewUrlFor(action)
             RoomDetailAction.RemoveAllFailedMessages             -> handleRemoveAllFailedMessages()
             RoomDetailAction.ResendAll                           -> handleResendAll()
->>>>>>> 7f96749d
         }.exhaustive
     }
 
@@ -490,11 +436,7 @@
         _viewEvents.post(RoomDetailViewEvents.ShowWaitingView)
         viewModelScope.launch(Dispatchers.IO) {
             try {
-<<<<<<< HEAD
-                val widget = session.widgetService().createRoomWidget(roomId, widgetId, widgetEventContent)
-=======
                 val widget = jitsiService.createJitsiWidget(room.roomId, action.withVideo)
->>>>>>> 7f96749d
                 _viewEvents.post(RoomDetailViewEvents.JoinJitsiConference(widget, action.withVideo))
             } catch (failure: Throwable) {
                 _viewEvents.post(RoomDetailViewEvents.ShowMessage(stringProvider.getString(R.string.failed_to_add_widget)))
@@ -677,11 +619,7 @@
         }
         when (itemId) {
             R.id.timeline_setting -> true
-<<<<<<< HEAD
-            R.id.invite -> state.canInvite
-=======
             R.id.invite           -> state.canInvite
->>>>>>> 7f96749d
             R.id.open_matrix_apps -> true
             R.id.voice_call,
             R.id.video_call -> callManager.getCallsByRoomId(state.roomId).isEmpty()
@@ -843,11 +781,7 @@
                                     session.spaceService().getSpace(spaceId)
                                             ?.addChildren(
                                                     state.roomId,
-<<<<<<< HEAD
-                                                    listOf(session.sessionParams.homeServerHost ?: ""),
-=======
                                                     null,
->>>>>>> 7f96749d
                                                     null,
                                                     true
                                             )
@@ -864,11 +798,7 @@
                                     session.spaceService().getSpace(slashCommandResult.spaceId)
                                             ?.addChildren(
                                                     room.roomId,
-<<<<<<< HEAD
-                                                    listOf(session.sessionParams.homeServerHost ?: ""),
-=======
                                                     null,
->>>>>>> 7f96749d
                                                     null,
                                                     false
                                             )
