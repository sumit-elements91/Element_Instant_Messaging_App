--- conflicted
+++ resolved
@@ -229,13 +229,8 @@
     private fun observePowerLevel() {
         PowerLevelsObservableFactory(room).createObservable()
                 .subscribe {
-<<<<<<< HEAD
                     val powerLevelsHelper = PowerLevelsHelper(it)
-                    val canSendMessage = powerLevelsHelper.isUserAllowedToSend(session.myUserId, false, EventType.MESSAGE)
                     val canInvite = powerLevelsHelper.isUserAbleToInvite(session.myUserId)
-=======
-                    val canInvite = PowerLevelsHelper(it).isUserAbleToInvite(session.myUserId)
->>>>>>> 7b46796a
                     val isAllowedToManageWidgets = session.widgetService().hasPermissionsToHandleWidgets(room.roomId)
                     val isAllowedToStartWebRTCCall = powerLevelsHelper.isUserAllowedToSend(session.myUserId, false, EventType.CALL_INVITE)
                     setState {
