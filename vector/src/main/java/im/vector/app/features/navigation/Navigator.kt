/*
 * Copyright 2019 New Vector Ltd
 *
 * Licensed under the Apache License, Version 2.0 (the "License");
 * you may not use this file except in compliance with the License.
 * You may obtain a copy of the License at
 *
 *     http://www.apache.org/licenses/LICENSE-2.0
 *
 * Unless required by applicable law or agreed to in writing, software
 * distributed under the License is distributed on an "AS IS" BASIS,
 * WITHOUT WARRANTIES OR CONDITIONS OF ANY KIND, either express or implied.
 * See the License for the specific language governing permissions and
 * limitations under the License.
 */

package im.vector.app.features.navigation

import android.app.Activity
import android.content.Context
import android.content.Intent
import android.view.View
import androidx.activity.result.ActivityResultLauncher
import androidx.core.util.Pair
import im.vector.app.features.crypto.recover.SetupMode
import im.vector.app.features.login.LoginConfig
import im.vector.app.features.media.AttachmentData
import im.vector.app.features.pin.PinMode
import im.vector.app.features.roomdirectory.RoomDirectoryData
import im.vector.app.features.roomdirectory.roompreview.RoomPreviewData
import im.vector.app.features.settings.VectorSettingsActivity
import im.vector.app.features.share.SharedData
import org.matrix.android.sdk.api.session.room.model.roomdirectory.PublicRoom
import org.matrix.android.sdk.api.session.terms.TermsService
import org.matrix.android.sdk.api.session.widgets.model.Widget
import org.matrix.android.sdk.api.util.MatrixItem

interface Navigator {

    fun openLogin(context: Context, loginConfig: LoginConfig? = null, flags: Int = 0)

    fun openRoom(context: Context, roomId: String, eventId: String? = null, buildTask: Boolean = false)

    sealed class PostSwitchSpaceAction {
        object None : PostSwitchSpaceAction()
        data class OpenDefaultRoom(val roomId: String, val showShareSheet: Boolean) : PostSwitchSpaceAction()
<<<<<<< HEAD
        object OpenAddExistingRooms: PostSwitchSpaceAction()
=======
        object OpenAddExistingRooms : PostSwitchSpaceAction()
>>>>>>> 7f96749d
    }

    fun switchToSpace(context: Context, spaceId: String, postSwitchSpaceAction: PostSwitchSpaceAction)

    fun openSpacePreview(context: Context, spaceId: String)

    fun performDeviceVerification(context: Context, otherUserId: String, sasTransactionId: String)

    fun requestSessionVerification(context: Context, otherSessionId: String)

    fun requestSelfSessionVerification(context: Context)

    fun waitSessionVerification(context: Context)

    fun upgradeSessionSecurity(context: Context, initCrossSigningOnly: Boolean)

    fun openRoomForSharingAndFinish(activity: Activity, roomId: String, sharedData: SharedData)

    fun openRoomPreview(context: Context, publicRoom: PublicRoom, roomDirectoryData: RoomDirectoryData)

    fun openRoomPreview(context: Context, roomPreviewData: RoomPreviewData)

    fun openMatrixToBottomSheet(context: Context, link: String)

    fun openCreateRoom(context: Context, initialName: String = "")

    fun openCreateDirectRoom(context: Context)

    fun openInviteUsersToRoom(context: Context, roomId: String)

    fun openRoomDirectory(context: Context, initialFilter: String = "")

    fun openRoomsFiltering(context: Context)

    fun openSettings(context: Context, directAccess: Int = VectorSettingsActivity.EXTRA_DIRECT_ACCESS_ROOT)

    fun openDebug(context: Context)

    fun openKeysBackupSetup(context: Context, showManualExport: Boolean)

    fun open4SSetup(context: Context, setupMode: SetupMode)

    fun openKeysBackupManager(context: Context)

    fun openGroupDetail(groupId: String, context: Context, buildTask: Boolean = false)

    fun openRoomMemberProfile(userId: String, roomId: String?, context: Context, buildTask: Boolean = false)

    fun openRoomProfile(context: Context, roomId: String, directAccess: Int? = null)

    fun openBigImageViewer(activity: Activity, sharedElement: View?, matrixItem: MatrixItem) {
        openBigImageViewer(activity, sharedElement, matrixItem.avatarUrl, matrixItem.getBestName())
    }

    fun openBigImageViewer(activity: Activity, sharedElement: View?, mxcUrl: String?, title: String?)

    fun openPinCode(context: Context,
                    activityResultLauncher: ActivityResultLauncher<Intent>,
                    pinMode: PinMode)

    fun openTerms(context: Context,
                  activityResultLauncher: ActivityResultLauncher<Intent>,
                  serviceType: TermsService.ServiceType,
                  baseUrl: String,
                  token: String?)

    fun openStickerPicker(context: Context,
                          activityResultLauncher: ActivityResultLauncher<Intent>,
                          roomId: String,
                          widget: Widget)

    fun openIntegrationManager(context: Context,
                               activityResultLauncher: ActivityResultLauncher<Intent>,
                               roomId: String,
                               integId: String?,
                               screen: String?)

    fun openRoomWidget(context: Context, roomId: String, widget: Widget, options: Map<String, Any>? = null)

    fun openMediaViewer(activity: Activity,
                        roomId: String,
                        mediaData: AttachmentData,
                        view: View,
                        inMemory: List<AttachmentData> = emptyList(),
                        options: ((MutableList<Pair<View, String>>) -> Unit)?)

    fun openSearch(context: Context, roomId: String)

    fun openDevTools(context: Context, roomId: String)

    fun openCallTransfer(context: Context, callId: String)
}<|MERGE_RESOLUTION|>--- conflicted
+++ resolved
@@ -44,11 +44,7 @@
     sealed class PostSwitchSpaceAction {
         object None : PostSwitchSpaceAction()
         data class OpenDefaultRoom(val roomId: String, val showShareSheet: Boolean) : PostSwitchSpaceAction()
-<<<<<<< HEAD
-        object OpenAddExistingRooms: PostSwitchSpaceAction()
-=======
         object OpenAddExistingRooms : PostSwitchSpaceAction()
->>>>>>> 7f96749d
     }
 
     fun switchToSpace(context: Context, spaceId: String, postSwitchSpaceAction: PostSwitchSpaceAction)
