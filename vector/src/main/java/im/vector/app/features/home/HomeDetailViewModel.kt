--- conflicted
+++ resolved
@@ -27,14 +27,11 @@
 import im.vector.app.RoomGroupingMethod
 import im.vector.app.core.di.HasScreenInjector
 import im.vector.app.core.platform.VectorViewModel
-<<<<<<< HEAD
-import im.vector.app.features.home.room.ScSdkPreferences
-=======
 import im.vector.app.features.call.dialpad.DialPadLookup
 import im.vector.app.features.call.lookup.CallProtocolsChecker
 import im.vector.app.features.call.webrtc.WebRtcCallManager
 import im.vector.app.features.createdirect.DirectRoomHelper
->>>>>>> c7fc3f0b
+import im.vector.app.features.home.room.ScSdkPreferences
 import im.vector.app.features.ui.UiStateRepository
 import io.reactivex.schedulers.Schedulers
 import kotlinx.coroutines.Dispatchers
@@ -58,12 +55,9 @@
 class HomeDetailViewModel @AssistedInject constructor(@Assisted initialState: HomeDetailViewState,
                                                       private val session: Session,
                                                       private val uiStateRepository: UiStateRepository,
-<<<<<<< HEAD
                                                       private val scSdkPreferences: ScSdkPreferences,
-=======
                                                       private val callManager: WebRtcCallManager,
                                                       private val directRoomHelper: DirectRoomHelper,
->>>>>>> c7fc3f0b
                                                       private val appStateHandler: AppStateHandler)
     : VectorViewModel<HomeDetailViewState, HomeDetailAction, HomeDetailViewEvents>(initialState),
         CallProtocolsChecker.Listener {
