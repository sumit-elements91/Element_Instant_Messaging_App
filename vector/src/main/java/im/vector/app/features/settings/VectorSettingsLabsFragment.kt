/*
 * Copyright 2019 New Vector Ltd
 *
 * Licensed under the Apache License, Version 2.0 (the "License");
 * you may not use this file except in compliance with the License.
 * You may obtain a copy of the License at
 *
 *     http://www.apache.org/licenses/LICENSE-2.0
 *
 * Unless required by applicable law or agreed to in writing, software
 * distributed under the License is distributed on an "AS IS" BASIS,
 * WITHOUT WARRANTIES OR CONDITIONS OF ANY KIND, either express or implied.
 * See the License for the specific language governing permissions and
 * limitations under the License.
 */

package im.vector.app.features.settings

import android.os.Build
import androidx.preference.Preference
import im.vector.app.R
<<<<<<< HEAD
import im.vector.app.core.preference.VectorSwitchPreference
import im.vector.app.features.themes.ThemeUtils
import im.vector.app.features.MainActivity
import im.vector.app.features.MainActivityArgs
=======
>>>>>>> ed2c2178
import javax.inject.Inject

class VectorSettingsLabsFragment @Inject constructor() : VectorSettingsBaseFragment() {

    override var titleRes = R.string.room_settings_labs_pref_title
    override val preferenceXmlRes = R.xml.vector_settings_labs

<<<<<<< HEAD
    override fun bindPref() {
        // Lab

        val systemDarkThemePreTenPref = findPreference<VectorSwitchPreference>(ThemeUtils.SYSTEM_DARK_THEME_PRE_TEN)
        systemDarkThemePreTenPref?.let {
            if (ThemeUtils.darkThemeDefinitivelyPossible()) {
                it.parent?.removePreference(it)
            }
        }
        /*
        systemDarkThemePreTenPref?.onPreferenceChangeListener = Preference.OnPreferenceChangeListener { _, newValue ->
            if (newValue is Boolean) {
                if (ThemeUtils.shouldUseDarkTheme(requireContext())) {
                    // Restart the Activity | TODO: we need to do this AFTER the value is persisted...
                    activity?.restart()
                }
                true
            } else {
                false
            }
        }
         */

        findPreference<VectorSwitchPreference>(VectorPreferences.SETTINGS_ALLOW_URL_PREVIEW_IN_ENCRYPTED_ROOM_KEY)?.isEnabled = vectorPreferences.showUrlPreviews()

        findPreference<VectorSwitchPreference>(VectorPreferences.SETTINGS_VOICE_MESSAGE)?.isEnabled = Build.VERSION.SDK_INT > Build.VERSION_CODES.LOLLIPOP

        findPreference<VectorSwitchPreference>(VectorPreferences.SETTINGS_LABS_SPACES_HOME_AS_ORPHAN)!!.let { pref ->
            pref.setOnPreferenceChangeListener { _, _ ->
                MainActivity.restartApp(requireActivity(), MainActivityArgs(clearCache = false))
                true
            }
        }
    }
=======
    override fun bindPref() {}
>>>>>>> ed2c2178
}<|MERGE_RESOLUTION|>--- conflicted
+++ resolved
@@ -19,21 +19,19 @@
 import android.os.Build
 import androidx.preference.Preference
 import im.vector.app.R
-<<<<<<< HEAD
 import im.vector.app.core.preference.VectorSwitchPreference
 import im.vector.app.features.themes.ThemeUtils
 import im.vector.app.features.MainActivity
 import im.vector.app.features.MainActivityArgs
-=======
->>>>>>> ed2c2178
 import javax.inject.Inject
 
-class VectorSettingsLabsFragment @Inject constructor() : VectorSettingsBaseFragment() {
+class VectorSettingsLabsFragment @Inject constructor(
+        private val vectorPreferences: VectorPreferences
+) : VectorSettingsBaseFragment() {
 
     override var titleRes = R.string.room_settings_labs_pref_title
     override val preferenceXmlRes = R.xml.vector_settings_labs
 
-<<<<<<< HEAD
     override fun bindPref() {
         // Lab
 
@@ -60,15 +58,5 @@
         findPreference<VectorSwitchPreference>(VectorPreferences.SETTINGS_ALLOW_URL_PREVIEW_IN_ENCRYPTED_ROOM_KEY)?.isEnabled = vectorPreferences.showUrlPreviews()
 
         findPreference<VectorSwitchPreference>(VectorPreferences.SETTINGS_VOICE_MESSAGE)?.isEnabled = Build.VERSION.SDK_INT > Build.VERSION_CODES.LOLLIPOP
-
-        findPreference<VectorSwitchPreference>(VectorPreferences.SETTINGS_LABS_SPACES_HOME_AS_ORPHAN)!!.let { pref ->
-            pref.setOnPreferenceChangeListener { _, _ ->
-                MainActivity.restartApp(requireActivity(), MainActivityArgs(clearCache = false))
-                true
-            }
-        }
     }
-=======
-    override fun bindPref() {}
->>>>>>> ed2c2178
 }