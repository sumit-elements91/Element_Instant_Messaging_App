--- conflicted
+++ resolved
@@ -25,12 +25,6 @@
 import android.os.Bundle
 import android.os.Parcelable
 import android.view.View
-<<<<<<< HEAD
-=======
-import android.view.Window
-import android.view.WindowInsets
-import android.view.WindowInsetsController
->>>>>>> fef0404a
 import android.view.WindowManager
 import androidx.appcompat.app.AlertDialog
 import androidx.core.content.ContextCompat
@@ -108,71 +102,8 @@
         setContentView(R.layout.activity_call)
     }
 
-<<<<<<< HEAD
-=======
-    @Suppress("DEPRECATION")
-    private fun hideSystemUI() {
-        systemUiVisibility = false
-        // Enables regular immersive mode.
-        // For "lean back" mode, remove SYSTEM_UI_FLAG_IMMERSIVE.
-        // Or for "sticky immersive," replace it with SYSTEM_UI_FLAG_IMMERSIVE_STICKY
-        if (Build.VERSION.SDK_INT >= Build.VERSION_CODES.R) {
-            // New API instead of SYSTEM_UI_FLAG_LAYOUT_FULLSCREEN and SYSTEM_UI_FLAG_LAYOUT_HIDE_NAVIGATION
-            window.setDecorFitsSystemWindows(false)
-            // New API instead of SYSTEM_UI_FLAG_HIDE_NAVIGATION
-            window.decorView.windowInsetsController?.hide(WindowInsets.Type.navigationBars())
-            // New API instead of SYSTEM_UI_FLAG_IMMERSIVE
-            window.decorView.windowInsetsController?.systemBarsBehavior = WindowInsetsController.BEHAVIOR_SHOW_BARS_BY_SWIPE
-            // New API instead of FLAG_TRANSLUCENT_STATUS
-            window.statusBarColor = ContextCompat.getColor(this, R.color.half_transparent_status_bar)
-            // New API instead of FLAG_TRANSLUCENT_NAVIGATION
-            window.navigationBarColor = ContextCompat.getColor(this, R.color.half_transparent_status_bar)
-        } else {
-            window.decorView.systemUiVisibility = (View.SYSTEM_UI_FLAG_IMMERSIVE
-                    // Set the content to appear under the system bars so that the
-                    // content doesn't resize when the system bars hide and show.
-                    or View.SYSTEM_UI_FLAG_LAYOUT_STABLE
-                    or View.SYSTEM_UI_FLAG_LAYOUT_HIDE_NAVIGATION
-                    or View.SYSTEM_UI_FLAG_LAYOUT_FULLSCREEN
-                    // Hide the nav bar and status bar
-                    or View.SYSTEM_UI_FLAG_HIDE_NAVIGATION
-                    or View.SYSTEM_UI_FLAG_FULLSCREEN)
-        }
-    }
-
-    // Shows the system bars by removing all the flags
-// except for the ones that make the content appear under the system bars.
-    @Suppress("DEPRECATION")
-    private fun showSystemUI() {
-        systemUiVisibility = true
-        if (Build.VERSION.SDK_INT >= Build.VERSION_CODES.R) {
-            // New API instead of SYSTEM_UI_FLAG_LAYOUT_FULLSCREEN and SYSTEM_UI_FLAG_LAYOUT_HIDE_NAVIGATION
-            window.setDecorFitsSystemWindows(false)
-        } else {
-            window.decorView.systemUiVisibility = (View.SYSTEM_UI_FLAG_LAYOUT_STABLE
-                    or View.SYSTEM_UI_FLAG_LAYOUT_HIDE_NAVIGATION
-                    or View.SYSTEM_UI_FLAG_LAYOUT_FULLSCREEN)
-        }
-    }
-
-    private fun toggleUiSystemVisibility() {
-        if (systemUiVisibility) {
-            hideSystemUI()
-        } else {
-            showSystemUI()
-        }
-    }
-
-    override fun onWindowFocusChanged(hasFocus: Boolean) {
-        super.onWindowFocusChanged(hasFocus)
-        // Rehide when bottom sheet is dismissed
-        if (hasFocus) {
-            hideSystemUI()
-        }
-    }
-
->>>>>>> fef0404a
     override fun onCreate(savedInstanceState: Bundle?) {
+        @Suppress("DEPRECATION")
         window.decorView.systemUiVisibility = (View.SYSTEM_UI_FLAG_LAYOUT_STABLE or View.SYSTEM_UI_FLAG_LAYOUT_FULLSCREEN)
         window.addFlags(WindowManager.LayoutParams.FLAG_DRAWS_SYSTEM_BAR_BACKGROUNDS)
         window.addFlags(WindowManager.LayoutParams.FLAG_KEEP_SCREEN_ON)
