/*
 * Copyright 2019 New Vector Ltd
 *
 * Licensed under the Apache License, Version 2.0 (the "License");
 * you may not use this file except in compliance with the License.
 * You may obtain a copy of the License at
 *
 * http://www.apache.org/licenses/LICENSE-2.0
 *
 * Unless required by applicable law or agreed to in writing, software
 * distributed under the License is distributed on an "AS IS" BASIS,
 * WITHOUT WARRANTIES OR CONDITIONS OF ANY KIND, either express or implied.
 * See the License for the specific language governing permissions and
 * limitations under the License.
 */

package im.vector.app.features.home.room.list

<<<<<<< HEAD
import android.view.View
=======
>>>>>>> 7f96749d
import com.airbnb.mvrx.Async
import com.airbnb.mvrx.Loading
import im.vector.app.R
import im.vector.app.core.date.DateFormatKind
import im.vector.app.core.date.VectorDateFormatter
import im.vector.app.core.epoxy.VectorEpoxyModel
import im.vector.app.core.resources.StringProvider
import im.vector.app.core.utils.DebouncedClickListener
import im.vector.app.features.home.AvatarRenderer
import im.vector.app.features.home.room.detail.timeline.format.DisplayableEventFormatter
import im.vector.app.features.home.room.typing.TypingHelper
import org.matrix.android.sdk.api.session.room.members.ChangeMembershipState
import org.matrix.android.sdk.api.session.room.model.Membership
import org.matrix.android.sdk.api.session.room.model.RoomSummary
import org.matrix.android.sdk.api.session.room.model.SpaceChildInfo
import org.matrix.android.sdk.api.util.toMatrixItem
import javax.inject.Inject

class RoomSummaryItemFactory @Inject constructor(private val displayableEventFormatter: DisplayableEventFormatter,
                                                 private val dateFormatter: VectorDateFormatter,
                                                 private val stringProvider: StringProvider,
                                                 private val typingHelper: TypingHelper,
                                                 private val avatarRenderer: AvatarRenderer) {

    fun create(roomSummary: RoomSummary,
               roomChangeMembershipStates: Map<String, ChangeMembershipState>,
               selectedRoomIds: Set<String>,
               listener: RoomListListener?): VectorEpoxyModel<*> {
        return when (roomSummary.membership) {
            Membership.INVITE -> {
                val changeMembershipState = roomChangeMembershipStates[roomSummary.roomId] ?: ChangeMembershipState.Unknown
                createInvitationItem(roomSummary, changeMembershipState, listener)
            }
            else              -> createRoomItem(roomSummary, selectedRoomIds, listener?.let { it::onRoomClicked }, listener?.let { it::onRoomLongClicked })
        }
    }

    fun createSuggestion(spaceChildInfo: SpaceChildInfo,
                         suggestedRoomJoiningStates: Map<String, Async<Unit>>,
<<<<<<< HEAD
                         onJoinClick: View.OnClickListener): VectorEpoxyModel<*> {
=======
                         listener: RoomListListener?): VectorEpoxyModel<*> {
>>>>>>> 7f96749d
        return SpaceChildInfoItem_()
                .id("sug_${spaceChildInfo.childRoomId}")
                .matrixItem(spaceChildInfo.toMatrixItem())
                .avatarRenderer(avatarRenderer)
                .topic(spaceChildInfo.topic)
                .buttonLabel(stringProvider.getString(R.string.join))
                .loading(suggestedRoomJoiningStates[spaceChildInfo.childRoomId] is Loading)
                .memberCount(spaceChildInfo.activeMemberCount ?: 0)
<<<<<<< HEAD
                .buttonClickListener(onJoinClick)
=======
                .buttonClickListener(DebouncedClickListener({ listener?.onJoinSuggestedRoom(spaceChildInfo) }))
                .itemClickListener(DebouncedClickListener({ listener?.onSuggestedRoomClicked(spaceChildInfo) }))
>>>>>>> 7f96749d
    }

    private fun createInvitationItem(roomSummary: RoomSummary,
                                     changeMembershipState: ChangeMembershipState,
                                     listener: RoomListListener?): VectorEpoxyModel<*> {
        val secondLine = if (roomSummary.isDirect) {
            roomSummary.inviterId
        } else {
            roomSummary.inviterId?.let {
                stringProvider.getString(R.string.invited_by, it)
            }
        }

        return RoomInvitationItem_()
                .id(roomSummary.roomId)
                .avatarRenderer(avatarRenderer)
                .matrixItem(roomSummary.toMatrixItem())
                .secondLine(secondLine)
                .changeMembershipState(changeMembershipState)
                .acceptListener { listener?.onAcceptRoomInvitation(roomSummary) }
                .rejectListener { listener?.onRejectRoomInvitation(roomSummary) }
                .listener { listener?.onRoomClicked(roomSummary) }
    }

    fun createRoomItem(
            roomSummary: RoomSummary,
            selectedRoomIds: Set<String>,
            onClick: ((RoomSummary) -> Unit)?,
            onLongClick: ((RoomSummary) -> Boolean)?
    ): VectorEpoxyModel<*> {
        val unreadCount = roomSummary.notificationCount
        val showHighlighted = roomSummary.highlightCount > 0
        val showSelected = selectedRoomIds.contains(roomSummary.roomId)
        var latestFormattedEvent: CharSequence = ""
        var latestEventTime: CharSequence = ""
        val latestEvent = roomSummary.latestPreviewableEvent
        if (latestEvent != null) {
            latestFormattedEvent = displayableEventFormatter.format(latestEvent, roomSummary.isDirect.not())
            latestEventTime = dateFormatter.format(latestEvent.root.originServerTs, DateFormatKind.ROOM_LIST)
        }
        val typingMessage = typingHelper.getTypingMessage(roomSummary.typingUsers)
        return RoomSummaryItem_()
                .id(roomSummary.roomId)
                .avatarRenderer(avatarRenderer)
                // We do not display shield in the room list anymore
                // .encryptionTrustLevel(roomSummary.roomEncryptionTrustLevel)
                .izPublic(roomSummary.isPublic)
                .matrixItem(roomSummary.toMatrixItem())
                .lastEventTime(latestEventTime)
                .typingMessage(typingMessage)
                .lastEvent(latestFormattedEvent.toString())
                .lastFormattedEvent(latestFormattedEvent)
                .showHighlighted(showHighlighted)
                .showSelected(showSelected)
                .hasFailedSending(roomSummary.hasFailedSending)
                .unreadNotificationCount(unreadCount)
                .hasUnreadMessage(roomSummary.hasUnreadMessages)
                .hasDraft(roomSummary.userDrafts.isNotEmpty())
                .itemLongClickListener { _ ->
                    onLongClick?.invoke(roomSummary) ?: false
                }
                .itemClickListener(
                        DebouncedClickListener({
                            onClick?.invoke(roomSummary)
                        })
                )
    }
}<|MERGE_RESOLUTION|>--- conflicted
+++ resolved
@@ -16,10 +16,6 @@
 
 package im.vector.app.features.home.room.list
 
-<<<<<<< HEAD
-import android.view.View
-=======
->>>>>>> 7f96749d
 import com.airbnb.mvrx.Async
 import com.airbnb.mvrx.Loading
 import im.vector.app.R
@@ -59,11 +55,7 @@
 
     fun createSuggestion(spaceChildInfo: SpaceChildInfo,
                          suggestedRoomJoiningStates: Map<String, Async<Unit>>,
-<<<<<<< HEAD
-                         onJoinClick: View.OnClickListener): VectorEpoxyModel<*> {
-=======
                          listener: RoomListListener?): VectorEpoxyModel<*> {
->>>>>>> 7f96749d
         return SpaceChildInfoItem_()
                 .id("sug_${spaceChildInfo.childRoomId}")
                 .matrixItem(spaceChildInfo.toMatrixItem())
@@ -72,12 +64,8 @@
                 .buttonLabel(stringProvider.getString(R.string.join))
                 .loading(suggestedRoomJoiningStates[spaceChildInfo.childRoomId] is Loading)
                 .memberCount(spaceChildInfo.activeMemberCount ?: 0)
-<<<<<<< HEAD
-                .buttonClickListener(onJoinClick)
-=======
                 .buttonClickListener(DebouncedClickListener({ listener?.onJoinSuggestedRoom(spaceChildInfo) }))
                 .itemClickListener(DebouncedClickListener({ listener?.onSuggestedRoomClicked(spaceChildInfo) }))
->>>>>>> 7f96749d
     }
 
     private fun createInvitationItem(roomSummary: RoomSummary,
