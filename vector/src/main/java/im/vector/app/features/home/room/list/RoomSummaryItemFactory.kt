/*
 * Copyright 2019 New Vector Ltd
 *
 * Licensed under the Apache License, Version 2.0 (the "License");
 * you may not use this file except in compliance with the License.
 * You may obtain a copy of the License at
 *
 * http://www.apache.org/licenses/LICENSE-2.0
 *
 * Unless required by applicable law or agreed to in writing, software
 * distributed under the License is distributed on an "AS IS" BASIS,
 * WITHOUT WARRANTIES OR CONDITIONS OF ANY KIND, either express or implied.
 * See the License for the specific language governing permissions and
 * limitations under the License.
 */

package im.vector.app.features.home.room.list

import com.airbnb.mvrx.Async
import com.airbnb.mvrx.Fail
import com.airbnb.mvrx.Loading
import im.vector.app.R
import im.vector.app.core.date.DateFormatKind
import im.vector.app.core.date.VectorDateFormatter
import im.vector.app.core.epoxy.VectorEpoxyModel
import im.vector.app.core.error.ErrorFormatter
import im.vector.app.core.resources.StringProvider
import im.vector.app.features.home.AvatarRenderer
import im.vector.app.features.home.room.ScSdkPreferences
import im.vector.app.features.home.room.detail.timeline.format.DisplayableEventFormatter
import im.vector.app.features.home.room.typing.TypingHelper
import org.matrix.android.sdk.api.session.room.members.ChangeMembershipState
import org.matrix.android.sdk.api.session.room.model.Membership
import org.matrix.android.sdk.api.session.room.model.RoomSummary
import org.matrix.android.sdk.api.session.room.model.SpaceChildInfo
import org.matrix.android.sdk.api.util.toMatrixItem
import javax.inject.Inject

class RoomSummaryItemFactory @Inject constructor(private val displayableEventFormatter: DisplayableEventFormatter,
                                                 private val dateFormatter: VectorDateFormatter,
                                                 private val stringProvider: StringProvider,
                                                 private val typingHelper: TypingHelper,
                                                 private val avatarRenderer: AvatarRenderer,
<<<<<<< HEAD
                                                 private val scSdkPreferences: ScSdkPreferences) {
=======
                                                 private val errorFormatter: ErrorFormatter) {
>>>>>>> 2da03795

    fun create(roomSummary: RoomSummary,
               roomChangeMembershipStates: Map<String, ChangeMembershipState>,
               selectedRoomIds: Set<String>,
               listener: RoomListListener?): VectorEpoxyModel<*> {
        return when (roomSummary.membership) {
            Membership.INVITE -> {
                val changeMembershipState = roomChangeMembershipStates[roomSummary.roomId] ?: ChangeMembershipState.Unknown
                createInvitationItem(roomSummary, changeMembershipState, listener)
            }
            else              -> createRoomItem(roomSummary, selectedRoomIds, listener?.let { it::onRoomClicked }, listener?.let { it::onRoomLongClicked })
        }
    }

    fun createSuggestion(spaceChildInfo: SpaceChildInfo,
                         suggestedRoomJoiningStates: Map<String, Async<Unit>>,
                         listener: RoomListListener?): VectorEpoxyModel<*> {
        val error = (suggestedRoomJoiningStates[spaceChildInfo.childRoomId] as? Fail)?.error
        return SpaceChildInfoItem_()
                .id("sug_${spaceChildInfo.childRoomId}")
                .matrixItem(spaceChildInfo.toMatrixItem())
                .avatarRenderer(avatarRenderer)
                .topic(spaceChildInfo.topic)
                .errorLabel(
                        error?.let {
                            stringProvider.getString(R.string.error_failed_to_join_room, errorFormatter.toHumanReadable(it))
                        }
                )
                .buttonLabel(
                        if (error != null) stringProvider.getString(R.string.global_retry)
                        else stringProvider.getString(R.string.join)
                )
                .loading(suggestedRoomJoiningStates[spaceChildInfo.childRoomId] is Loading)
                .memberCount(spaceChildInfo.activeMemberCount ?: 0)
                .buttonClickListener { listener?.onJoinSuggestedRoom(spaceChildInfo) }
                .itemClickListener { listener?.onSuggestedRoomClicked(spaceChildInfo) }
    }

    private fun createInvitationItem(roomSummary: RoomSummary,
                                     changeMembershipState: ChangeMembershipState,
                                     listener: RoomListListener?): VectorEpoxyModel<*> {
        val secondLine = if (roomSummary.isDirect) {
            roomSummary.inviterId
        } else {
            roomSummary.inviterId?.let {
                stringProvider.getString(R.string.invited_by, it)
            }
        }

        return RoomInvitationItem_()
                .id(roomSummary.roomId)
                .avatarRenderer(avatarRenderer)
                .matrixItem(roomSummary.toMatrixItem())
                .secondLine(secondLine)
                .changeMembershipState(changeMembershipState)
                .acceptListener { listener?.onAcceptRoomInvitation(roomSummary) }
                .rejectListener { listener?.onRejectRoomInvitation(roomSummary) }
                .listener { listener?.onRoomClicked(roomSummary) }
    }

    fun createRoomItem(
            roomSummary: RoomSummary,
            selectedRoomIds: Set<String>,
            onClick: ((RoomSummary) -> Unit)?,
            onLongClick: ((RoomSummary) -> Boolean)?
    ): VectorEpoxyModel<*> {
        val unreadCount = roomSummary.notificationCount
        val showHighlighted = roomSummary.highlightCount > 0
        val showSelected = selectedRoomIds.contains(roomSummary.roomId)
        var latestFormattedEvent: CharSequence = ""
        var latestEventTime: CharSequence = ""
        val latestEvent = roomSummary.scLatestPreviewableEvent(scSdkPreferences)
        if (latestEvent != null) {
            latestFormattedEvent = displayableEventFormatter.format(latestEvent, roomSummary.isDirect.not())
            latestEventTime = dateFormatter.format(latestEvent.root.originServerTs, DateFormatKind.ROOM_LIST)
        }
        val typingMessage = typingHelper.getTypingMessage(roomSummary.typingUsers)
        return RoomSummaryItem_()
                .id(roomSummary.roomId)
                .avatarRenderer(avatarRenderer)
                // We do not display shield in the room list anymore
                // .encryptionTrustLevel(roomSummary.roomEncryptionTrustLevel)
                .izPublic(roomSummary.isPublic)
                .matrixItem(roomSummary.toMatrixItem())
                .lastEventTime(latestEventTime)
                .typingMessage(typingMessage)
                .lastEvent(latestFormattedEvent.toString())
                .lastFormattedEvent(latestFormattedEvent)
                .showHighlighted(showHighlighted)
                .showSelected(showSelected)
                .hasFailedSending(roomSummary.hasFailedSending)
                .unreadNotificationCount(unreadCount)
                .hasUnreadMessage(roomSummary.scIsUnread(scSdkPreferences))
                .markedUnread(roomSummary.markedUnread)
                .hasDraft(roomSummary.userDrafts.isNotEmpty())
                .itemLongClickListener { _ ->
                    onLongClick?.invoke(roomSummary) ?: false
                }
                .itemClickListener { onClick?.invoke(roomSummary) }
    }
}<|MERGE_RESOLUTION|>--- conflicted
+++ resolved
@@ -41,11 +41,8 @@
                                                  private val stringProvider: StringProvider,
                                                  private val typingHelper: TypingHelper,
                                                  private val avatarRenderer: AvatarRenderer,
-<<<<<<< HEAD
-                                                 private val scSdkPreferences: ScSdkPreferences) {
-=======
+                                                 private val scSdkPreferences: ScSdkPreferences,
                                                  private val errorFormatter: ErrorFormatter) {
->>>>>>> 2da03795
 
     fun create(roomSummary: RoomSummary,
                roomChangeMembershipStates: Map<String, ChangeMembershipState>,
