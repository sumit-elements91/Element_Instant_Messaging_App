/*
 * Copyright 2018 New Vector Ltd
 *
 * Licensed under the Apache License, Version 2.0 (the "License");
 * you may not use this file except in compliance with the License.
 * You may obtain a copy of the License at
 *
 *     http://www.apache.org/licenses/LICENSE-2.0
 *
 * Unless required by applicable law or agreed to in writing, software
 * distributed under the License is distributed on an "AS IS" BASIS,
 * WITHOUT WARRANTIES OR CONDITIONS OF ANY KIND, either express or implied.
 * See the License for the specific language governing permissions and
 * limitations under the License.
 */

package im.vector.app.features.rageshake

import android.content.Context
import android.content.Intent
import android.view.Menu
import android.view.MenuItem
import android.widget.Toast
import androidx.core.view.isVisible
import androidx.core.widget.doOnTextChanged
import com.airbnb.mvrx.viewModel
import com.airbnb.mvrx.withState
import im.vector.app.R
import im.vector.app.core.di.ScreenComponent
import im.vector.app.core.platform.VectorBaseActivity
import im.vector.app.databinding.ActivityBugReportBinding
import org.matrix.android.sdk.api.extensions.tryOrNull

import timber.log.Timber
import javax.inject.Inject

/**
 * Form to send a bug report
 */
class BugReportActivity : VectorBaseActivity<ActivityBugReportBinding>() {

    override fun injectWith(injector: ScreenComponent) {
        injector.inject(this)
    }

    override fun getBinding() = ActivityBugReportBinding.inflate(layoutInflater)

    @Inject lateinit var bugReportViewModelFactory: BugReportViewModel.Factory

    private val viewModel: BugReportViewModel by viewModel()

<<<<<<< HEAD
    private var forSuggestion: Boolean = false
=======
    private var reportType: ReportType = ReportType.BUG_REPORT
>>>>>>> 7f96749d

    override fun initUiAndData() {
        configureToolbar(views.bugReportToolbar)
        setupViews()

        if (bugReporter.screenshot != null) {
            views.bugReportScreenshotPreview.setImageBitmap(bugReporter.screenshot)
        } else {
            views.bugReportScreenshotPreview.isVisible = false
            views.bugReportButtonIncludeScreenshot.isChecked = false
            views.bugReportButtonIncludeScreenshot.isEnabled = false
        }

        reportType = intent.getStringExtra(REPORT_TYPE_EXTRA)?.let {
            tryOrNull { ReportType.valueOf(it) }
        } ?: ReportType.BUG_REPORT

        // Default screen is for bug report, so modify it for suggestion
        when (reportType) {
            ReportType.BUG_REPORT -> {
                supportActionBar?.setTitle(R.string.title_activity_bug_report)
                views.bugReportButtonContactMe.isVisible = true
            }
            ReportType.SUGGESTION -> {
                supportActionBar?.setTitle(R.string.send_suggestion)

                views.bugReportFirstText.setText(R.string.send_suggestion_content)
                views.bugReportTextInputLayout.hint = getString(R.string.send_suggestion_report_placeholder)
                views.bugReportButtonContactMe.isVisible = true

                hideBugReportOptions()
            }
            ReportType.SPACE_BETA_FEEDBACK -> {
                supportActionBar?.setTitle(R.string.send_feedback_space_title)

                views.bugReportFirstText.setText(R.string.send_feedback_space_info)
                views.bugReportTextInputLayout.hint = getString(R.string.feedback)
                views.bugReportButtonContactMe.isVisible = true

                hideBugReportOptions()
            }
        }
    }

    private fun hideBugReportOptions() {
        views.bugReportLogsDescription.isVisible = false

        views.bugReportButtonIncludeLogs.isChecked = false
        views.bugReportButtonIncludeLogs.isVisible = false

        views.bugReportButtonIncludeCrashLogs.isChecked = false
        views.bugReportButtonIncludeCrashLogs.isVisible = false

        views.bugReportButtonIncludeKeyShareHistory.isChecked = false
        views.bugReportButtonIncludeKeyShareHistory.isVisible = false
    }

    private fun setupViews() {
        views.bugReportEditText.doOnTextChanged { _, _, _, _ -> textChanged() }
        views.bugReportButtonIncludeScreenshot.setOnCheckedChangeListener { _, _ -> onSendScreenshotChanged() }
    }

    override fun getMenuRes() = R.menu.bug_report

    override fun onPrepareOptionsMenu(menu: Menu): Boolean {
        menu.findItem(R.id.ic_action_send_bug_report)?.let {
            val isValid = !views.bugReportMaskView.isVisible

            it.isEnabled = isValid
            it.icon.alpha = if (isValid) 255 else 100
        }

        return super.onPrepareOptionsMenu(menu)
    }

    override fun onOptionsItemSelected(item: MenuItem): Boolean {
        when (item.itemId) {
            R.id.ic_action_send_bug_report -> {
                if (views.bugReportEditText.text.toString().trim().length >= 10) {
                    sendBugReport()
                } else {
                    views.bugReportTextInputLayout.error = getString(R.string.bug_report_error_too_short)
                }
                return true
            }
        }
        return super.onOptionsItemSelected(item)
    }

    /**
     * Send the bug report
     */
    private fun sendBugReport() = withState(viewModel) { state ->
        views.bugReportScrollview.alpha = 0.3f
        views.bugReportMaskView.isVisible = true

        invalidateOptionsMenu()

        views.bugReportProgressTextView.isVisible = true
        views.bugReportProgressTextView.text = getString(R.string.send_bug_report_progress, "0")

        views.bugReportProgressView.isVisible = true
        views.bugReportProgressView.progress = 0

        bugReporter.sendBugReport(this,
                reportType,
                views.bugReportButtonIncludeLogs.isChecked,
                views.bugReportButtonIncludeCrashLogs.isChecked,
                views.bugReportButtonIncludeKeyShareHistory.isChecked,
                views.bugReportButtonIncludeScreenshot.isChecked,
                views.bugReportEditText.text.toString(),
                state.serverVersion,
<<<<<<< HEAD
=======
                views.bugReportButtonContactMe.isChecked,
>>>>>>> 7f96749d
                object : BugReporter.IMXBugReportListener {
                    override fun onUploadFailed(reason: String?) {
                        try {
                            if (!reason.isNullOrEmpty()) {
                                when (reportType) {
                                    ReportType.BUG_REPORT          -> {
                                        Toast.makeText(this@BugReportActivity,
                                                getString(R.string.send_bug_report_failed, reason), Toast.LENGTH_LONG).show()
                                    }
                                    ReportType.SUGGESTION          -> {
                                        Toast.makeText(this@BugReportActivity,
                                                getString(R.string.send_suggestion_failed, reason), Toast.LENGTH_LONG).show()
                                    }
                                    ReportType.SPACE_BETA_FEEDBACK -> {
                                        Toast.makeText(this@BugReportActivity,
                                                getString(R.string.feedback_failed, reason), Toast.LENGTH_LONG).show()
                                    }
                                }
                            }
                        } catch (e: Exception) {
                            Timber.e(e, "## onUploadFailed() : failed to display the toast")
                        }

                        views.bugReportMaskView.isVisible = false
                        views.bugReportProgressView.isVisible = false
                        views.bugReportProgressTextView.isVisible = false
                        views.bugReportScrollview.alpha = 1.0f

                        invalidateOptionsMenu()
                    }

                    override fun onUploadCancelled() {
                        onUploadFailed(null)
                    }

                    override fun onProgress(progress: Int) {
                        val myProgress = progress.coerceIn(0, 100)

                        views.bugReportProgressView.progress = myProgress
                        views.bugReportProgressTextView.text = getString(R.string.send_bug_report_progress, myProgress.toString())
                    }

                    override fun onUploadSucceed() {
                        try {
                            when (reportType) {
                                ReportType.BUG_REPORT          -> {
                                    Toast.makeText(this@BugReportActivity, R.string.send_bug_report_sent, Toast.LENGTH_LONG).show()
                                }
                                ReportType.SUGGESTION          -> {
                                    Toast.makeText(this@BugReportActivity, R.string.send_suggestion_sent, Toast.LENGTH_LONG).show()
                                }
                                ReportType.SPACE_BETA_FEEDBACK -> {
                                    Toast.makeText(this@BugReportActivity, R.string.feedback_sent, Toast.LENGTH_LONG).show()
                                }
                            }
                        } catch (e: Exception) {
                            Timber.e(e, "## onUploadSucceed() : failed to dismiss the toast")
                        }

                        try {
                            finish()
                        } catch (e: Exception) {
                            Timber.e(e, "## onUploadSucceed() : failed to dismiss the dialog")
                        }
                    }
                })
    }

    /* ==========================================================================================
     * UI Event
     * ========================================================================================== */

    private fun textChanged() {
        views.bugReportTextInputLayout.error = null
    }

    private fun onSendScreenshotChanged() {
        views.bugReportScreenshotPreview.isVisible = views.bugReportButtonIncludeScreenshot.isChecked && bugReporter.screenshot != null
    }

    override fun onBackPressed() {
        // Ensure there is no crash status remaining, which will be sent later on by mistake
        bugReporter.deleteCrashFile(this)

        super.onBackPressed()
    }

    companion object {
        private const val REPORT_TYPE_EXTRA = "REPORT_TYPE_EXTRA"

        fun intent(context: Context, reportType: ReportType): Intent {
            return Intent(context, BugReportActivity::class.java).apply {
                putExtra(REPORT_TYPE_EXTRA, reportType.name)
            }
        }
    }
}<|MERGE_RESOLUTION|>--- conflicted
+++ resolved
@@ -49,11 +49,7 @@
 
     private val viewModel: BugReportViewModel by viewModel()
 
-<<<<<<< HEAD
-    private var forSuggestion: Boolean = false
-=======
     private var reportType: ReportType = ReportType.BUG_REPORT
->>>>>>> 7f96749d
 
     override fun initUiAndData() {
         configureToolbar(views.bugReportToolbar)
@@ -166,10 +162,7 @@
                 views.bugReportButtonIncludeScreenshot.isChecked,
                 views.bugReportEditText.text.toString(),
                 state.serverVersion,
-<<<<<<< HEAD
-=======
                 views.bugReportButtonContactMe.isChecked,
->>>>>>> 7f96749d
                 object : BugReporter.IMXBugReportListener {
                     override fun onUploadFailed(reason: String?) {
                         try {
