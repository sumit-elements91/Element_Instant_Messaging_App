--- conflicted
+++ resolved
@@ -83,13 +83,9 @@
                             synchronized(data) {
                                 // Blocked after the request has been sent?
                                 if (urlToRetrieve in blockedUrl) {
-<<<<<<< HEAD
-                                    updateState(eventId, PreviewUrlUiState.NoUrl)
+                                    updateState(eventId, latestEventId, PreviewUrlUiState.NoUrl)
                                 } else if (!it.isPreviewable()) { // Nothing to show
-                                    updateState(eventId, PreviewUrlUiState.NoUrl)
-=======
                                     updateState(eventId, latestEventId, PreviewUrlUiState.NoUrl)
->>>>>>> 391ddf19
                                 } else {
                                     updateState(eventId, latestEventId, PreviewUrlUiState.Data(eventId, urlToRetrieve, it))
                                 }
