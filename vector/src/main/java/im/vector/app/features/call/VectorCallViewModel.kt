--- conflicted
+++ resolved
@@ -256,14 +256,10 @@
 
     override fun handle(action: VectorCallViewActions) = withState { state ->
         when (action) {
-<<<<<<< HEAD
             VectorCallViewActions.EndCall                        -> {
                 call?.endCall()
                 _viewEvents.post(VectorCallViewEvents.StopScreenSharingService)
             }
-=======
-            VectorCallViewActions.EndCall                        -> call?.endCall()
->>>>>>> c21ec983
             VectorCallViewActions.AcceptCall                     -> {
                 setState {
                     copy(callState = Loading())
@@ -344,18 +340,14 @@
             VectorCallViewActions.TransferCall                   -> {
                 handleCallTransfer()
             }
-<<<<<<< HEAD
-            is VectorCallViewActions.SwitchCall          -> {
-=======
             is VectorCallViewActions.SwitchCall                  -> {
->>>>>>> c21ec983
                 setState { VectorCallViewState(action.callArgs) }
                 setupCallWithCurrentState()
             }
-            is VectorCallViewActions.ToggleScreenSharing -> {
+            is VectorCallViewActions.ToggleScreenSharing         -> {
                 handleToggleScreenSharing(state.isSharingScreen)
             }
-            is VectorCallViewActions.StartScreenSharing  -> {
+            is VectorCallViewActions.StartScreenSharing          -> {
                 call?.startSharingScreen()
                 setState {
                     copy(isSharingScreen = true)
