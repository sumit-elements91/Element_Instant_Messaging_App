--- conflicted
+++ resolved
@@ -73,12 +73,8 @@
                 }
                 epoxyModel.getEventIds().forEach { eventId ->
                     adapterPositionMapping[eventId] = index
-<<<<<<< HEAD
-                    appendReadMarker = appendReadMarker || (epoxyModel.canAppendReadMarker() && eventId == firstUnreadEventId && atLeastOneVisibleItemsBeforeReadMarker)
-=======
                     appendReadMarker = appendReadMarker
                             || (epoxyModel.canAppendReadMarker() && eventId == firstUnreadEventId && atLeastOneVisibleItemsBeforeReadMarker)
->>>>>>> e9a668be
                 }
             }
             if (epoxyModel is DaySeparatorItem) {
