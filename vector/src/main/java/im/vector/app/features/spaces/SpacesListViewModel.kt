/*
 * Copyright (c) 2020 New Vector Ltd
 *
 * Licensed under the Apache License, Version 2.0 (the "License");
 * you may not use this file except in compliance with the License.
 * You may obtain a copy of the License at
 *
 *     http://www.apache.org/licenses/LICENSE-2.0
 *
 * Unless required by applicable law or agreed to in writing, software
 * distributed under the License is distributed on an "AS IS" BASIS,
 * WITHOUT WARRANTIES OR CONDITIONS OF ANY KIND, either express or implied.
 * See the License for the specific language governing permissions and
 * limitations under the License.
 */

package im.vector.app.features.spaces

import androidx.lifecycle.viewModelScope
import com.airbnb.mvrx.FragmentViewModelContext
import com.airbnb.mvrx.Loading
import com.airbnb.mvrx.MvRxViewModelFactory
import com.airbnb.mvrx.Success
import com.airbnb.mvrx.ViewModelContext
import dagger.assisted.Assisted
import dagger.assisted.AssistedFactory
import dagger.assisted.AssistedInject
import im.vector.app.AppStateHandler
import im.vector.app.RoomGroupingMethod
import im.vector.app.core.platform.VectorViewModel
<<<<<<< HEAD
import im.vector.app.core.resources.StringProvider
import im.vector.app.features.home.room.ScSdkPreferences
import im.vector.app.features.ui.UiStateRepository
=======
import im.vector.app.features.settings.VectorPreferences
>>>>>>> a9c966b8
import im.vector.app.group
import im.vector.app.space
import io.reactivex.Observable
import io.reactivex.functions.BiFunction
import io.reactivex.schedulers.Schedulers
import kotlinx.coroutines.launch
import org.matrix.android.sdk.api.extensions.tryOrNull
import org.matrix.android.sdk.api.query.ActiveSpaceFilter
import org.matrix.android.sdk.api.query.QueryStringValue
import org.matrix.android.sdk.api.session.Session
import org.matrix.android.sdk.api.session.group.groupSummaryQueryParams
import org.matrix.android.sdk.api.session.room.RoomSortOrder
import org.matrix.android.sdk.api.session.room.model.Membership
import org.matrix.android.sdk.api.session.room.model.RoomSummary
import org.matrix.android.sdk.api.session.room.roomSummaryQueryParams
import org.matrix.android.sdk.api.session.room.summary.RoomAggregateNotificationCount
import org.matrix.android.sdk.api.session.user.model.User
import org.matrix.android.sdk.api.util.toMatrixItem
import org.matrix.android.sdk.rx.asObservable
import org.matrix.android.sdk.rx.rx
import java.util.concurrent.TimeUnit

class SpacesListViewModel @AssistedInject constructor(@Assisted initialState: SpaceListViewState,
                                                      private val appStateHandler: AppStateHandler,
                                                      private val session: Session,
<<<<<<< HEAD
                                                      private val scSdkPreferences: ScSdkPreferences,
                                                      private val stringProvider: StringProvider,
                                                      private val uiStateRepository: UiStateRepository
=======
                                                      private val vectorPreferences: VectorPreferences
>>>>>>> a9c966b8
) : VectorViewModel<SpaceListViewState, SpaceListAction, SpaceListViewEvents>(initialState) {

    @AssistedFactory
    interface Factory {
        fun create(initialState: SpaceListViewState): SpacesListViewModel
    }

    companion object : MvRxViewModelFactory<SpacesListViewModel, SpaceListViewState> {

        @JvmStatic
        override fun create(viewModelContext: ViewModelContext, state: SpaceListViewState): SpacesListViewModel {
            val groupListFragment: SpaceListFragment = (viewModelContext as FragmentViewModelContext).fragment()
            return groupListFragment.spaceListViewModelFactory.create(state)
        }
    }

//    private var currentGroupingMethod : RoomGroupingMethod? = null

    init {

        session.getUserLive(session.myUserId).asObservable()
                .subscribe {
                    setState {
                        copy(
                                myMxItem = it?.getOrNull()?.toMatrixItem()?.let { Success(it) } ?: Loading()
                        )
                    }
                }.disposeOnClear()

        observeSpaceSummaries()
//        observeSelectionState()
        appStateHandler.selectedRoomGroupingObservable
                .distinctUntilChanged()
                .subscribe {
                    setState {
                        copy(
                                selectedGroupingMethod = it.orNull() ?: RoomGroupingMethod.BySpace(null)
                        )
                    }
                }
                .disposeOnClear()

        session.getGroupSummariesLive(groupSummaryQueryParams {})
                .asObservable()
                .subscribe {
                    setState {
                        copy(
                                legacyGroups = it
                        )
                    }
                }.disposeOnClear()

        // XXX there should be a way to refactor this and share it
        session.getPagedRoomSummariesLive(
                roomSummaryQueryParams {
                    this.memberships = listOf(Membership.JOIN)
                    this.activeSpaceFilter = ActiveSpaceFilter.ActiveSpace(null).takeIf {
                        vectorPreferences.labsSpacesOnlyOrphansInHome()
                    } ?: ActiveSpaceFilter.None
                }, sortOrder = RoomSortOrder.NONE
        ).asObservable()
                .throttleFirst(300, TimeUnit.MILLISECONDS)
                .observeOn(Schedulers.computation())
                .subscribe {
                    val inviteCount = session.getRoomSummaries(
                            roomSummaryQueryParams { this.memberships = listOf(Membership.INVITE) }
                    ).size

                    val totalCount = session.getNotificationCountForRooms(
                            roomSummaryQueryParams {
                                this.memberships = listOf(Membership.JOIN)
<<<<<<< HEAD
                                this.activeSpaceId = ActiveSpaceFilter.ActiveSpace(null)
                            },
                            scSdkPreferences
=======
                                this.activeSpaceFilter = ActiveSpaceFilter.ActiveSpace(null).takeIf {
                                    vectorPreferences.labsSpacesOnlyOrphansInHome()
                                } ?: ActiveSpaceFilter.None
                            }
>>>>>>> a9c966b8
                    )
                    val counts = RoomAggregateNotificationCount(
                            totalCount.notificationCount + inviteCount,
                            totalCount.highlightCount + inviteCount
                    )
                    setState {
                        copy(
                                homeAggregateCount = counts
                        )
                    }
                }.disposeOnClear()
    }

//    private fun observeSelectionState() {
//        selectSubscribe(SpaceListViewState::selectedSpace) { spaceSummary ->
//            if (spaceSummary != null) {
//                // We only want to open group if the updated selectedGroup is a different one.
//                if (currentGroupId != spaceSummary.roomId) {
//                    currentGroupId = spaceSummary.roomId
//                    _viewEvents.post(SpaceListViewEvents.OpenSpace)
//                }
//                appStateHandler.setCurrentSpace(spaceSummary.roomId)
//            } else {
//                // If selected group is null we force to default. It can happens when leaving the selected group.
//                setState {
//                    copy(selectedSpace = this.asyncSpaces()?.find { it.roomId == ALL_COMMUNITIES_GROUP_ID })
//                }
//            }
//        }
//    }

    override fun handle(action: SpaceListAction) {
        when (action) {
            is SpaceListAction.SelectSpace -> handleSelectSpace(action)
            is SpaceListAction.LeaveSpace -> handleLeaveSpace(action)
            SpaceListAction.AddSpace -> handleAddSpace()
            is SpaceListAction.ToggleExpand -> handleToggleExpand(action)
            is SpaceListAction.OpenSpaceInvite -> handleSelectSpaceInvite(action)
            is SpaceListAction.SelectLegacyGroup -> handleSelectGroup(action)
        }
    }

// PRIVATE METHODS *****************************************************************************

    private fun handleSelectSpace(action: SpaceListAction.SelectSpace) = withState { state ->
        val groupingMethod = state.selectedGroupingMethod
        if (groupingMethod is RoomGroupingMethod.ByLegacyGroup || groupingMethod.space()?.roomId != action.spaceSummary?.roomId) {
            setState { copy(selectedGroupingMethod = RoomGroupingMethod.BySpace(action.spaceSummary)) }
            appStateHandler.setCurrentSpace(action.spaceSummary?.roomId)
            _viewEvents.post(SpaceListViewEvents.OpenSpace(groupingMethod is RoomGroupingMethod.ByLegacyGroup))
        }
    }

    private fun handleSelectGroup(action: SpaceListAction.SelectLegacyGroup) = withState { state ->
        val groupingMethod = state.selectedGroupingMethod
        if (groupingMethod is RoomGroupingMethod.BySpace || groupingMethod.group()?.groupId != action.groupSummary?.groupId) {
            setState { copy(selectedGroupingMethod = RoomGroupingMethod.ByLegacyGroup(action.groupSummary)) }
            appStateHandler.setCurrentGroup(action.groupSummary?.groupId)
            _viewEvents.post(SpaceListViewEvents.OpenGroup(groupingMethod is RoomGroupingMethod.BySpace))
        }
    }

    private fun handleSelectSpaceInvite(action: SpaceListAction.OpenSpaceInvite) {
        _viewEvents.post(SpaceListViewEvents.OpenSpaceInvite(action.spaceSummary.roomId))
    }

    private fun handleToggleExpand(action: SpaceListAction.ToggleExpand) = withState { state ->
        val updatedToggleStates = state.expandedStates.toMutableMap().apply {
            this[action.spaceSummary.roomId] = !(this[action.spaceSummary.roomId] ?: false)
        }
        setState {
            copy(expandedStates = updatedToggleStates)
        }
    }

    private fun handleLeaveSpace(action: SpaceListAction.LeaveSpace) {
        viewModelScope.launch {
            tryOrNull("Failed to leave space ${action.spaceSummary.roomId}") {
                session.spaceService().getSpace(action.spaceSummary.roomId)?.leave(null)
            }
        }
    }

    private fun handleAddSpace() {
        _viewEvents.post(SpaceListViewEvents.AddSpace)
    }

    private fun observeSpaceSummaries() {
        val spaceSummaryQueryParams = roomSummaryQueryParams {
            memberships = listOf(Membership.JOIN, Membership.INVITE)
            displayName = QueryStringValue.IsNotEmpty
            excludeType = listOf(/**RoomType.MESSAGING,$*/
                    null)
        }
        Observable.combineLatest<User?, List<RoomSummary>, List<RoomSummary>>(
                session
                        .rx()
                        .liveUser(session.myUserId)
                        .map {
                            it.getOrNull()
                        },
                session
                        .rx()
                        .liveSpaceSummaries(spaceSummaryQueryParams),
                BiFunction { _, communityGroups ->
                    communityGroups
                }
        )
                .execute { async ->
                    copy(
                            asyncSpaces = async,
                            rootSpaces = session.spaceService().getRootSpaceSummaries()
                    )
                }
    }
}<|MERGE_RESOLUTION|>--- conflicted
+++ resolved
@@ -28,13 +28,8 @@
 import im.vector.app.AppStateHandler
 import im.vector.app.RoomGroupingMethod
 import im.vector.app.core.platform.VectorViewModel
-<<<<<<< HEAD
-import im.vector.app.core.resources.StringProvider
 import im.vector.app.features.home.room.ScSdkPreferences
-import im.vector.app.features.ui.UiStateRepository
-=======
 import im.vector.app.features.settings.VectorPreferences
->>>>>>> a9c966b8
 import im.vector.app.group
 import im.vector.app.space
 import io.reactivex.Observable
@@ -60,13 +55,8 @@
 class SpacesListViewModel @AssistedInject constructor(@Assisted initialState: SpaceListViewState,
                                                       private val appStateHandler: AppStateHandler,
                                                       private val session: Session,
-<<<<<<< HEAD
                                                       private val scSdkPreferences: ScSdkPreferences,
-                                                      private val stringProvider: StringProvider,
-                                                      private val uiStateRepository: UiStateRepository
-=======
                                                       private val vectorPreferences: VectorPreferences
->>>>>>> a9c966b8
 ) : VectorViewModel<SpaceListViewState, SpaceListAction, SpaceListViewEvents>(initialState) {
 
     @AssistedFactory
@@ -138,16 +128,11 @@
                     val totalCount = session.getNotificationCountForRooms(
                             roomSummaryQueryParams {
                                 this.memberships = listOf(Membership.JOIN)
-<<<<<<< HEAD
-                                this.activeSpaceId = ActiveSpaceFilter.ActiveSpace(null)
-                            },
-                            scSdkPreferences
-=======
                                 this.activeSpaceFilter = ActiveSpaceFilter.ActiveSpace(null).takeIf {
                                     vectorPreferences.labsSpacesOnlyOrphansInHome()
                                 } ?: ActiveSpaceFilter.None
-                            }
->>>>>>> a9c966b8
+                            },
+                            scSdkPreferences
                     )
                     val counts = RoomAggregateNotificationCount(
                             totalCount.notificationCount + inviteCount,
