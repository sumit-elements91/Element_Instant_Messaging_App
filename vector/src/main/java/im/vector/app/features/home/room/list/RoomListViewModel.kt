--- conflicted
+++ resolved
@@ -16,31 +16,25 @@
 
 package im.vector.app.features.home.room.list
 
-import androidx.fragment.app.FragmentActivity
 import androidx.lifecycle.MutableLiveData
-import androidx.lifecycle.viewModelScope
-import com.airbnb.mvrx.ActivityViewModelContext
 import com.airbnb.mvrx.Async
 import com.airbnb.mvrx.Fail
 import com.airbnb.mvrx.Loading
 import com.airbnb.mvrx.MavericksViewModelFactory
 import com.airbnb.mvrx.Success
+import com.airbnb.mvrx.ViewModelContext
 import dagger.assisted.Assisted
 import dagger.assisted.AssistedFactory
 import dagger.assisted.AssistedInject
 import im.vector.app.AppStateHandler
 import im.vector.app.RoomGroupingMethod
-<<<<<<< HEAD
-import im.vector.app.core.di.HasScreenInjector
-=======
 import im.vector.app.core.di.MavericksAssistedViewModelFactory
 import im.vector.app.core.di.hiltMavericksViewModelFactory
->>>>>>> 879e6ef5
 import im.vector.app.core.extensions.exhaustive
+import im.vector.app.core.extensions.singletonEntryPoint
 import im.vector.app.core.platform.VectorViewModel
 import im.vector.app.core.resources.StringProvider
 import im.vector.app.features.displayname.getBestName
-import im.vector.app.features.home.HomeActivity
 import im.vector.app.features.invite.AutoAcceptInvites
 import im.vector.app.features.settings.VectorPreferences
 import kotlinx.coroutines.Dispatchers
@@ -58,15 +52,9 @@
 import org.matrix.android.sdk.flow.flow
 import timber.log.Timber
 
-<<<<<<< HEAD
-class RoomListViewModel @Inject constructor(
-        initialState: RoomListViewState,
-        val session: Session,
-=======
 class RoomListViewModel @AssistedInject constructor(
         @Assisted initialState: RoomListViewState,
-        private val session: Session,
->>>>>>> 879e6ef5
+        val session: Session,
         private val stringProvider: StringProvider,
         private val appStateHandler: AppStateHandler,
         private val vectorPreferences: VectorPreferences,
@@ -132,50 +120,15 @@
                 }
     }
 
-<<<<<<< HEAD
-    companion object : MavericksViewModelFactory<RoomListViewModel, RoomListViewState> {
-
-        override fun initialState(viewModelContext: ViewModelContext): RoomListViewState? {
-            val uiStateRepository = (viewModelContext.activity as HasScreenInjector).injector().uiStateRepository()
+    companion object : MavericksViewModelFactory<RoomListViewModel, RoomListViewState> by hiltMavericksViewModelFactory() {
+
+        override fun initialState(viewModelContext: ViewModelContext): RoomListViewState {
+            val uiStateRepository = viewModelContext.activity.singletonEntryPoint().uiStateRepository()
             return RoomListViewState(
                     displayMode = uiStateRepository.getDisplayMode()
             )
         }
-
-        @JvmStatic
-        override fun create(viewModelContext: ViewModelContext, state: RoomListViewState): RoomListViewModel {
-            return when (val activity: FragmentActivity = (viewModelContext as ActivityViewModelContext).activity()) {
-                is HomeActivity -> activity.create(state)
-                else            -> error("You should let your activity/fragment implements Factory interface")
-            }
-        }
-    }
-
-    private val roomListSectionBuilder by lazy {
-        if (appStateHandler.getCurrentRoomGroupingMethod() is RoomGroupingMethod.BySpace) {
-            RoomListSectionBuilderSpace(
-                    session,
-                    stringProvider,
-                    appStateHandler,
-                    viewModelScope,
-                    autoAcceptInvites,
-                    {
-                        updatableQueries.add(it)
-                    },
-                    suggestedRoomJoiningState,
-                    !vectorPreferences.prefSpacesShowAllRoomInHome()
-            )
-        } else {
-            RoomListSectionBuilderGroup(
-                    session,
-                    stringProvider,
-                    appStateHandler,
-                    autoAcceptInvites
-            ) {
-                updatableQueries.add(it)
-            }
-=======
-    companion object : MavericksViewModelFactory<RoomListViewModel, RoomListViewState> by hiltMavericksViewModelFactory()
+    }
 
     private val roomListSectionBuilder = if (appStateHandler.getCurrentRoomGroupingMethod() is RoomGroupingMethod.BySpace) {
         RoomListSectionBuilderSpace(
@@ -185,7 +138,7 @@
                 viewModelScope,
                 autoAcceptInvites,
                 {
-                    updatableQuery = it
+                    updatableQueries.add(it)
                 },
                 suggestedRoomJoiningState,
                 !vectorPreferences.prefSpacesShowAllRoomInHome()
@@ -198,8 +151,7 @@
                 appStateHandler,
                 autoAcceptInvites
         ) {
-            updatableQuery = it
->>>>>>> 879e6ef5
+            updatableQueries.add(it)
         }
     }
 
@@ -252,20 +204,14 @@
                     roomFilter = action.filter
             )
         }
-<<<<<<< HEAD
+
         // filter query for each section
         updatableQueries.forEach { updatableQuery ->
             updatableQuery.updateQuery {
                 it.copy(
-                        displayName = QueryStringValue.Contains(action.filter, QueryStringValue.Case.INSENSITIVE)
+                        displayName = QueryStringValue.Contains(action.filter, QueryStringValue.Case.NORMALIZED)
                 )
             }
-=======
-        updatableQuery?.updateQuery {
-            it.copy(
-                    displayName = QueryStringValue.Contains(action.filter, QueryStringValue.Case.NORMALIZED)
-            )
->>>>>>> 879e6ef5
         }
     }
 
@@ -408,7 +354,6 @@
             _viewEvents.post(value)
         }
     }
-<<<<<<< HEAD
 
     private fun handleCreateDirectChat() {
         _viewEvents.post(RoomListViewEvents.CreateDirectChat)
@@ -425,11 +370,4 @@
     private fun handleCancelSearch() {
         _viewEvents.post(RoomListViewEvents.CancelSearch)
     }
-
-    override fun onCleared() {
-        super.onCleared()
-        roomListSectionBuilder.dispose()
-    }
-=======
->>>>>>> 879e6ef5
 }