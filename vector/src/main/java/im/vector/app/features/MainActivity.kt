/*
 * Copyright 2019 New Vector Ltd
 *
 * Licensed under the Apache License, Version 2.0 (the "License");
 * you may not use this file except in compliance with the License.
 * You may obtain a copy of the License at
 *
 * http://www.apache.org/licenses/LICENSE-2.0
 *
 * Unless required by applicable law or agreed to in writing, software
 * distributed under the License is distributed on an "AS IS" BASIS,
 * WITHOUT WARRANTIES OR CONDITIONS OF ANY KIND, either express or implied.
 * See the License for the specific language governing permissions and
 * limitations under the License.
 */

package im.vector.app.features

import android.app.Activity
import android.content.Intent
import android.os.Bundle
import android.os.Parcelable
import androidx.appcompat.app.AlertDialog
import androidx.lifecycle.Lifecycle
import androidx.lifecycle.lifecycleScope
import com.bumptech.glide.Glide
import fr.gouv.tchap.features.login.TchapLoginActivity
import im.vector.app.R
import im.vector.app.core.di.ActiveSessionHolder
import im.vector.app.core.di.ScreenComponent
import im.vector.app.core.error.ErrorFormatter
import im.vector.app.core.extensions.startSyncing
import im.vector.app.core.platform.VectorBaseActivity
import im.vector.app.core.utils.deleteAllFiles
import im.vector.app.databinding.ActivityMainBinding
import im.vector.app.features.home.HomeActivity
import im.vector.app.features.home.ShortcutsHandler
import im.vector.app.features.notifications.NotificationDrawerManager
import im.vector.app.features.pin.PinCodeStore
import im.vector.app.features.pin.PinLocker
import im.vector.app.features.pin.UnlockedActivity
import im.vector.app.features.popup.PopupAlertManager
import im.vector.app.features.settings.VectorPreferences
import im.vector.app.features.signout.hard.SignedOutActivity
import im.vector.app.features.signout.soft.SoftLogoutActivity
<<<<<<< HEAD
=======
import im.vector.app.features.signout.soft.SoftLogoutActivity2
>>>>>>> 7f96749d
import im.vector.app.features.themes.ActivityOtherThemes
import im.vector.app.features.ui.UiStateRepository
import kotlinx.parcelize.Parcelize
import kotlinx.coroutines.Dispatchers
import kotlinx.coroutines.launch
import kotlinx.coroutines.withContext
import org.matrix.android.sdk.api.failure.GlobalError
import timber.log.Timber
import javax.inject.Inject

@Parcelize
data class MainActivityArgs(
        val clearCache: Boolean = false,
        val clearCredentials: Boolean = false,
        val isUserLoggedOut: Boolean = false,
        val isAccountDeactivated: Boolean = false,
        val isSoftLogout: Boolean = false
) : Parcelable

/**
 * This is the entry point of Element Android
 * This Activity, when started with argument, is also doing some cleanup when user signs out,
 * clears cache, is logged out, or is soft logged out
 */
class MainActivity : VectorBaseActivity<ActivityMainBinding>(), UnlockedActivity {

    companion object {
        private const val EXTRA_ARGS = "EXTRA_ARGS"

        // Special action to clear cache and/or clear credentials
        fun restartApp(activity: Activity, args: MainActivityArgs) {
            val intent = Intent(activity, MainActivity::class.java)
            intent.addFlags(Intent.FLAG_ACTIVITY_NEW_TASK or Intent.FLAG_ACTIVITY_CLEAR_TASK)

            intent.putExtra(EXTRA_ARGS, args)
            activity.startActivity(intent)
        }
    }

    override fun getBinding() = ActivityMainBinding.inflate(layoutInflater)

    override fun getOtherThemes() = ActivityOtherThemes.Launcher

    private lateinit var args: MainActivityArgs

    @Inject lateinit var notificationDrawerManager: NotificationDrawerManager
    @Inject lateinit var sessionHolder: ActiveSessionHolder
    @Inject lateinit var errorFormatter: ErrorFormatter
    @Inject lateinit var vectorPreferences: VectorPreferences
    @Inject lateinit var uiStateRepository: UiStateRepository
    @Inject lateinit var shortcutsHandler: ShortcutsHandler
    @Inject lateinit var pinCodeStore: PinCodeStore
    @Inject lateinit var pinLocker: PinLocker
    @Inject lateinit var popupAlertManager: PopupAlertManager

    override fun injectWith(injector: ScreenComponent) {
        injector.inject(this)
    }

    override fun onCreate(savedInstanceState: Bundle?) {
        super.onCreate(savedInstanceState)
        args = parseArgs()
        if (args.clearCredentials || args.isUserLoggedOut || args.clearCache) {
            clearNotifications()
        }
        // Handle some wanted cleanup
        if (args.clearCache || args.clearCredentials) {
            doCleanUp()
        } else {
            startNextActivityAndFinish()
        }
    }

    private fun clearNotifications() {
        // Dismiss all notifications
        notificationDrawerManager.clearAllEvents()
        notificationDrawerManager.persistInfo()

        // Also clear the dynamic shortcuts
        shortcutsHandler.clearShortcuts()

        // Also clear the alerts
        popupAlertManager.cancelAll()
    }

    private fun parseArgs(): MainActivityArgs {
        val argsFromIntent: MainActivityArgs? = intent.getParcelableExtra(EXTRA_ARGS)
        Timber.w("Starting MainActivity with $argsFromIntent")

        return MainActivityArgs(
                clearCache = argsFromIntent?.clearCache ?: false,
                clearCredentials = argsFromIntent?.clearCredentials ?: false,
                isUserLoggedOut = argsFromIntent?.isUserLoggedOut ?: false,
                isAccountDeactivated = argsFromIntent?.isAccountDeactivated ?: false,
                isSoftLogout = argsFromIntent?.isSoftLogout ?: false
        )
    }

    private fun doCleanUp() {
        val session = sessionHolder.getSafeActiveSession()
        if (session == null) {
            startNextActivityAndFinish()
            return
        }
        when {
            args.isAccountDeactivated -> {
                lifecycleScope.launch {
                    // Just do the local cleanup
                    Timber.w("Account deactivated, start app")
                    sessionHolder.clearActiveSession()
                    doLocalCleanup(clearPreferences = true)
                    startNextActivityAndFinish()
                }
            }
            args.clearCredentials     -> {
                lifecycleScope.launch {
                    try {
                        session.signOut(!args.isUserLoggedOut)
                    } catch (failure: Throwable) {
                        displayError(failure)
                        return@launch
                    }
                    Timber.w("SIGN_OUT: success, start app")
                    sessionHolder.clearActiveSession()
                    doLocalCleanup(clearPreferences = true)
                    startNextActivityAndFinish()
                }
            }
            args.clearCache           -> {
                lifecycleScope.launch {
                    session.clearCache()
                    doLocalCleanup(clearPreferences = false)
                    session.startSyncing(applicationContext)
                    startNextActivityAndFinish()
                }
            }
        }
    }

    override fun handleInvalidToken(globalError: GlobalError.InvalidToken) {
        // No op here
        Timber.w("Ignoring invalid token global error")
    }

    private suspend fun doLocalCleanup(clearPreferences: Boolean) {
        // On UI Thread
        Glide.get(this@MainActivity).clearMemory()

        if (clearPreferences) {
            vectorPreferences.clearPreferences()
            uiStateRepository.reset()
            pinLocker.unlock()
            pinCodeStore.deleteEncodedPin()
        }
        withContext(Dispatchers.IO) {
            // On BG thread
            Glide.get(this@MainActivity).clearDiskCache()

            // Also clear cache (Logs, etc...)
            deleteAllFiles(this@MainActivity.cacheDir)
        }
    }

    private fun displayError(failure: Throwable) {
        if (lifecycle.currentState.isAtLeast(Lifecycle.State.RESUMED)) {
            AlertDialog.Builder(this)
                    .setTitle(R.string.dialog_title_error)
                    .setMessage(errorFormatter.toHumanReadable(failure))
                    .setPositiveButton(R.string.global_retry) { _, _ -> doCleanUp() }
                    .setNegativeButton(R.string.cancel) { _, _ -> startNextActivityAndFinish(ignoreClearCredentials = true) }
                    .setCancelable(false)
                    .show()
        }
    }

    private fun startNextActivityAndFinish(ignoreClearCredentials: Boolean = false) {
        val intent = when {
            args.clearCredentials
                    && !ignoreClearCredentials
<<<<<<< HEAD
                    && (!args.isUserLoggedOut || args.isAccountDeactivated) ->
                // User has explicitly asked to log out or deactivated his account
                TchapLoginActivity.newIntent(this, null)
=======
                    && (!args.isUserLoggedOut || args.isAccountDeactivated) -> {
                // User has explicitly asked to log out or deactivated his account
                navigator.openLogin(this, null)
                null
            }
>>>>>>> 7f96749d
            args.isSoftLogout                                               ->
                // The homeserver has invalidated the token, with a soft logout
                getSoftLogoutActivityIntent()
            args.isUserLoggedOut                                            ->
                // the homeserver has invalidated the token (password changed, device deleted, other security reasons)
                SignedOutActivity.newIntent(this)
            sessionHolder.hasActiveSession()                                ->
                // We have a session.
                // Check it can be opened
                if (sessionHolder.getActiveSession().isOpenable) {
                    HomeActivity.newIntent(this)
                } else {
                    // The token is still invalid
                    getSoftLogoutActivityIntent()
                }
            else                                                            -> {
                // First start, or no active session
<<<<<<< HEAD
                TchapLoginActivity.newIntent(this, null)
=======
                navigator.openLogin(this, null)
                null
            }
>>>>>>> 7f96749d
        }
        intent?.let { startActivity(it) }
        finish()
    }

    private fun getSoftLogoutActivityIntent(): Intent {
        return if (resources.getBoolean(R.bool.useLoginV2)) {
            SoftLogoutActivity2.newIntent(this)
        } else {
            SoftLogoutActivity.newIntent(this)
        }
    }
}<|MERGE_RESOLUTION|>--- conflicted
+++ resolved
@@ -43,10 +43,7 @@
 import im.vector.app.features.settings.VectorPreferences
 import im.vector.app.features.signout.hard.SignedOutActivity
 import im.vector.app.features.signout.soft.SoftLogoutActivity
-<<<<<<< HEAD
-=======
 import im.vector.app.features.signout.soft.SoftLogoutActivity2
->>>>>>> 7f96749d
 import im.vector.app.features.themes.ActivityOtherThemes
 import im.vector.app.features.ui.UiStateRepository
 import kotlinx.parcelize.Parcelize
@@ -226,17 +223,11 @@
         val intent = when {
             args.clearCredentials
                     && !ignoreClearCredentials
-<<<<<<< HEAD
-                    && (!args.isUserLoggedOut || args.isAccountDeactivated) ->
-                // User has explicitly asked to log out or deactivated his account
-                TchapLoginActivity.newIntent(this, null)
-=======
                     && (!args.isUserLoggedOut || args.isAccountDeactivated) -> {
                 // User has explicitly asked to log out or deactivated his account
                 navigator.openLogin(this, null)
                 null
             }
->>>>>>> 7f96749d
             args.isSoftLogout                                               ->
                 // The homeserver has invalidated the token, with a soft logout
                 getSoftLogoutActivityIntent()
@@ -254,13 +245,9 @@
                 }
             else                                                            -> {
                 // First start, or no active session
-<<<<<<< HEAD
-                TchapLoginActivity.newIntent(this, null)
-=======
                 navigator.openLogin(this, null)
                 null
             }
->>>>>>> 7f96749d
         }
         intent?.let { startActivity(it) }
         finish()
