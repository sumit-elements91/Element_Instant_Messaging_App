--- conflicted
+++ resolved
@@ -31,13 +31,8 @@
 import im.vector.lib.attachmentviewer.AttachmentSourceProvider
 import im.vector.lib.attachmentviewer.ImageLoaderTarget
 import im.vector.lib.attachmentviewer.VideoLoaderTarget
-<<<<<<< HEAD
-import kotlinx.coroutines.Dispatchers
-import kotlinx.coroutines.GlobalScope
-=======
 import kotlinx.coroutines.CoroutineScope
 import kotlinx.coroutines.Dispatchers
->>>>>>> 7f96749d
 import kotlinx.coroutines.launch
 import kotlinx.coroutines.withContext
 import org.matrix.android.sdk.api.session.events.model.isVideoMessage
@@ -161,11 +156,7 @@
             target.onVideoURLReady(info.uid, data.url)
         } else {
             target.onVideoFileLoading(info.uid)
-<<<<<<< HEAD
-            GlobalScope.launch(Dispatchers.Main) {
-=======
             coroutineScope.launch(Dispatchers.IO) {
->>>>>>> 7f96749d
                 val result = runCatching {
                     fileService.downloadFile(
                             fileName = data.filename,
