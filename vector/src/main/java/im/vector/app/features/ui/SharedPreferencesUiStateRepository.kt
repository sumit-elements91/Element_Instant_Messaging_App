--- conflicted
+++ resolved
@@ -89,8 +89,6 @@
         return sharedPreferences.getBoolean("$KEY_SELECTED_METHOD@$sessionId", true)
     }
 
-<<<<<<< HEAD
-=======
     override fun setCustomRoomDirectoryHomeservers(sessionId: String, servers: Set<String>) {
         sharedPreferences.edit {
             putStringSet("$KEY_CUSTOM_DIRECTORY_HOMESERVER@$sessionId", servers)
@@ -103,7 +101,6 @@
                 .toSet()
     }
 
->>>>>>> 7f96749d
     companion object {
         private const val KEY_DISPLAY_MODE = "UI_STATE_DISPLAY_MODE"
         private const val VALUE_DISPLAY_MODE_CATCHUP = 0
@@ -113,10 +110,7 @@
         private const val KEY_SELECTED_SPACE = "UI_STATE_SELECTED_SPACE"
         private const val KEY_SELECTED_GROUP = "UI_STATE_SELECTED_GROUP"
         private const val KEY_SELECTED_METHOD = "UI_STATE_SELECTED_METHOD"
-<<<<<<< HEAD
-=======
 
         private const val KEY_CUSTOM_DIRECTORY_HOMESERVER = "KEY_CUSTOM_DIRECTORY_HOMESERVER"
->>>>>>> 7f96749d
     }
 }