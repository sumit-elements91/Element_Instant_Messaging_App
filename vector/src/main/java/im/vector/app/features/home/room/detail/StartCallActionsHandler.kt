/*
 * Copyright (c) 2021 New Vector Ltd
 *
 * Licensed under the Apache License, Version 2.0 (the "License");
 * you may not use this file except in compliance with the License.
 * You may obtain a copy of the License at
 *
 *     http://www.apache.org/licenses/LICENSE-2.0
 *
 * Unless required by applicable law or agreed to in writing, software
 * distributed under the License is distributed on an "AS IS" BASIS,
 * WITHOUT WARRANTIES OR CONDITIONS OF ANY KIND, either express or implied.
 * See the License for the specific language governing permissions and
 * limitations under the License.
 */

package im.vector.app.features.home.room.detail

import androidx.activity.result.ActivityResultLauncher
import androidx.fragment.app.Fragment
import com.airbnb.mvrx.withState
import com.google.android.material.dialog.MaterialAlertDialogBuilder
import im.vector.app.R
import im.vector.app.core.utils.PERMISSIONS_FOR_AUDIO_IP_CALL
import im.vector.app.core.utils.PERMISSIONS_FOR_VIDEO_IP_CALL
import im.vector.app.core.utils.checkPermissions
import im.vector.app.features.call.webrtc.WebRtcCallManager
import im.vector.app.features.settings.VectorPreferences

class StartCallActionsHandler(
        private val roomId: String,
        private val fragment: Fragment,
        private val callManager: WebRtcCallManager,
        private val vectorPreferences: VectorPreferences,
        private val timelineViewModel: TimelineViewModel,
        private val startCallActivityResultLauncher: ActivityResultLauncher<Array<String>>,
        private val showDialogWithMessage: (String) -> Unit,
        private val onTapToReturnToCall: () -> Unit
) {

    fun onVideoCallClicked() {
        handleCallRequest(true)
    }

    fun onVoiceCallClicked() {
        handleCallRequest(false)
    }

    private fun handleCallRequest(isVideoCall: Boolean) = withState(timelineViewModel) { state ->
<<<<<<< HEAD
        // Hack for the EC widget
        if (!isVideoCall) {
=======
        if (state.hasActiveElementCallWidget() && !isVideoCall) {
>>>>>>> 59cf20be
            timelineViewModel.handle(RoomDetailAction.OpenElementCallWidget)
            return@withState
        }

        val roomSummary = state.asyncRoomSummary.invoke() ?: return@withState
        when (roomSummary.joinedMembersCount) {
            1 -> {
                val pendingInvite = roomSummary.invitedMembersCount ?: 0 > 0
                if (pendingInvite) {
                    // wait for other to join
                    showDialogWithMessage(fragment.getString(R.string.cannot_call_yourself_with_invite))
                } else {
                    // You cannot place a call with yourself.
                    showDialogWithMessage(fragment.getString(R.string.cannot_call_yourself))
                }
            }
            2 -> {
                val currentCall = callManager.getCurrentCall()
                if (currentCall?.signalingRoomId == roomId) {
                    onTapToReturnToCall()
                } else if (!state.isAllowedToStartWebRTCCall) {
                    showDialogWithMessage(
                            fragment.getString(
                                    if (state.isDm()) {
                                        R.string.no_permissions_to_start_webrtc_call_in_direct_room
                                    } else {
                                        R.string.no_permissions_to_start_webrtc_call
                                    }
                            )
                    )
                } else {
                    safeStartCall(isVideoCall)
                }
            }
            else -> {
                // it's jitsi call
                // can you add widgets??
                if (!state.isAllowedToManageWidgets) {
                    // You do not have permission to start a conference call in this room
                    showDialogWithMessage(
                            fragment.getString(
                                    if (state.isDm()) {
                                        R.string.no_permissions_to_start_conf_call_in_direct_room
                                    } else {
                                        R.string.no_permissions_to_start_conf_call
                                    }
                            )
                    )
                } else {
                    if (state.hasActiveJitsiWidget()) {
                        // A conference is already in progress, return
                    } else {
                        MaterialAlertDialogBuilder(fragment.requireContext())
                                .setTitle(if (isVideoCall) R.string.video_meeting else R.string.audio_meeting)
                                .setMessage(R.string.audio_video_meeting_description)
                                .setPositiveButton(fragment.getString(R.string.create)) { _, _ ->
                                    // create the widget, then navigate to it..
                                    timelineViewModel.handle(RoomDetailAction.AddJitsiWidget(isVideoCall))
                                }
                                .setNegativeButton(fragment.getString(R.string.action_cancel), null)
                                .show()
                    }
                }
            }
        }
    }

    private fun safeStartCall(isVideoCall: Boolean) {
        if (vectorPreferences.preventAccidentalCall()) {
            MaterialAlertDialogBuilder(fragment.requireActivity())
                    .setMessage(if (isVideoCall) R.string.start_video_call_prompt_msg else R.string.start_voice_call_prompt_msg)
                    .setPositiveButton(if (isVideoCall) R.string.start_video_call else R.string.start_voice_call) { _, _ ->
                        safeStartCall2(isVideoCall)
                    }
                    .setNegativeButton(R.string.action_cancel, null)
                    .show()
        } else {
            safeStartCall2(isVideoCall)
        }
    }

    private fun safeStartCall2(isVideoCall: Boolean) {
        val startCallAction = RoomDetailAction.StartCall(isVideoCall)
        timelineViewModel.pendingAction = startCallAction
        if (isVideoCall) {
            if (checkPermissions(
                            PERMISSIONS_FOR_VIDEO_IP_CALL,
                            fragment.requireActivity(),
                            startCallActivityResultLauncher,
                            R.string.permissions_rationale_msg_camera_and_audio
                    )) {
                timelineViewModel.pendingAction = null
                timelineViewModel.handle(startCallAction)
            }
        } else {
            if (checkPermissions(
                            PERMISSIONS_FOR_AUDIO_IP_CALL,
                            fragment.requireActivity(),
                            startCallActivityResultLauncher,
                            R.string.permissions_rationale_msg_record_audio
                    )) {
                timelineViewModel.pendingAction = null
                timelineViewModel.handle(startCallAction)
            }
        }
    }
}<|MERGE_RESOLUTION|>--- conflicted
+++ resolved
@@ -47,12 +47,8 @@
     }
 
     private fun handleCallRequest(isVideoCall: Boolean) = withState(timelineViewModel) { state ->
-<<<<<<< HEAD
         // Hack for the EC widget
-        if (!isVideoCall) {
-=======
         if (state.hasActiveElementCallWidget() && !isVideoCall) {
->>>>>>> 59cf20be
             timelineViewModel.handle(RoomDetailAction.OpenElementCallWidget)
             return@withState
         }
