--- conflicted
+++ resolved
@@ -38,11 +38,8 @@
 import kotlinx.coroutines.flow.launchIn
 import kotlinx.coroutines.flow.map
 import kotlinx.coroutines.flow.onEach
-<<<<<<< HEAD
 import org.matrix.android.sdk.api.auth.SSOAction
 import org.matrix.android.sdk.api.auth.data.SsoIdentityProvider
-=======
->>>>>>> f1bd9b2c
 import org.matrix.android.sdk.api.failure.Failure
 import org.matrix.android.sdk.api.failure.MatrixError
 import org.matrix.android.sdk.api.failure.isInvalidPassword
@@ -205,27 +202,14 @@
 
             if (state.loginMode is LoginMode.SsoAndPassword) {
                 views.loginSocialLoginContainer.isVisible = true
-<<<<<<< HEAD
-                views.loginSocialLoginButtons.ssoIdentityProviders = state.loginMode.ssoIdentityProviders?.sorted()
-                views.loginSocialLoginButtons.listener = object : SocialLoginButtonsView.InteractionListener {
-                    override fun onProviderSelected(provider: SsoIdentityProvider?) {
-                        loginViewModel.getSsoUrl(
-                                redirectUrl = SSORedirectRouterActivity.VECTOR_REDIRECT_URL,
-                                deviceId = state.deviceId,
-                                providerId = provider?.id,
-                                action = if (state.signMode == SignMode.SignUp) SSOAction.REGISTER else SSOAction.LOGIN
-                        )
-                                ?.let { openInCustomTab(it) }
-                    }
-=======
                 views.loginSocialLoginButtons.render(state.loginMode.ssoState, ssoMode(state)) { provider ->
                     loginViewModel.getSsoUrl(
                             redirectUrl = SSORedirectRouterActivity.VECTOR_REDIRECT_URL,
                             deviceId = state.deviceId,
                             providerId = provider?.id
+                            action = if (state.signMode == SignMode.SignUp) SSOAction.REGISTER else SSOAction.LOGIN
                     )
                             ?.let { openInCustomTab(it) }
->>>>>>> f1bd9b2c
                 }
             } else {
                 views.loginSocialLoginContainer.isVisible = false
