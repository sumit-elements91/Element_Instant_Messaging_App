/*
 * Copyright 2019 New Vector Ltd
 *
 * Licensed under the Apache License, Version 2.0 (the "License");
 * you may not use this file except in compliance with the License.
 * You may obtain a copy of the License at
 *
 * http://www.apache.org/licenses/LICENSE-2.0
 *
 * Unless required by applicable law or agreed to in writing, software
 * distributed under the License is distributed on an "AS IS" BASIS,
 * WITHOUT WARRANTIES OR CONDITIONS OF ANY KIND, either express or implied.
 * See the License for the specific language governing permissions and
 * limitations under the License.
 */

package im.vector.app.features.home

import android.app.Activity
import android.content.Context
import android.content.Intent
import android.net.Uri
import android.os.Bundle
import android.os.Parcelable
import android.view.Menu
import android.view.MenuItem
import android.view.View
import androidx.core.view.GravityCompat
import androidx.core.view.isVisible
import androidx.drawerlayout.widget.DrawerLayout
import androidx.fragment.app.Fragment
import androidx.fragment.app.FragmentManager
import androidx.lifecycle.lifecycleScope
import com.airbnb.mvrx.Mavericks
import com.airbnb.mvrx.viewModel
import com.google.android.material.dialog.MaterialAlertDialogBuilder
import dagger.hilt.android.AndroidEntryPoint
import im.vector.app.AppStateHandler
import im.vector.app.R
import im.vector.app.core.di.ActiveSessionHolder
import im.vector.app.core.extensions.hideKeyboard
import im.vector.app.core.extensions.registerStartForActivityResult
import im.vector.app.core.extensions.replaceFragment
import im.vector.app.core.extensions.validateBackPressed
import im.vector.app.core.platform.VectorBaseActivity
import im.vector.app.core.pushers.PushersManager
import im.vector.app.databinding.ActivityHomeBinding
import im.vector.app.features.MainActivity
import im.vector.app.features.MainActivityArgs
import im.vector.app.features.analytics.accountdata.AnalyticsAccountDataViewModel
import im.vector.app.features.analytics.plan.MobileScreen
import im.vector.app.features.analytics.plan.ViewRoom
import im.vector.app.features.crypto.recover.SetupMode
import im.vector.app.features.disclaimer.showDisclaimerDialog
import im.vector.app.features.matrixto.MatrixToBottomSheet
import im.vector.app.features.matrixto.OriginOfMatrixTo
import im.vector.app.features.navigation.Navigator
import im.vector.app.features.notifications.NotificationDrawerManager
import im.vector.app.features.onboarding.AuthenticationDescription
import im.vector.app.features.permalink.NavigationInterceptor
import im.vector.app.features.permalink.PermalinkHandler
import im.vector.app.features.permalink.PermalinkHandler.Companion.MATRIX_TO_CUSTOM_SCHEME_URL_BASE
import im.vector.app.features.permalink.PermalinkHandler.Companion.ROOM_LINK_PREFIX
import im.vector.app.features.permalink.PermalinkHandler.Companion.USER_LINK_PREFIX
import im.vector.app.features.popup.DefaultVectorAlert
import im.vector.app.features.popup.PopupAlertManager
import im.vector.app.features.popup.VerificationVectorAlert
import im.vector.app.features.rageshake.ReportType
import im.vector.app.features.rageshake.VectorUncaughtExceptionHandler
import im.vector.app.features.settings.VectorPreferences
import im.vector.app.features.settings.VectorSettingsActivity
import im.vector.app.features.spaces.SpaceCreationActivity
import im.vector.app.features.spaces.SpacePreviewActivity
import im.vector.app.features.spaces.SpaceSettingsMenuBottomSheet
import im.vector.app.features.spaces.invite.SpaceInviteBottomSheet
import im.vector.app.features.spaces.share.ShareSpaceBottomSheet
import im.vector.app.features.themes.ThemeUtils
import im.vector.app.features.workers.signout.ServerBackupStatusViewModel
import im.vector.app.push.fcm.FcmHelper
import kotlinx.coroutines.flow.launchIn
import kotlinx.coroutines.flow.onEach
import kotlinx.coroutines.launch
import kotlinx.parcelize.Parcelize
import org.matrix.android.sdk.api.session.permalinks.PermalinkService
import org.matrix.android.sdk.api.session.sync.InitialSyncStrategy
import org.matrix.android.sdk.api.session.sync.SyncRequestState
import org.matrix.android.sdk.api.session.sync.initialSyncStrategy
import org.matrix.android.sdk.api.util.MatrixItem
import timber.log.Timber
import javax.inject.Inject

@Parcelize
data class HomeActivityArgs(
        val clearNotification: Boolean,
        val authenticationDescription: AuthenticationDescription? = null,
        val hasExistingSession: Boolean = false,
        val inviteNotificationRoomId: String? = null
) : Parcelable

@AndroidEntryPoint
class HomeActivity :
        VectorBaseActivity<ActivityHomeBinding>(),
        NavigationInterceptor,
        SpaceInviteBottomSheet.InteractionListener,
        MatrixToBottomSheet.InteractionListener {

    private lateinit var sharedActionViewModel: HomeSharedActionViewModel

    private val homeActivityViewModel: HomeActivityViewModel by viewModel()

    @Suppress("UNUSED")
    private val analyticsAccountDataViewModel: AnalyticsAccountDataViewModel by viewModel()

    @Suppress("UNUSED")
    private val userColorAccountDataViewModel: UserColorAccountDataViewModel by viewModel()

    private val serverBackupStatusViewModel: ServerBackupStatusViewModel by viewModel()

    @Inject lateinit var activeSessionHolder: ActiveSessionHolder
    @Inject lateinit var vectorUncaughtExceptionHandler: VectorUncaughtExceptionHandler
    @Inject lateinit var pushManager: PushersManager
    @Inject lateinit var notificationDrawerManager: NotificationDrawerManager
    @Inject lateinit var vectorPreferences: VectorPreferences
    @Inject lateinit var popupAlertManager: PopupAlertManager
    @Inject lateinit var shortcutsHandler: ShortcutsHandler
    @Inject lateinit var permalinkHandler: PermalinkHandler
    @Inject lateinit var avatarRenderer: AvatarRenderer
    @Inject lateinit var initSyncStepFormatter: InitSyncStepFormatter
    @Inject lateinit var appStateHandler: AppStateHandler

    private val createSpaceResultLauncher = registerStartForActivityResult { activityResult ->
        if (activityResult.resultCode == Activity.RESULT_OK) {
            val spaceId = SpaceCreationActivity.getCreatedSpaceId(activityResult.data)
            val defaultRoomId = SpaceCreationActivity.getDefaultRoomId(activityResult.data)
            val isJustMe = SpaceCreationActivity.isJustMeSpace(activityResult.data)
            views.drawerLayout.closeDrawer(GravityCompat.START)

            val postSwitchOption: Navigator.PostSwitchSpaceAction = if (defaultRoomId != null) {
                Navigator.PostSwitchSpaceAction.OpenDefaultRoom(defaultRoomId, !isJustMe)
            } else if (isJustMe) {
                Navigator.PostSwitchSpaceAction.OpenAddExistingRooms
            } else {
                Navigator.PostSwitchSpaceAction.None
            }
            // Here we want to change current space to the newly created one, and then immediately open the default room
            if (spaceId != null) {
                navigator.switchToSpace(
                        context = this,
                        spaceId = spaceId,
                        postSwitchOption
                )
            }
        }
    }

    private val fragmentLifecycleCallbacks = object : FragmentManager.FragmentLifecycleCallbacks() {
        override fun onFragmentResumed(fm: FragmentManager, f: Fragment) {
            if (f is MatrixToBottomSheet) {
                f.interactionListener = this@HomeActivity
            }
            super.onFragmentResumed(fm, f)
        }

        override fun onFragmentPaused(fm: FragmentManager, f: Fragment) {
            if (f is MatrixToBottomSheet) {
                f.interactionListener = null
            }
            super.onFragmentPaused(fm, f)
        }
    }

    private val drawerListener = object : DrawerLayout.SimpleDrawerListener() {
        override fun onDrawerOpened(drawerView: View) {
            analyticsTracker.screen(MobileScreen(screenName = MobileScreen.ScreenName.Sidebar))
        }

        override fun onDrawerStateChanged(newState: Int) {
            hideKeyboard()
        }
    }

    override fun getCoordinatorLayout() = views.coordinatorLayout

    override fun getBinding() = ActivityHomeBinding.inflate(layoutInflater)

    override fun onCreate(savedInstanceState: Bundle?) {
        super.onCreate(savedInstanceState)
        analyticsScreenName = MobileScreen.ScreenName.Home
        supportFragmentManager.registerFragmentLifecycleCallbacks(fragmentLifecycleCallbacks, false)
        FcmHelper.ensureFcmTokenIsRetrieved(this, pushManager, vectorPreferences.areNotificationEnabledForDevice())
        sharedActionViewModel = viewModelProvider.get(HomeSharedActionViewModel::class.java)
        views.drawerLayout.addDrawerListener(drawerListener)
        if (isFirstCreation()) {
            replaceFragment(views.homeDetailFragmentContainer, HomeDetailFragment::class.java)
            replaceFragment(views.homeDrawerFragmentContainer, HomeDrawerFragment::class.java)
        }

        sharedActionViewModel
                .stream()
                .onEach { sharedAction ->
                    when (sharedAction) {
                        is HomeActivitySharedAction.OpenDrawer -> views.drawerLayout.openDrawer(GravityCompat.START)
                        is HomeActivitySharedAction.CloseDrawer -> views.drawerLayout.closeDrawer(GravityCompat.START)
                        is HomeActivitySharedAction.OpenGroup -> openGroup(sharedAction.shouldClearFragment)
                        is HomeActivitySharedAction.OpenSpacePreview -> startActivity(SpacePreviewActivity.newIntent(this, sharedAction.spaceId))
                        is HomeActivitySharedAction.AddSpace -> createSpaceResultLauncher.launch(SpaceCreationActivity.newIntent(this))
                        is HomeActivitySharedAction.ShowSpaceSettings -> showSpaceSettings(sharedAction.spaceId)
                        is HomeActivitySharedAction.OpenSpaceInvite -> openSpaceInvite(sharedAction.spaceId)
                        HomeActivitySharedAction.SendSpaceFeedBack -> bugReporter.openBugReportScreen(this, ReportType.SPACE_BETA_FEEDBACK)
                        HomeActivitySharedAction.CloseGroup -> closeGroup()
                    }
                }
                .launchIn(lifecycleScope)

        val args = intent.getParcelableExtra<HomeActivityArgs>(Mavericks.KEY_ARG)

        if (args?.clearNotification == true) {
            notificationDrawerManager.clearAllEvents()
        }
        if (args?.inviteNotificationRoomId != null) {
            activeSessionHolder.getSafeActiveSession()?.permalinkService()?.createPermalink(args.inviteNotificationRoomId)?.let {
                navigator.openMatrixToBottomSheet(this, it, OriginOfMatrixTo.NOTIFICATION)
            }
        }

        homeActivityViewModel.observeViewEvents {
            when (it) {
                is HomeActivityViewEvents.AskPasswordToInitCrossSigning -> handleAskPasswordToInitCrossSigning(it)
                is HomeActivityViewEvents.OnNewSession -> handleOnNewSession(it)
                HomeActivityViewEvents.PromptToEnableSessionPush -> handlePromptToEnablePush()
                HomeActivityViewEvents.StartRecoverySetupFlow -> handleStartRecoverySetup()
                is HomeActivityViewEvents.ForceVerification -> {
                    if (it.sendRequest) {
                        navigator.requestSelfSessionVerification(this)
                    } else {
                        navigator.waitSessionVerification(this)
                    }
                }
                is HomeActivityViewEvents.OnCrossSignedInvalidated -> handleCrossSigningInvalidated(it)
                HomeActivityViewEvents.ShowAnalyticsOptIn -> handleShowAnalyticsOptIn()
                HomeActivityViewEvents.NotifyUserForThreadsMigration -> handleNotifyUserForThreadsMigration()
                is HomeActivityViewEvents.MigrateThreads -> migrateThreadsIfNeeded(it.checkSession)
            }
        }
        homeActivityViewModel.onEach { renderState(it) }

        shortcutsHandler.observeRoomsAndBuildShortcuts(lifecycleScope)

        if (isFirstCreation()) {
            handleIntent(intent)
        }
        homeActivityViewModel.handle(HomeActivityViewActions.ViewStarted)
    }

    private fun openGroup(shouldClearFragment: Boolean) {
        views.drawerLayout.closeDrawer(GravityCompat.START)

        // When switching from space to group or group to space, we need to reload the fragment
        if (shouldClearFragment) {
            replaceFragment(views.homeDetailFragmentContainer, HomeDetailFragment::class.java, allowStateLoss = true)
        } else {
            // do nothing
        }
    }

    private fun showSpaceSettings(spaceId: String) {
        // open bottom sheet
        SpaceSettingsMenuBottomSheet
                .newInstance(spaceId, object : SpaceSettingsMenuBottomSheet.InteractionListener {
                    override fun onShareSpaceSelected(spaceId: String) {
                        ShareSpaceBottomSheet.show(supportFragmentManager, spaceId)
                    }
                })
                .show(supportFragmentManager, "SPACE_SETTINGS")
    }

    private fun openSpaceInvite(spaceId: String) {
        SpaceInviteBottomSheet.newInstance(spaceId)
                .show(supportFragmentManager, "SPACE_INVITE")
    }

    private fun closeGroup() {
        views.drawerLayout.openDrawer(GravityCompat.START)
    }

    private fun handleShowAnalyticsOptIn() {
        navigator.openAnalyticsOptIn(this)
    }

    /**
     * Migrating from old threads io.element.thread to new m.thread needs an initial sync to
     * sync and display existing messages appropriately.
     */
    private fun migrateThreadsIfNeeded(checkSession: Boolean) {
        if (checkSession) {
            // We should check session to ensure we will only clear cache if needed
            val args = intent.getParcelableExtra<HomeActivityArgs>(Mavericks.KEY_ARG)
            if (args?.hasExistingSession == true) {
                // existingSession --> Will be true only if we came from an existing active session
                Timber.i("----> Migrating threads from an existing session..")
                handleThreadsMigration()
            } else {
                // We came from a new session and not an existing one,
                // so there is no need to migrate threads while an initial synced performed
                Timber.i("----> No thread migration needed, we are ok")
                vectorPreferences.setShouldMigrateThreads(shouldMigrate = false)
            }
        } else {
            // Proceed with migration
            handleThreadsMigration()
        }
    }

    /**
     * Clear cache and restart to invoke an initial sync for threads migration.
     */
    private fun handleThreadsMigration() {
        Timber.i("----> Threads Migration detected, clearing cache and sync...")
        vectorPreferences.setShouldMigrateThreads(shouldMigrate = false)
        MainActivity.restartApp(this, MainActivityArgs(clearCache = true))
    }

    private fun handleNotifyUserForThreadsMigration() {
        MaterialAlertDialogBuilder(this)
                .setTitle(R.string.threads_notice_migration_title)
                .setMessage(R.string.threads_notice_migration_message)
                .setCancelable(true)
                .setPositiveButton(R.string.sas_got_it) { _, _ -> }
                .show()
    }

    private fun handleIntent(intent: Intent?) {
        intent?.dataString?.let { deepLink ->
            val resolvedLink = when {
                // Element custom scheme is not handled by the sdk, convert it to matrix.to link for compatibility
                deepLink.startsWith(MATRIX_TO_CUSTOM_SCHEME_URL_BASE) -> {
                    when {
                        deepLink.startsWith(USER_LINK_PREFIX) -> deepLink.substring(USER_LINK_PREFIX.length)
                        deepLink.startsWith(ROOM_LINK_PREFIX) -> deepLink.substring(ROOM_LINK_PREFIX.length)
                        else -> null
                    }?.let { permalinkId ->
                        activeSessionHolder.getSafeActiveSession()?.permalinkService()?.createPermalink(permalinkId)
                    }
                }
                else -> deepLink
            }

            lifecycleScope.launch {
                val isHandled = permalinkHandler.launch(
                        context = this@HomeActivity,
                        deepLink = resolvedLink,
                        navigationInterceptor = this@HomeActivity,
                        buildTask = true
                )
                if (!isHandled) {
                    val isMatrixToLink = deepLink.startsWith(PermalinkService.MATRIX_TO_URL_BASE) ||
                            deepLink.startsWith(MATRIX_TO_CUSTOM_SCHEME_URL_BASE)
                    MaterialAlertDialogBuilder(this@HomeActivity)
                            .setTitle(R.string.dialog_title_error)
                            .setMessage(if (isMatrixToLink) R.string.permalink_malformed else R.string.universal_link_malformed)
                            .setPositiveButton(R.string.ok, null)
                            .show()
                }
            }
        }
    }

    private fun handleStartRecoverySetup() {
        // To avoid IllegalStateException in case the transaction was executed after onSaveInstanceState
        lifecycleScope.launchWhenResumed {
            navigator.open4SSetup(this@HomeActivity, SetupMode.NORMAL)
        }
    }

    private fun renderState(state: HomeActivityViewState) {
        when (val status = state.syncRequestState) {
            is SyncRequestState.InitialSyncProgressing -> {
                val initSyncStepStr = initSyncStepFormatter.format(status.initialSyncStep)
                Timber.v("$initSyncStepStr ${status.percentProgress}")
                views.waitingView.root.setOnClickListener {
                    // block interactions
                }
                views.waitingView.waitingHorizontalProgress.apply {
                    isIndeterminate = false
                    max = 100
                    progress = status.percentProgress
                    isVisible = true
                }
                views.waitingView.waitingStatusText.apply {
                    text = initSyncStepStr
                    isVisible = true
                }
                views.waitingView.root.isVisible = true
            }
<<<<<<< HEAD
            else -> {
=======
            else                                 -> {
>>>>>>> 3f491018
                // Idle or Incremental sync status
                views.waitingView.root.isVisible = false
            }
        }
    }

    private fun handleAskPasswordToInitCrossSigning(events: HomeActivityViewEvents.AskPasswordToInitCrossSigning) {
        // We need to ask
        promptSecurityEvent(
                events.userItem,
                R.string.upgrade_security,
                R.string.security_prompt_text
        ) {
            it.navigator.upgradeSessionSecurity(it, true)
        }
    }

    private fun handleCrossSigningInvalidated(event: HomeActivityViewEvents.OnCrossSignedInvalidated) {
        // We need to ask
        promptSecurityEvent(
                event.userItem,
                R.string.crosssigning_verify_this_session,
                R.string.confirm_your_identity
        ) {
            it.navigator.waitSessionVerification(it)
        }
    }

    private fun handleOnNewSession(event: HomeActivityViewEvents.OnNewSession) {
        // We need to ask
        promptSecurityEvent(
                event.userItem,
                R.string.crosssigning_verify_this_session,
                R.string.confirm_your_identity
        ) {
            if (event.waitForIncomingRequest) {
                it.navigator.waitSessionVerification(it)
            } else {
                it.navigator.requestSelfSessionVerification(it)
            }
        }
    }

    private fun handlePromptToEnablePush() {
        popupAlertManager.postVectorAlert(
                DefaultVectorAlert(
                        uid = "enablePush",
                        title = getString(R.string.alert_push_are_disabled_title),
                        description = getString(R.string.alert_push_are_disabled_description),
                        iconId = R.drawable.ic_room_actions_notifications_mutes,
                        shouldBeDisplayedIn = {
                            it is HomeActivity
                        }
                ).apply {
                    colorInt = ThemeUtils.getColor(this@HomeActivity, R.attr.vctr_notice_secondary)
                    contentAction = Runnable {
                        (weakCurrentActivity?.get() as? VectorBaseActivity<*>)?.let {
                            // action(it)
                            homeActivityViewModel.handle(HomeActivityViewActions.PushPromptHasBeenReviewed)
                            it.navigator.openSettings(it, VectorSettingsActivity.EXTRA_DIRECT_ACCESS_NOTIFICATIONS)
                        }
                    }
                    dismissedAction = Runnable {
                        homeActivityViewModel.handle(HomeActivityViewActions.PushPromptHasBeenReviewed)
                    }
                    addButton(getString(R.string.action_dismiss), {
                        homeActivityViewModel.handle(HomeActivityViewActions.PushPromptHasBeenReviewed)
                    }, true)
                    addButton(getString(R.string.settings), {
                        (weakCurrentActivity?.get() as? VectorBaseActivity<*>)?.let {
                            // action(it)
                            homeActivityViewModel.handle(HomeActivityViewActions.PushPromptHasBeenReviewed)
                            it.navigator.openSettings(it, VectorSettingsActivity.EXTRA_DIRECT_ACCESS_NOTIFICATIONS)
                        }
                    }, true)
                }
        )
    }

    private fun promptSecurityEvent(userItem: MatrixItem.UserItem?, titleRes: Int, descRes: Int, action: ((VectorBaseActivity<*>) -> Unit)) {
        popupAlertManager.postVectorAlert(
                VerificationVectorAlert(
                        uid = "upgradeSecurity",
                        title = getString(titleRes),
                        description = getString(descRes),
                        iconId = R.drawable.ic_shield_warning
                ).apply {
                    viewBinder = VerificationVectorAlert.ViewBinder(userItem, avatarRenderer)
                    colorInt = ThemeUtils.getColor(this@HomeActivity, R.attr.colorPrimary)
                    contentAction = Runnable {
                        (weakCurrentActivity?.get() as? VectorBaseActivity<*>)?.let {
                            action(it)
                        }
                    }
                    dismissedAction = Runnable {}
                }
        )
    }

    override fun onNewIntent(intent: Intent?) {
        super.onNewIntent(intent)
        val parcelableExtra = intent?.getParcelableExtra<HomeActivityArgs>(Mavericks.KEY_ARG)
        if (parcelableExtra?.clearNotification == true) {
            notificationDrawerManager.clearAllEvents()
        }
        if (parcelableExtra?.inviteNotificationRoomId != null) {
            activeSessionHolder.getSafeActiveSession()
                    ?.permalinkService()
                    ?.createPermalink(parcelableExtra.inviteNotificationRoomId)?.let {
                        navigator.openMatrixToBottomSheet(this, it, OriginOfMatrixTo.NOTIFICATION)
                    }
        }
        handleIntent(intent)
    }

    override fun onDestroy() {
        views.drawerLayout.removeDrawerListener(drawerListener)
        supportFragmentManager.unregisterFragmentLifecycleCallbacks(fragmentLifecycleCallbacks)
        super.onDestroy()
    }

    override fun onResume() {
        super.onResume()

        if (vectorUncaughtExceptionHandler.didAppCrash()) {
            vectorUncaughtExceptionHandler.clearAppCrashStatus()

            MaterialAlertDialogBuilder(this)
                    .setMessage(R.string.send_bug_report_app_crashed)
                    .setCancelable(false)
                    .setPositiveButton(R.string.yes) { _, _ -> bugReporter.openBugReportScreen(this) }
                    .setNegativeButton(R.string.no) { _, _ -> bugReporter.deleteCrashFile() }
                    .show()
        } else {
            showDisclaimerDialog(this)
        }

        // Force remote backup state update to update the banner if needed
        serverBackupStatusViewModel.refreshRemoteStateIfNeeded()
    }

    override fun getMenuRes() = R.menu.home

    override fun onPrepareOptionsMenu(menu: Menu): Boolean {
        menu.findItem(R.id.menu_home_init_sync_legacy).isVisible = vectorPreferences.developerMode()
        menu.findItem(R.id.menu_home_init_sync_optimized).isVisible = vectorPreferences.developerMode()
        return super.onPrepareOptionsMenu(menu)
    }

    override fun onOptionsItemSelected(item: MenuItem): Boolean {
        when (item.itemId) {
            R.id.menu_home_suggestion -> {
                bugReporter.openBugReportScreen(this, ReportType.SUGGESTION)
                return true
            }
            R.id.menu_home_report_bug -> {
                bugReporter.openBugReportScreen(this, ReportType.BUG_REPORT)
                return true
            }
            R.id.menu_home_init_sync_legacy -> {
                // Configure the SDK
                initialSyncStrategy = InitialSyncStrategy.Legacy
                // And clear cache
                MainActivity.restartApp(this, MainActivityArgs(clearCache = true))
                return true
            }
            R.id.menu_home_init_sync_optimized -> {
                // Configure the SDK
                initialSyncStrategy = InitialSyncStrategy.Optimized()
                // And clear cache
                MainActivity.restartApp(this, MainActivityArgs(clearCache = true))
                return true
            }
            R.id.menu_home_filter -> {
                navigator.openRoomsFiltering(this)
                return true
            }
            R.id.menu_home_setting -> {
                navigator.openSettings(this)
                return true
            }
        }

        return super.onOptionsItemSelected(item)
    }

    override fun onBackPressed() {
        if (views.drawerLayout.isDrawerOpen(GravityCompat.START)) {
            views.drawerLayout.closeDrawer(GravityCompat.START)
        } else {
            validateBackPressed { super.onBackPressed() }
        }
    }

    override fun navToMemberProfile(userId: String, deepLink: Uri): Boolean {
        // TODO check if there is already one??
        MatrixToBottomSheet.withLink(deepLink.toString(), OriginOfMatrixTo.LINK)
                .show(supportFragmentManager, "HA#MatrixToBottomSheet")
        return true
    }

    override fun navToRoom(roomId: String?, eventId: String?, deepLink: Uri?, rootThreadEventId: String?): Boolean {
        if (roomId == null) return false
        MatrixToBottomSheet.withLink(deepLink.toString(), OriginOfMatrixTo.LINK)
                .show(supportFragmentManager, "HA#MatrixToBottomSheet")
        return true
    }

    override fun spaceInviteBottomSheetOnAccept(spaceId: String) {
        navigator.switchToSpace(this, spaceId, Navigator.PostSwitchSpaceAction.OpenRoomList)
    }

    override fun spaceInviteBottomSheetOnDecline(spaceId: String) {
        // nop
    }

    companion object {
        fun newIntent(
                context: Context,
                clearNotification: Boolean = false,
                authenticationDescription: AuthenticationDescription? = null,
                existingSession: Boolean = false,
                inviteNotificationRoomId: String? = null
        ): Intent {
            val args = HomeActivityArgs(
                    clearNotification = clearNotification,
                    authenticationDescription = authenticationDescription,
                    hasExistingSession = existingSession,
                    inviteNotificationRoomId = inviteNotificationRoomId
            )

            return Intent(context, HomeActivity::class.java)
                    .apply {
                        putExtra(Mavericks.KEY_ARG, args)
                    }
        }
    }

    override fun mxToBottomSheetNavigateToRoom(roomId: String, trigger: ViewRoom.Trigger?) {
        navigator.openRoom(this, roomId, trigger = trigger)
    }

    override fun mxToBottomSheetSwitchToSpace(spaceId: String) {
        navigator.switchToSpace(this, spaceId, Navigator.PostSwitchSpaceAction.OpenRoomList)
    }
}<|MERGE_RESOLUTION|>--- conflicted
+++ resolved
@@ -199,15 +199,15 @@
                 .stream()
                 .onEach { sharedAction ->
                     when (sharedAction) {
-                        is HomeActivitySharedAction.OpenDrawer -> views.drawerLayout.openDrawer(GravityCompat.START)
-                        is HomeActivitySharedAction.CloseDrawer -> views.drawerLayout.closeDrawer(GravityCompat.START)
-                        is HomeActivitySharedAction.OpenGroup -> openGroup(sharedAction.shouldClearFragment)
-                        is HomeActivitySharedAction.OpenSpacePreview -> startActivity(SpacePreviewActivity.newIntent(this, sharedAction.spaceId))
-                        is HomeActivitySharedAction.AddSpace -> createSpaceResultLauncher.launch(SpaceCreationActivity.newIntent(this))
+                        is HomeActivitySharedAction.OpenDrawer        -> views.drawerLayout.openDrawer(GravityCompat.START)
+                        is HomeActivitySharedAction.CloseDrawer       -> views.drawerLayout.closeDrawer(GravityCompat.START)
+                        is HomeActivitySharedAction.OpenGroup         -> openGroup(sharedAction.shouldClearFragment)
+                        is HomeActivitySharedAction.OpenSpacePreview  -> startActivity(SpacePreviewActivity.newIntent(this, sharedAction.spaceId))
+                        is HomeActivitySharedAction.AddSpace          -> createSpaceResultLauncher.launch(SpaceCreationActivity.newIntent(this))
                         is HomeActivitySharedAction.ShowSpaceSettings -> showSpaceSettings(sharedAction.spaceId)
-                        is HomeActivitySharedAction.OpenSpaceInvite -> openSpaceInvite(sharedAction.spaceId)
-                        HomeActivitySharedAction.SendSpaceFeedBack -> bugReporter.openBugReportScreen(this, ReportType.SPACE_BETA_FEEDBACK)
-                        HomeActivitySharedAction.CloseGroup -> closeGroup()
+                        is HomeActivitySharedAction.OpenSpaceInvite   -> openSpaceInvite(sharedAction.spaceId)
+                        HomeActivitySharedAction.SendSpaceFeedBack    -> bugReporter.openBugReportScreen(this, ReportType.SPACE_BETA_FEEDBACK)
+                        HomeActivitySharedAction.CloseGroup           -> closeGroup()
                     }
                 }
                 .launchIn(lifecycleScope)
@@ -226,20 +226,20 @@
         homeActivityViewModel.observeViewEvents {
             when (it) {
                 is HomeActivityViewEvents.AskPasswordToInitCrossSigning -> handleAskPasswordToInitCrossSigning(it)
-                is HomeActivityViewEvents.OnNewSession -> handleOnNewSession(it)
-                HomeActivityViewEvents.PromptToEnableSessionPush -> handlePromptToEnablePush()
-                HomeActivityViewEvents.StartRecoverySetupFlow -> handleStartRecoverySetup()
-                is HomeActivityViewEvents.ForceVerification -> {
+                is HomeActivityViewEvents.OnNewSession                  -> handleOnNewSession(it)
+                HomeActivityViewEvents.PromptToEnableSessionPush        -> handlePromptToEnablePush()
+                HomeActivityViewEvents.StartRecoverySetupFlow           -> handleStartRecoverySetup()
+                is HomeActivityViewEvents.ForceVerification             ->  {
                     if (it.sendRequest) {
                         navigator.requestSelfSessionVerification(this)
                     } else {
                         navigator.waitSessionVerification(this)
                     }
                 }
-                is HomeActivityViewEvents.OnCrossSignedInvalidated -> handleCrossSigningInvalidated(it)
-                HomeActivityViewEvents.ShowAnalyticsOptIn -> handleShowAnalyticsOptIn()
-                HomeActivityViewEvents.NotifyUserForThreadsMigration -> handleNotifyUserForThreadsMigration()
-                is HomeActivityViewEvents.MigrateThreads -> migrateThreadsIfNeeded(it.checkSession)
+                is HomeActivityViewEvents.OnCrossSignedInvalidated      -> handleCrossSigningInvalidated(it)
+                HomeActivityViewEvents.ShowAnalyticsOptIn               -> handleShowAnalyticsOptIn()
+                HomeActivityViewEvents.NotifyUserForThreadsMigration    -> handleNotifyUserForThreadsMigration()
+                is HomeActivityViewEvents.MigrateThreads                -> migrateThreadsIfNeeded(it.checkSession)
             }
         }
         homeActivityViewModel.onEach { renderState(it) }
@@ -337,12 +337,12 @@
                     when {
                         deepLink.startsWith(USER_LINK_PREFIX) -> deepLink.substring(USER_LINK_PREFIX.length)
                         deepLink.startsWith(ROOM_LINK_PREFIX) -> deepLink.substring(ROOM_LINK_PREFIX.length)
-                        else -> null
+                        else                                  -> null
                     }?.let { permalinkId ->
                         activeSessionHolder.getSafeActiveSession()?.permalinkService()?.createPermalink(permalinkId)
                     }
                 }
-                else -> deepLink
+                else                                                  -> deepLink
             }
 
             lifecycleScope.launch {
@@ -392,11 +392,7 @@
                 }
                 views.waitingView.root.isVisible = true
             }
-<<<<<<< HEAD
-            else -> {
-=======
             else                                 -> {
->>>>>>> 3f491018
                 // Idle or Incremental sync status
                 views.waitingView.root.isVisible = false
             }
@@ -548,15 +544,15 @@
 
     override fun onOptionsItemSelected(item: MenuItem): Boolean {
         when (item.itemId) {
-            R.id.menu_home_suggestion -> {
+            R.id.menu_home_suggestion          -> {
                 bugReporter.openBugReportScreen(this, ReportType.SUGGESTION)
                 return true
             }
-            R.id.menu_home_report_bug -> {
+            R.id.menu_home_report_bug          -> {
                 bugReporter.openBugReportScreen(this, ReportType.BUG_REPORT)
                 return true
             }
-            R.id.menu_home_init_sync_legacy -> {
+            R.id.menu_home_init_sync_legacy    -> {
                 // Configure the SDK
                 initialSyncStrategy = InitialSyncStrategy.Legacy
                 // And clear cache
@@ -570,11 +566,11 @@
                 MainActivity.restartApp(this, MainActivityArgs(clearCache = true))
                 return true
             }
-            R.id.menu_home_filter -> {
+            R.id.menu_home_filter              -> {
                 navigator.openRoomsFiltering(this)
                 return true
             }
-            R.id.menu_home_setting -> {
+            R.id.menu_home_setting             -> {
                 navigator.openSettings(this)
                 return true
             }
