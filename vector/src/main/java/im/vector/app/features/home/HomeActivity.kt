--- conflicted
+++ resolved
@@ -39,11 +39,8 @@
 import im.vector.app.core.platform.ToolbarConfigurable
 import im.vector.app.core.platform.VectorBaseActivity
 import im.vector.app.core.pushers.PushersManager
-<<<<<<< HEAD
 import im.vector.app.core.resources.ColorProvider
-=======
 import im.vector.app.core.utils.toast
->>>>>>> dffdcfe1
 import im.vector.app.features.disclaimer.showDisclaimerDialog
 import im.vector.app.features.matrixto.MatrixToBottomSheet
 import im.vector.app.features.notifications.NotificationDrawerManager
@@ -352,12 +349,8 @@
                 bugReporter.openBugReportScreen(this, false)
                 return true
             }
-<<<<<<< HEAD
              */
-            R.id.menu_home_filter     -> {
-=======
             R.id.menu_home_filter -> {
->>>>>>> dffdcfe1
                 navigator.openRoomsFiltering(this)
                 return true
             }
