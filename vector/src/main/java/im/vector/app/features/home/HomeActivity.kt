/*
 * Copyright 2019 New Vector Ltd
 *
 * Licensed under the Apache License, Version 2.0 (the "License");
 * you may not use this file except in compliance with the License.
 * You may obtain a copy of the License at
 *
 * http://www.apache.org/licenses/LICENSE-2.0
 *
 * Unless required by applicable law or agreed to in writing, software
 * distributed under the License is distributed on an "AS IS" BASIS,
 * WITHOUT WARRANTIES OR CONDITIONS OF ANY KIND, either express or implied.
 * See the License for the specific language governing permissions and
 * limitations under the License.
 */

package im.vector.app.features.home

import android.content.Context
import android.content.Intent
import android.net.Uri
import android.os.Bundle
import android.os.Parcelable
import android.view.MenuItem
import androidx.appcompat.app.AlertDialog
import androidx.appcompat.widget.Toolbar
import androidx.core.content.ContextCompat
import androidx.core.view.GravityCompat
import androidx.core.view.isVisible
import androidx.drawerlayout.widget.DrawerLayout
import com.airbnb.mvrx.MvRx
import com.airbnb.mvrx.viewModel
import im.vector.app.R
import im.vector.app.core.di.ActiveSessionHolder
import im.vector.app.core.di.ScreenComponent
import im.vector.app.core.extensions.exhaustive
import im.vector.app.core.extensions.hideKeyboard
import im.vector.app.core.extensions.replaceFragment
import im.vector.app.core.platform.ToolbarConfigurable
import im.vector.app.core.platform.VectorBaseActivity
import im.vector.app.core.pushers.PushersManager
import im.vector.app.core.resources.ColorProvider
import im.vector.app.core.utils.toast
import im.vector.app.databinding.ActivityHomeBinding
import im.vector.app.features.disclaimer.showDisclaimerDialog
import im.vector.app.features.matrixto.MatrixToBottomSheet
import im.vector.app.features.notifications.NotificationDrawerManager
import im.vector.app.features.permalink.NavigationInterceptor
import im.vector.app.features.permalink.PermalinkHandler
import im.vector.app.features.popup.DefaultVectorAlert
import im.vector.app.features.popup.PopupAlertManager
import im.vector.app.features.popup.VerificationVectorAlert
import im.vector.app.features.rageshake.VectorUncaughtExceptionHandler
import im.vector.app.features.settings.VectorPreferences
import im.vector.app.features.settings.VectorSettingsActivity
import im.vector.app.features.themes.ThemeUtils
import im.vector.app.features.workers.signout.ServerBackupStatusViewModel
import im.vector.app.features.workers.signout.ServerBackupStatusViewState
import im.vector.app.push.fcm.FcmHelper
import io.reactivex.android.schedulers.AndroidSchedulers
import kotlinx.parcelize.Parcelize
import org.matrix.android.sdk.api.session.InitialSyncProgressService
import org.matrix.android.sdk.api.session.permalinks.PermalinkService
import org.matrix.android.sdk.api.util.MatrixItem
import timber.log.Timber
import javax.inject.Inject

@Parcelize
data class HomeActivityArgs(
        val clearNotification: Boolean,
        val accountCreation: Boolean
) : Parcelable

class HomeActivity :
        VectorBaseActivity<ActivityHomeBinding>(),
        ToolbarConfigurable,
        UnknownDeviceDetectorSharedViewModel.Factory,
        ServerBackupStatusViewModel.Factory,
        NavigationInterceptor {

    private lateinit var sharedActionViewModel: HomeSharedActionViewModel

    private val homeActivityViewModel: HomeActivityViewModel by viewModel()
    @Inject lateinit var viewModelFactory: HomeActivityViewModel.Factory

    private val serverBackupStatusViewModel: ServerBackupStatusViewModel by viewModel()
    @Inject lateinit var serverBackupviewModelFactory: ServerBackupStatusViewModel.Factory

    @Inject lateinit var activeSessionHolder: ActiveSessionHolder
    @Inject lateinit var vectorUncaughtExceptionHandler: VectorUncaughtExceptionHandler
    @Inject lateinit var pushManager: PushersManager
    @Inject lateinit var notificationDrawerManager: NotificationDrawerManager
    @Inject lateinit var vectorPreferences: VectorPreferences
    @Inject lateinit var popupAlertManager: PopupAlertManager
    @Inject lateinit var shortcutsHandler: ShortcutsHandler
    @Inject lateinit var unknownDeviceViewModelFactory: UnknownDeviceDetectorSharedViewModel.Factory
    @Inject lateinit var permalinkHandler: PermalinkHandler
    @Inject lateinit var avatarRenderer: AvatarRenderer

    private val drawerListener = object : DrawerLayout.SimpleDrawerListener() {
        override fun onDrawerStateChanged(newState: Int) {
            hideKeyboard()
        }
    }

    override fun getBinding() = ActivityHomeBinding.inflate(layoutInflater)

    override fun injectWith(injector: ScreenComponent) {
        injector.inject(this)
    }

    override fun create(initialState: UnknownDevicesState): UnknownDeviceDetectorSharedViewModel {
        return unknownDeviceViewModelFactory.create(initialState)
    }

    override fun create(initialState: ServerBackupStatusViewState): ServerBackupStatusViewModel {
        return serverBackupviewModelFactory.create(initialState)
    }

    override fun onCreate(savedInstanceState: Bundle?) {
        super.onCreate(savedInstanceState)
        FcmHelper.ensureFcmTokenIsRetrieved(this, pushManager, vectorPreferences.areNotificationEnabledForDevice())
        sharedActionViewModel = viewModelProvider.get(HomeSharedActionViewModel::class.java)
        views.drawerLayout.addDrawerListener(drawerListener)
        if (isFirstCreation()) {
            replaceFragment(R.id.homeDetailFragmentContainer, LoadingFragment::class.java)
            replaceFragment(R.id.homeDrawerFragmentContainer, HomeDrawerFragment::class.java)
        }

        sharedActionViewModel
                .observe()
                .subscribe { sharedAction ->
                    when (sharedAction) {
                        is HomeActivitySharedAction.OpenDrawer -> views.drawerLayout.openDrawer(GravityCompat.START)
                        is HomeActivitySharedAction.CloseDrawer -> views.drawerLayout.closeDrawer(GravityCompat.START)
                        is HomeActivitySharedAction.OpenGroup -> {
                            views.drawerLayout.closeDrawer(GravityCompat.START)
                            replaceFragment(R.id.homeDetailFragmentContainer, HomeDetailFragment::class.java, allowStateLoss = true)
                        }
                    }.exhaustive
                }
                .disposeOnDestroy()

        val args = intent.getParcelableExtra<HomeActivityArgs>(MvRx.KEY_ARG)

        if (args?.clearNotification == true) {
            notificationDrawerManager.clearAllEvents()
        }

        homeActivityViewModel.observeViewEvents {
            when (it) {
                is HomeActivityViewEvents.AskPasswordToInitCrossSigning -> handleAskPasswordToInitCrossSigning(it)
                is HomeActivityViewEvents.OnNewSession -> handleOnNewSession(it)
                HomeActivityViewEvents.PromptToEnableSessionPush -> handlePromptToEnablePush()
                is HomeActivityViewEvents.OnCrossSignedInvalidated -> handleCrossSigningInvalidated(it)
            }.exhaustive
        }
        homeActivityViewModel.subscribe(this) { renderState(it) }

        shortcutsHandler.observeRoomsAndBuildShortcuts()
                .disposeOnDestroy()

        if (isFirstCreation()) {
            handleIntent(intent)
        }
    }

    private fun handleIntent(intent: Intent?) {
        intent?.dataString?.let { deepLink ->
            val resolvedLink = when {
                deepLink.startsWith(PermalinkService.MATRIX_TO_URL_BASE) -> deepLink
                deepLink.startsWith(MATRIX_TO_CUSTOM_SCHEME_URL_BASE)    -> {
                    // This is a bit ugly, but for now just convert to matrix.to link for compatibility
                    when {
                        deepLink.startsWith(USER_LINK_PREFIX) -> deepLink.substring(USER_LINK_PREFIX.length)
                        deepLink.startsWith(ROOM_LINK_PREFIX) -> deepLink.substring(ROOM_LINK_PREFIX.length)
                        else                                  -> null
                    }?.let {
                        activeSessionHolder.getSafeActiveSession()?.permalinkService()?.createPermalink(it)
                    }
                }
                else                                                     -> return@let
            }

            permalinkHandler.launch(
                    context = this,
                    deepLink = resolvedLink,
                    navigationInterceptor = this,
                    buildTask = true
            )
                    // .delay(500, TimeUnit.MILLISECONDS)
                    .observeOn(AndroidSchedulers.mainThread())
                    .subscribe { isHandled ->
                        if (!isHandled) {
                            AlertDialog.Builder(this)
                                    .setTitle(R.string.dialog_title_error)
                                    .setMessage(R.string.permalink_malformed)
                                    .setPositiveButton(R.string.ok, null)
                                    .show()
                        }
                    }
                    .disposeOnDestroy()
        }
    }

    private fun renderState(state: HomeActivityViewState) {
        when (val status = state.initialSyncProgressServiceStatus) {
            is InitialSyncProgressService.Status.Idle -> {
                views.waitingView.root.isVisible = false
            }
            is InitialSyncProgressService.Status.Progressing -> {
                Timber.v("${getString(status.statusText)} ${status.percentProgress}")
                views.waitingView.root.setOnClickListener {
                    // block interactions
                }
                views.waitingView.waitingHorizontalProgress.apply {
                    isIndeterminate = false
                    max = 100
                    progress = status.percentProgress
                    isVisible = true
                }
                views.waitingView.waitingStatusText.apply {
                    text = getString(status.statusText)
                    isVisible = true
                }
                views.waitingView.root.isVisible = true
            }
        }.exhaustive
    }

    private fun handleAskPasswordToInitCrossSigning(events: HomeActivityViewEvents.AskPasswordToInitCrossSigning) {
        // We need to ask
        promptSecurityEvent(
                events.userItem,
                R.string.upgrade_security,
                R.string.security_prompt_text
        ) {
            it.navigator.upgradeSessionSecurity(it, true)
        }
    }

    private fun handleCrossSigningInvalidated(event: HomeActivityViewEvents.OnCrossSignedInvalidated) {
        // We need to ask
        promptSecurityEvent(
                event.userItem,
                R.string.crosssigning_verify_this_session,
                R.string.confirm_your_identity
        ) {
            it.navigator.waitSessionVerification(it)
        }
    }

    private fun handleOnNewSession(event: HomeActivityViewEvents.OnNewSession) {
        // We need to ask
        promptSecurityEvent(
                event.userItem,
                R.string.crosssigning_verify_this_session,
                R.string.confirm_your_identity
        ) {
            if (event.waitForIncomingRequest) {
                it.navigator.waitSessionVerification(it)
            } else {
                it.navigator.requestSelfSessionVerification(it)
            }
        }
    }

    private fun handlePromptToEnablePush() {
        popupAlertManager.postVectorAlert(
                DefaultVectorAlert(
                        uid = "enablePush",
                        title = getString(R.string.alert_push_are_disabled_title),
                        description = getString(R.string.alert_push_are_disabled_description),
                        iconId = R.drawable.ic_room_actions_notifications_mutes,
                        shouldBeDisplayedIn = {
                            it is HomeActivity
                        }
                ).apply {
                    colorInt = ThemeUtils.getColor(this@HomeActivity, R.attr.vctr_notice_secondary)
                    contentAction = Runnable {
                        (weakCurrentActivity?.get() as? VectorBaseActivity<*>)?.let {
                            // action(it)
                            homeActivityViewModel.handle(HomeActivityViewActions.PushPromptHasBeenReviewed)
                            it.navigator.openSettings(it, VectorSettingsActivity.EXTRA_DIRECT_ACCESS_NOTIFICATIONS)
                        }
                    }
                    dismissedAction = Runnable {
                        homeActivityViewModel.handle(HomeActivityViewActions.PushPromptHasBeenReviewed)
                    }
                    addButton(getString(R.string.dismiss), {
                        homeActivityViewModel.handle(HomeActivityViewActions.PushPromptHasBeenReviewed)
                    }, true)
                    addButton(getString(R.string.settings), {
                        (weakCurrentActivity?.get() as? VectorBaseActivity<*>)?.let {
                            // action(it)
                            homeActivityViewModel.handle(HomeActivityViewActions.PushPromptHasBeenReviewed)
                            it.navigator.openSettings(it, VectorSettingsActivity.EXTRA_DIRECT_ACCESS_NOTIFICATIONS)
                        }
                    }, true)
                }
        )
    }

    private fun promptSecurityEvent(userItem: MatrixItem.UserItem?, titleRes: Int, descRes: Int, action: ((VectorBaseActivity<*>) -> Unit)) {
        popupAlertManager.postVectorAlert(
                VerificationVectorAlert(
                        uid = "upgradeSecurity",
                        title = getString(titleRes),
                        description = getString(descRes),
                        iconId = R.drawable.ic_shield_warning
                ).apply {
<<<<<<< HEAD
                    colorInt = ColorProvider(this@HomeActivity).getColor(R.color.riotx_positive_accent)
=======
                    viewBinder = VerificationVectorAlert.ViewBinder(userItem, avatarRenderer)
                    colorInt = ContextCompat.getColor(this@HomeActivity, R.color.riotx_positive_accent)
>>>>>>> bb33a92d
                    contentAction = Runnable {
                        (weakCurrentActivity?.get() as? VectorBaseActivity<*>)?.let {
                            action(it)
                        }
                    }
                    dismissedAction = Runnable {}
                }
        )
    }

    override fun onNewIntent(intent: Intent?) {
        super.onNewIntent(intent)
        if (intent?.getParcelableExtra<HomeActivityArgs>(MvRx.KEY_ARG)?.clearNotification == true) {
            notificationDrawerManager.clearAllEvents()
        }
        handleIntent(intent)
    }

    override fun onDestroy() {
        views.drawerLayout.removeDrawerListener(drawerListener)
        super.onDestroy()
    }

    override fun onResume() {
        super.onResume()

        if (vectorUncaughtExceptionHandler.didAppCrash(this)) {
            vectorUncaughtExceptionHandler.clearAppCrashStatus(this)

/*
            AlertDialog.Builder(this)
                    .setMessage(R.string.send_bug_report_app_crashed)
                    .setCancelable(false)
                    .setPositiveButton(R.string.yes) { _, _ -> bugReporter.openBugReportScreen(this) }
                    .setNegativeButton(R.string.no) { _, _ -> bugReporter.deleteCrashFile(this) }
                    .show()
*/
        } else {
            showDisclaimerDialog(this)
        }

        // Force remote backup state update to update the banner if needed
        serverBackupStatusViewModel.refreshRemoteStateIfNeeded()
    }

    override fun configure(toolbar: Toolbar) {
        configureToolbar(toolbar, false)
    }

    override fun getMenuRes() = R.menu.home

    override fun onOptionsItemSelected(item: MenuItem): Boolean {
        when (item.itemId) {
            /*
            R.id.menu_home_suggestion -> {
                bugReporter.openBugReportScreen(this, true)
                return true
            }
            R.id.menu_home_report_bug -> {
                bugReporter.openBugReportScreen(this, false)
                return true
            }
<<<<<<< HEAD
             */
            R.id.menu_home_filter     -> {
=======
            R.id.menu_home_filter -> {
>>>>>>> bb33a92d
                navigator.openRoomsFiltering(this)
                return true
            }
            R.id.menu_home_setting -> {
                navigator.openSettings(this)
                return true
            }
        }

        return super.onOptionsItemSelected(item)
    }

    override fun onBackPressed() {
        if (views.drawerLayout.isDrawerOpen(GravityCompat.START)) {
            views.drawerLayout.closeDrawer(GravityCompat.START)
        } else {
            super.onBackPressed()
        }
    }

    override fun navToMemberProfile(userId: String, deepLink: Uri): Boolean {
        val listener = object : MatrixToBottomSheet.InteractionListener {
            override fun navigateToRoom(roomId: String) {
                navigator.openRoom(this@HomeActivity, roomId)
            }
        }
        // TODO check if there is already one??
        MatrixToBottomSheet.withLink(deepLink.toString(), listener)
                .show(supportFragmentManager, "HA#MatrixToBottomSheet")
        return true
    }

    companion object {
        fun newIntent(context: Context, clearNotification: Boolean = false, accountCreation: Boolean = false): Intent {
            val args = HomeActivityArgs(
                    clearNotification = clearNotification,
                    accountCreation = accountCreation
            )

            return Intent(context, HomeActivity::class.java)
                    .apply {
                        putExtra(MvRx.KEY_ARG, args)
                    }
        }

        private const val MATRIX_TO_CUSTOM_SCHEME_URL_BASE = "element://"
        private const val ROOM_LINK_PREFIX = "${MATRIX_TO_CUSTOM_SCHEME_URL_BASE}room/"
        private const val USER_LINK_PREFIX = "${MATRIX_TO_CUSTOM_SCHEME_URL_BASE}user/"
    }
}<|MERGE_RESOLUTION|>--- conflicted
+++ resolved
@@ -309,12 +309,8 @@
                         description = getString(descRes),
                         iconId = R.drawable.ic_shield_warning
                 ).apply {
-<<<<<<< HEAD
+                    viewBinder = VerificationVectorAlert.ViewBinder(userItem, avatarRenderer)
                     colorInt = ColorProvider(this@HomeActivity).getColor(R.color.riotx_positive_accent)
-=======
-                    viewBinder = VerificationVectorAlert.ViewBinder(userItem, avatarRenderer)
-                    colorInt = ContextCompat.getColor(this@HomeActivity, R.color.riotx_positive_accent)
->>>>>>> bb33a92d
                     contentAction = Runnable {
                         (weakCurrentActivity?.get() as? VectorBaseActivity<*>)?.let {
                             action(it)
@@ -377,12 +373,8 @@
                 bugReporter.openBugReportScreen(this, false)
                 return true
             }
-<<<<<<< HEAD
              */
-            R.id.menu_home_filter     -> {
-=======
             R.id.menu_home_filter -> {
->>>>>>> bb33a92d
                 navigator.openRoomsFiltering(this)
                 return true
             }
