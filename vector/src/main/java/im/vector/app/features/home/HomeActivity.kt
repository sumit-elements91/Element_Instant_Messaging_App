--- conflicted
+++ resolved
@@ -22,11 +22,6 @@
 import android.net.Uri
 import android.os.Bundle
 import android.os.Parcelable
-<<<<<<< HEAD
-=======
-import android.view.Menu
-import android.view.MenuItem
->>>>>>> 32bad575
 import androidx.core.view.GravityCompat
 import androidx.core.view.isVisible
 import androidx.drawerlayout.widget.DrawerLayout
@@ -475,7 +470,6 @@
         configureToolbar(toolbar, false)
     }
 
-<<<<<<< HEAD
 //    override fun getMenuRes() = R.menu.home
 //
 //    override fun onPrepareOptionsMenu(menu: Menu): Boolean {
@@ -486,15 +480,15 @@
 //
 //    override fun onOptionsItemSelected(item: MenuItem): Boolean {
 //        when (item.itemId) {
-//            R.id.menu_home_suggestion -> {
+//            R.id.menu_home_suggestion          -> {
 //                bugReporter.openBugReportScreen(this, ReportType.SUGGESTION)
 //                return true
 //            }
-//            R.id.menu_home_report_bug -> {
+//            R.id.menu_home_report_bug          -> {
 //                bugReporter.openBugReportScreen(this, ReportType.BUG_REPORT)
 //                return true
 //            }
-//            R.id.menu_home_init_sync_legacy -> {
+//            R.id.menu_home_init_sync_legacy    -> {
 //                // Configure the SDK
 //                initialSyncStrategy = InitialSyncStrategy.Legacy
 //                // And clear cache
@@ -508,11 +502,11 @@
 //                MainActivity.restartApp(this, MainActivityArgs(clearCache = true))
 //                return true
 //            }
-//            R.id.menu_home_filter -> {
+//            R.id.menu_home_filter              -> {
 //                navigator.openRoomsFiltering(this)
 //                return true
 //            }
-//            R.id.menu_home_setting -> {
+//            R.id.menu_home_setting             -> {
 //                navigator.openSettings(this)
 //                return true
 //            }
@@ -520,52 +514,6 @@
 //
 //        return super.onOptionsItemSelected(item)
 //    }
-=======
-    override fun getMenuRes() = R.menu.home
-
-    override fun onPrepareOptionsMenu(menu: Menu): Boolean {
-        menu.findItem(R.id.menu_home_init_sync_legacy)?.isVisible = vectorPreferences.developerMode()
-        menu.findItem(R.id.menu_home_init_sync_optimized)?.isVisible = vectorPreferences.developerMode()
-        return super.onPrepareOptionsMenu(menu)
-    }
-
-    override fun onOptionsItemSelected(item: MenuItem): Boolean {
-        when (item.itemId) {
-            R.id.menu_home_suggestion          -> {
-                bugReporter.openBugReportScreen(this, ReportType.SUGGESTION)
-                return true
-            }
-            R.id.menu_home_report_bug          -> {
-                bugReporter.openBugReportScreen(this, ReportType.BUG_REPORT)
-                return true
-            }
-            R.id.menu_home_init_sync_legacy    -> {
-                // Configure the SDK
-                initialSyncStrategy = InitialSyncStrategy.Legacy
-                // And clear cache
-                MainActivity.restartApp(this, MainActivityArgs(clearCache = true))
-                return true
-            }
-            R.id.menu_home_init_sync_optimized -> {
-                // Configure the SDK
-                initialSyncStrategy = InitialSyncStrategy.Optimized()
-                // And clear cache
-                MainActivity.restartApp(this, MainActivityArgs(clearCache = true))
-                return true
-            }
-            R.id.menu_home_filter              -> {
-                navigator.openRoomsFiltering(this)
-                return true
-            }
-            R.id.menu_home_setting             -> {
-                navigator.openSettings(this)
-                return true
-            }
-        }
-
-        return super.onOptionsItemSelected(item)
-    }
->>>>>>> 32bad575
 
     override fun onBackPressed() {
         if (views.drawerLayout.isDrawerOpen(GravityCompat.START)) {
