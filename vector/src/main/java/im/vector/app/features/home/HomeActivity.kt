/*
 * Copyright 2019 New Vector Ltd
 *
 * Licensed under the Apache License, Version 2.0 (the "License");
 * you may not use this file except in compliance with the License.
 * You may obtain a copy of the License at
 *
 * http://www.apache.org/licenses/LICENSE-2.0
 *
 * Unless required by applicable law or agreed to in writing, software
 * distributed under the License is distributed on an "AS IS" BASIS,
 * WITHOUT WARRANTIES OR CONDITIONS OF ANY KIND, either express or implied.
 * See the License for the specific language governing permissions and
 * limitations under the License.
 */

package im.vector.app.features.home

import android.content.Context
import android.content.Intent
import android.net.Uri
import android.os.Bundle
import android.os.Parcelable
import android.view.Menu
import android.view.MenuItem
import androidx.appcompat.app.AlertDialog
import androidx.appcompat.widget.Toolbar
import androidx.core.content.ContextCompat
import androidx.core.view.GravityCompat
import androidx.core.view.isVisible
import androidx.drawerlayout.widget.DrawerLayout
import com.airbnb.mvrx.MvRx
import com.airbnb.mvrx.viewModel
import im.vector.app.R
import im.vector.app.core.di.ActiveSessionHolder
import im.vector.app.core.di.ScreenComponent
import im.vector.app.core.extensions.exhaustive
import im.vector.app.core.extensions.hideKeyboard
import im.vector.app.core.extensions.replaceFragment
import im.vector.app.core.platform.ToolbarConfigurable
import im.vector.app.core.platform.VectorBaseActivity
import im.vector.app.core.pushers.PushersManager
import im.vector.app.core.resources.ColorProvider
import im.vector.app.core.utils.toast
import im.vector.app.databinding.ActivityHomeBinding
import im.vector.app.features.MainActivity
import im.vector.app.features.MainActivityArgs
import im.vector.app.features.disclaimer.showDisclaimerDialog
import im.vector.app.features.matrixto.MatrixToBottomSheet
import im.vector.app.features.notifications.NotificationDrawerManager
import im.vector.app.features.permalink.NavigationInterceptor
import im.vector.app.features.permalink.PermalinkHandler
import im.vector.app.features.popup.DefaultVectorAlert
import im.vector.app.features.popup.PopupAlertManager
import im.vector.app.features.popup.VerificationVectorAlert
import im.vector.app.features.rageshake.VectorUncaughtExceptionHandler
import im.vector.app.features.settings.VectorPreferences
import im.vector.app.features.settings.VectorSettingsActivity
import im.vector.app.features.themes.ThemeUtils
import im.vector.app.features.workers.signout.ServerBackupStatusViewModel
import im.vector.app.features.workers.signout.ServerBackupStatusViewState
import im.vector.app.push.fcm.FcmHelper
import io.reactivex.android.schedulers.AndroidSchedulers
import kotlinx.parcelize.Parcelize
import org.matrix.android.sdk.api.session.initsync.InitialSyncProgressService
import org.matrix.android.sdk.api.session.permalinks.PermalinkService
import org.matrix.android.sdk.api.util.MatrixItem
import org.matrix.android.sdk.internal.session.sync.InitialSyncStrategy
import org.matrix.android.sdk.internal.session.sync.initialSyncStrategy
import timber.log.Timber
import javax.inject.Inject

@Parcelize
data class HomeActivityArgs(
        val clearNotification: Boolean,
        val accountCreation: Boolean
) : Parcelable

class HomeActivity :
        VectorBaseActivity<ActivityHomeBinding>(),
        ToolbarConfigurable,
        UnknownDeviceDetectorSharedViewModel.Factory,
        ServerBackupStatusViewModel.Factory,
        NavigationInterceptor {

    private lateinit var sharedActionViewModel: HomeSharedActionViewModel

    private val homeActivityViewModel: HomeActivityViewModel by viewModel()
    @Inject lateinit var viewModelFactory: HomeActivityViewModel.Factory

    private val serverBackupStatusViewModel: ServerBackupStatusViewModel by viewModel()
    @Inject lateinit var serverBackupviewModelFactory: ServerBackupStatusViewModel.Factory

    @Inject lateinit var activeSessionHolder: ActiveSessionHolder
    @Inject lateinit var vectorUncaughtExceptionHandler: VectorUncaughtExceptionHandler
    @Inject lateinit var pushManager: PushersManager
    @Inject lateinit var notificationDrawerManager: NotificationDrawerManager
    @Inject lateinit var vectorPreferences: VectorPreferences
    @Inject lateinit var popupAlertManager: PopupAlertManager
    @Inject lateinit var shortcutsHandler: ShortcutsHandler
    @Inject lateinit var unknownDeviceViewModelFactory: UnknownDeviceDetectorSharedViewModel.Factory
    @Inject lateinit var permalinkHandler: PermalinkHandler
    @Inject lateinit var avatarRenderer: AvatarRenderer
    @Inject lateinit var initSyncStepFormatter: InitSyncStepFormatter

    private val drawerListener = object : DrawerLayout.SimpleDrawerListener() {
        override fun onDrawerStateChanged(newState: Int) {
            hideKeyboard()
        }
    }

    override fun getBinding() = ActivityHomeBinding.inflate(layoutInflater)

    override fun injectWith(injector: ScreenComponent) {
        injector.inject(this)
    }

    override fun create(initialState: UnknownDevicesState): UnknownDeviceDetectorSharedViewModel {
        return unknownDeviceViewModelFactory.create(initialState)
    }

    override fun create(initialState: ServerBackupStatusViewState): ServerBackupStatusViewModel {
        return serverBackupviewModelFactory.create(initialState)
    }

    override fun onCreate(savedInstanceState: Bundle?) {
        super.onCreate(savedInstanceState)
        FcmHelper.ensureFcmTokenIsRetrieved(this, pushManager, vectorPreferences.areNotificationEnabledForDevice())
        sharedActionViewModel = viewModelProvider.get(HomeSharedActionViewModel::class.java)
        views.drawerLayout.addDrawerListener(drawerListener)
        if (isFirstCreation()) {
            replaceFragment(R.id.homeDetailFragmentContainer, LoadingFragment::class.java)
            replaceFragment(R.id.homeDrawerFragmentContainer, HomeDrawerFragment::class.java)
        }

        sharedActionViewModel
                .observe()
                .subscribe { sharedAction ->
                    when (sharedAction) {
                        is HomeActivitySharedAction.OpenDrawer -> views.drawerLayout.openDrawer(GravityCompat.START)
                        is HomeActivitySharedAction.CloseDrawer -> views.drawerLayout.closeDrawer(GravityCompat.START)
                        is HomeActivitySharedAction.OpenGroup -> {
                            views.drawerLayout.closeDrawer(GravityCompat.START)
                            replaceFragment(R.id.homeDetailFragmentContainer, HomeDetailFragment::class.java, allowStateLoss = true)
                        }
                    }.exhaustive
                }
                .disposeOnDestroy()

        val args = intent.getParcelableExtra<HomeActivityArgs>(MvRx.KEY_ARG)

        if (args?.clearNotification == true) {
            notificationDrawerManager.clearAllEvents()
        }

        homeActivityViewModel.observeViewEvents {
            when (it) {
                is HomeActivityViewEvents.AskPasswordToInitCrossSigning -> handleAskPasswordToInitCrossSigning(it)
                is HomeActivityViewEvents.OnNewSession -> handleOnNewSession(it)
                HomeActivityViewEvents.PromptToEnableSessionPush -> handlePromptToEnablePush()
                is HomeActivityViewEvents.OnCrossSignedInvalidated -> handleCrossSigningInvalidated(it)
            }.exhaustive
        }
        homeActivityViewModel.subscribe(this) { renderState(it) }

        shortcutsHandler.observeRoomsAndBuildShortcuts()
                .disposeOnDestroy()

        if (isFirstCreation()) {
            handleIntent(intent)
        }
    }

    private fun handleIntent(intent: Intent?) {
        intent?.dataString?.let { deepLink ->
            val resolvedLink = when {
                deepLink.startsWith(PermalinkService.MATRIX_TO_URL_BASE) -> deepLink
                deepLink.startsWith(MATRIX_TO_CUSTOM_SCHEME_URL_BASE)    -> {
                    // This is a bit ugly, but for now just convert to matrix.to link for compatibility
                    when {
                        deepLink.startsWith(USER_LINK_PREFIX) -> deepLink.substring(USER_LINK_PREFIX.length)
                        deepLink.startsWith(ROOM_LINK_PREFIX) -> deepLink.substring(ROOM_LINK_PREFIX.length)
                        else                                  -> null
                    }?.let {
                        activeSessionHolder.getSafeActiveSession()?.permalinkService()?.createPermalink(it)
                    }
                }
                else                                                     -> return@let
            }

            permalinkHandler.launch(
                    context = this,
                    deepLink = resolvedLink,
                    navigationInterceptor = this,
                    buildTask = true
            )
                    // .delay(500, TimeUnit.MILLISECONDS)
                    .observeOn(AndroidSchedulers.mainThread())
                    .subscribe { isHandled ->
                        if (!isHandled) {
                            AlertDialog.Builder(this)
                                    .setTitle(R.string.dialog_title_error)
                                    .setMessage(R.string.permalink_malformed)
                                    .setPositiveButton(R.string.ok, null)
                                    .show()
                        }
                    }
                    .disposeOnDestroy()
        }
    }

    private fun renderState(state: HomeActivityViewState) {
        when (val status = state.initialSyncProgressServiceStatus) {
            is InitialSyncProgressService.Status.Idle        -> {
                views.waitingView.root.isVisible = false
            }
            is InitialSyncProgressService.Status.Progressing -> {
                val initSyncStepStr = initSyncStepFormatter.format(status.initSyncStep)
                Timber.v("$initSyncStepStr ${status.percentProgress}")
                views.waitingView.root.setOnClickListener {
                    // block interactions
                }
                views.waitingView.waitingHorizontalProgress.apply {
                    isIndeterminate = false
                    max = 100
                    progress = status.percentProgress
                    isVisible = true
                }
                views.waitingView.waitingStatusText.apply {
                    text = initSyncStepStr
                    isVisible = true
                }
                views.waitingView.root.isVisible = true
            }
        }.exhaustive
    }

    private fun handleAskPasswordToInitCrossSigning(events: HomeActivityViewEvents.AskPasswordToInitCrossSigning) {
        // We need to ask
        promptSecurityEvent(
                events.userItem,
                R.string.upgrade_security,
                R.string.security_prompt_text
        ) {
            it.navigator.upgradeSessionSecurity(it, true)
        }
    }

    private fun handleCrossSigningInvalidated(event: HomeActivityViewEvents.OnCrossSignedInvalidated) {
        // We need to ask
        promptSecurityEvent(
                event.userItem,
                R.string.crosssigning_verify_this_session,
                R.string.confirm_your_identity
        ) {
            it.navigator.waitSessionVerification(it)
        }
    }

    private fun handleOnNewSession(event: HomeActivityViewEvents.OnNewSession) {
        // We need to ask
        promptSecurityEvent(
                event.userItem,
                R.string.crosssigning_verify_this_session,
                R.string.confirm_your_identity
        ) {
            if (event.waitForIncomingRequest) {
                it.navigator.waitSessionVerification(it)
            } else {
                it.navigator.requestSelfSessionVerification(it)
            }
        }
    }

    private fun handlePromptToEnablePush() {
        popupAlertManager.postVectorAlert(
                DefaultVectorAlert(
                        uid = "enablePush",
                        title = getString(R.string.alert_push_are_disabled_title),
                        description = getString(R.string.alert_push_are_disabled_description),
                        iconId = R.drawable.ic_room_actions_notifications_mutes,
                        shouldBeDisplayedIn = {
                            it is HomeActivity
                        }
                ).apply {
                    colorInt = ThemeUtils.getColor(this@HomeActivity, R.attr.vctr_notice_secondary)
                    contentAction = Runnable {
                        (weakCurrentActivity?.get() as? VectorBaseActivity<*>)?.let {
                            // action(it)
                            homeActivityViewModel.handle(HomeActivityViewActions.PushPromptHasBeenReviewed)
                            it.navigator.openSettings(it, VectorSettingsActivity.EXTRA_DIRECT_ACCESS_NOTIFICATIONS)
                        }
                    }
                    dismissedAction = Runnable {
                        homeActivityViewModel.handle(HomeActivityViewActions.PushPromptHasBeenReviewed)
                    }
                    addButton(getString(R.string.dismiss), {
                        homeActivityViewModel.handle(HomeActivityViewActions.PushPromptHasBeenReviewed)
                    }, true)
                    addButton(getString(R.string.settings), {
                        (weakCurrentActivity?.get() as? VectorBaseActivity<*>)?.let {
                            // action(it)
                            homeActivityViewModel.handle(HomeActivityViewActions.PushPromptHasBeenReviewed)
                            it.navigator.openSettings(it, VectorSettingsActivity.EXTRA_DIRECT_ACCESS_NOTIFICATIONS)
                        }
                    }, true)
                }
        )
    }

    private fun promptSecurityEvent(userItem: MatrixItem.UserItem?, titleRes: Int, descRes: Int, action: ((VectorBaseActivity<*>) -> Unit)) {
        popupAlertManager.postVectorAlert(
                VerificationVectorAlert(
                        uid = "upgradeSecurity",
                        title = getString(titleRes),
                        description = getString(descRes),
                        iconId = R.drawable.ic_shield_warning
                ).apply {
                    viewBinder = VerificationVectorAlert.ViewBinder(userItem, avatarRenderer)
                    colorInt = ColorProvider(this@HomeActivity).getColor(R.color.riotx_positive_accent)
                    contentAction = Runnable {
                        (weakCurrentActivity?.get() as? VectorBaseActivity<*>)?.let {
                            action(it)
                        }
                    }
                    dismissedAction = Runnable {}
                }
        )
    }

    override fun onNewIntent(intent: Intent?) {
        super.onNewIntent(intent)
        if (intent?.getParcelableExtra<HomeActivityArgs>(MvRx.KEY_ARG)?.clearNotification == true) {
            notificationDrawerManager.clearAllEvents()
        }
        handleIntent(intent)
    }

    override fun onDestroy() {
        views.drawerLayout.removeDrawerListener(drawerListener)
        super.onDestroy()
    }

    override fun onResume() {
        super.onResume()

        if (vectorUncaughtExceptionHandler.didAppCrash(this)) {
            vectorUncaughtExceptionHandler.clearAppCrashStatus(this)

/*
            AlertDialog.Builder(this)
                    .setMessage(R.string.send_bug_report_app_crashed)
                    .setCancelable(false)
                    .setPositiveButton(R.string.yes) { _, _ -> bugReporter.openBugReportScreen(this) }
                    .setNegativeButton(R.string.no) { _, _ -> bugReporter.deleteCrashFile(this) }
                    .show()
*/
        } else {
            showDisclaimerDialog(this)
        }

        // Force remote backup state update to update the banner if needed
        serverBackupStatusViewModel.refreshRemoteStateIfNeeded()
    }

    override fun configure(toolbar: Toolbar) {
        configureToolbar(toolbar, false)
    }

    override fun getMenuRes() = R.menu.home

    override fun onPrepareOptionsMenu(menu: Menu): Boolean {
        menu.findItem(R.id.menu_home_init_sync_legacy)?.isVisible = vectorPreferences.developerMode()
        menu.findItem(R.id.menu_home_init_sync_optimized)?.isVisible = vectorPreferences.developerMode()
        return super.onPrepareOptionsMenu(menu)
    }

    override fun onOptionsItemSelected(item: MenuItem): Boolean {
        when (item.itemId) {
            /*
            R.id.menu_home_suggestion -> {
                bugReporter.openBugReportScreen(this, true)
                return true
            }
            R.id.menu_home_report_bug -> {
                bugReporter.openBugReportScreen(this, false)
                return true
            }
<<<<<<< HEAD
             */
=======
            R.id.menu_home_init_sync_legacy -> {
                // Configure the SDK
                initialSyncStrategy = InitialSyncStrategy.Legacy
                // And clear cache
                MainActivity.restartApp(this, MainActivityArgs(clearCache = true))
                return true
            }
            R.id.menu_home_init_sync_optimized -> {
                // Configure the SDK
                initialSyncStrategy = InitialSyncStrategy.Optimized()
                // And clear cache
                MainActivity.restartApp(this, MainActivityArgs(clearCache = true))
                return true
            }
>>>>>>> bc819317
            R.id.menu_home_filter -> {
                navigator.openRoomsFiltering(this)
                return true
            }
            R.id.menu_home_setting -> {
                navigator.openSettings(this)
                return true
            }
        }

        return super.onOptionsItemSelected(item)
    }

    override fun onBackPressed() {
        if (views.drawerLayout.isDrawerOpen(GravityCompat.START)) {
            views.drawerLayout.closeDrawer(GravityCompat.START)
        } else {
            super.onBackPressed()
        }
    }

    override fun navToMemberProfile(userId: String, deepLink: Uri): Boolean {
        val listener = object : MatrixToBottomSheet.InteractionListener {
            override fun navigateToRoom(roomId: String) {
                navigator.openRoom(this@HomeActivity, roomId)
            }
        }
        // TODO check if there is already one??
        MatrixToBottomSheet.withLink(deepLink.toString(), listener)
                .show(supportFragmentManager, "HA#MatrixToBottomSheet")
        return true
    }

    companion object {
        fun newIntent(context: Context, clearNotification: Boolean = false, accountCreation: Boolean = false): Intent {
            val args = HomeActivityArgs(
                    clearNotification = clearNotification,
                    accountCreation = accountCreation
            )

            return Intent(context, HomeActivity::class.java)
                    .apply {
                        putExtra(MvRx.KEY_ARG, args)
                    }
        }

        private const val MATRIX_TO_CUSTOM_SCHEME_URL_BASE = "element://"
        private const val ROOM_LINK_PREFIX = "${MATRIX_TO_CUSTOM_SCHEME_URL_BASE}room/"
        private const val USER_LINK_PREFIX = "${MATRIX_TO_CUSTOM_SCHEME_URL_BASE}user/"
    }
}<|MERGE_RESOLUTION|>--- conflicted
+++ resolved
@@ -386,9 +386,7 @@
                 bugReporter.openBugReportScreen(this, false)
                 return true
             }
-<<<<<<< HEAD
              */
-=======
             R.id.menu_home_init_sync_legacy -> {
                 // Configure the SDK
                 initialSyncStrategy = InitialSyncStrategy.Legacy
@@ -403,7 +401,6 @@
                 MainActivity.restartApp(this, MainActivityArgs(clearCache = true))
                 return true
             }
->>>>>>> bc819317
             R.id.menu_home_filter -> {
                 navigator.openRoomsFiltering(this)
                 return true
