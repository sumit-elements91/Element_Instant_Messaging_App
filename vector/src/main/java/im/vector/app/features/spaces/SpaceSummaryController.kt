/*
 * Copyright (c) 2021 New Vector Ltd
 *
 * Licensed under the Apache License, Version 2.0 (the "License");
 * you may not use this file except in compliance with the License.
 * You may obtain a copy of the License at
 *
 *     http://www.apache.org/licenses/LICENSE-2.0
 *
 * Unless required by applicable law or agreed to in writing, software
 * distributed under the License is distributed on an "AS IS" BASIS,
 * WITHOUT WARRANTIES OR CONDITIONS OF ANY KIND, either express or implied.
 * See the License for the specific language governing permissions and
 * limitations under the License.
 */

package im.vector.app.features.spaces

import android.view.View
import com.airbnb.epoxy.EpoxyController
import im.vector.app.R
import im.vector.app.RoomGroupingMethod
import im.vector.app.core.resources.ColorProvider
import im.vector.app.core.resources.StringProvider
import im.vector.app.core.ui.list.genericFooterItem
import im.vector.app.core.ui.list.genericItemHeader
import im.vector.app.features.grouplist.groupSummaryItem
import im.vector.app.features.grouplist.homeSpaceSummaryItem
import im.vector.app.features.home.AvatarRenderer
import im.vector.app.features.home.room.ScSdkPreferences
import im.vector.app.features.home.room.list.UnreadCounterBadgeView
import im.vector.app.group
import im.vector.app.space
import org.matrix.android.sdk.api.session.group.model.GroupSummary
import org.matrix.android.sdk.api.session.room.model.Membership
import org.matrix.android.sdk.api.session.room.model.RoomSummary
import org.matrix.android.sdk.api.session.room.model.SpaceChildInfo
import org.matrix.android.sdk.api.session.room.summary.RoomAggregateNotificationCount
import org.matrix.android.sdk.api.util.toMatrixItem
import java.util.Locale
import javax.inject.Inject

class SpaceSummaryController @Inject constructor(
        private val scSdkPreferences: ScSdkPreferences,
        private val avatarRenderer: AvatarRenderer,
        private val colorProvider: ColorProvider,
        private val stringProvider: StringProvider) : EpoxyController() {

    var callback: Callback? = null
    private var viewState: SpaceListViewState? = null

    private val subSpaceComparator: Comparator<SpaceChildInfo> = compareBy<SpaceChildInfo> { it.order }.thenBy { it.childRoomId }

    init {
        requestModelBuild()
    }

    fun update(viewState: SpaceListViewState) {
        this.viewState = viewState
        requestModelBuild()
    }

    override fun buildModels() {
        val nonNullViewState = viewState ?: return
        val host = this
        buildGroupModels(
                nonNullViewState.asyncSpaces(),
                nonNullViewState.selectedGroupingMethod,
                nonNullViewState.rootSpaces,
                nonNullViewState.expandedStates,
                nonNullViewState.homeAggregateCount)

        if (!nonNullViewState.legacyGroups.isNullOrEmpty()) {
            genericFooterItem {
                id("legacy_space")
                text(" ")
            }

            genericItemHeader {
                id("legacy_groups")
                text(host.stringProvider.getString(R.string.groups_header))
                textColor(host.colorProvider.getColorFromAttribute(R.attr.riotx_text_primary))
            }

            // add home for communities
            nonNullViewState.myMxItem.invoke()?.let { mxItem ->
                groupSummaryItem {
                    avatarRenderer(host.avatarRenderer)
                    id("all_communities")
                    matrixItem(mxItem.copy(displayName = host.stringProvider.getString(R.string.group_all_communities)))
                    selected(nonNullViewState.selectedGroupingMethod is RoomGroupingMethod.ByLegacyGroup
                            && nonNullViewState.selectedGroupingMethod.group() == null)
                    listener { host.callback?.onGroupSelected(null) }
                }
            }

            nonNullViewState.legacyGroups.forEach { groupSummary ->
                groupSummaryItem {
                    avatarRenderer(host.avatarRenderer)
                    id(groupSummary.groupId)
                    matrixItem(groupSummary.toMatrixItem())
                    selected(nonNullViewState.selectedGroupingMethod is RoomGroupingMethod.ByLegacyGroup
                            && nonNullViewState.selectedGroupingMethod.group()?.groupId == groupSummary.groupId)
                    listener { host.callback?.onGroupSelected(groupSummary) }
                }
            }
        }
    }

    private fun buildGroupModels(summaries: List<RoomSummary>?,
                                 selected: RoomGroupingMethod,
                                 rootSpaces: List<RoomSummary>?,
                                 expandedStates: Map<String, Boolean>,
                                 homeCount: RoomAggregateNotificationCount) {
        val host = this
        spaceBetaHeaderItem {
            id("beta_header")
            clickAction(View.OnClickListener {
                host.callback?.sendFeedBack()
            })
        }

        // show invites on top

        summaries?.filter { it.membership == Membership.INVITE }
                ?.forEach {
                    spaceSummaryItem {
                        avatarRenderer(host.avatarRenderer)
                        id(it.roomId)
                        matrixItem(it.toMatrixItem())
                        countState(UnreadCounterBadgeView.State(1, true, 0, false))
                        selected(false)
                        description(host.stringProvider.getString(R.string.you_are_invited))
                        listener { host.callback?.onSpaceInviteSelected(it) }
                    }
                }

        homeSpaceSummaryItem {
            id("space_home")
            selected(selected is RoomGroupingMethod.BySpace && selected.space() == null)
<<<<<<< HEAD
            countState(UnreadCounterBadgeView.State(homeCount.totalCount, homeCount.isHighlight, homeCount.unreadCount, homeCount.markedUnread))
            listener { callback?.onSpaceSelected(null) }
=======
            countState(UnreadCounterBadgeView.State(homeCount.totalCount, homeCount.isHighlight))
            listener { host.callback?.onSpaceSelected(null) }
>>>>>>> f543600b
        }

        rootSpaces
                ?.sortedBy { it.displayName.toLowerCase(Locale.getDefault()) }
                ?.forEach { groupSummary ->
                    val isSelected = selected is RoomGroupingMethod.BySpace && groupSummary.roomId == selected.space()?.roomId
                    // does it have children?
                    val subSpaces = groupSummary.spaceChildren?.filter { childInfo ->
                        summaries?.indexOfFirst { it.roomId == childInfo.childRoomId } != -1
                    }?.sortedWith(subSpaceComparator)
                    val hasChildren = (subSpaces?.size ?: 0) > 0
                    val expanded = expandedStates[groupSummary.roomId] == true

                    spaceSummaryItem {
                        avatarRenderer(host.avatarRenderer)
                        id(groupSummary.roomId)
                        hasChildren(hasChildren)
                        expanded(expanded)
                        matrixItem(groupSummary.toMatrixItem())
                        selected(isSelected)
                        onMore { host.callback?.onSpaceSettings(groupSummary) }
                        listener { host.callback?.onSpaceSelected(groupSummary) }
                        toggleExpand { host.callback?.onToggleExpand(groupSummary) }
                        countState(
                                UnreadCounterBadgeView.State(
                                        groupSummary.notificationCount,
                                        groupSummary.highlightCount > 0,
                                        groupSummary.scUnreadCount(scSdkPreferences),
                                        groupSummary.markedUnread
                                )
                        )
                    }

                    if (hasChildren && expanded) {
                        // it's expanded
                        subSpaces?.forEach { child ->
                            buildSubSpace(summaries, expandedStates, selected, child, 1, 3)
                        }
                    }
                }

        spaceAddItem {
            id("create")
            listener { host.callback?.onAddSpaceSelected() }
        }
    }

    private fun buildSubSpace(summaries: List<RoomSummary>?,
                              expandedStates: Map<String, Boolean>,
                              selected: RoomGroupingMethod,
                              info: SpaceChildInfo, currentDepth: Int, maxDepth: Int) {
        val host = this
        if (currentDepth >= maxDepth) return
        val childSummary = summaries?.firstOrNull { it.roomId == info.childRoomId } ?: return
        // does it have children?
        val subSpaces = childSummary.spaceChildren?.filter { childInfo ->
            summaries.indexOfFirst { it.roomId == childInfo.childRoomId } != -1
        }?.sortedWith(subSpaceComparator)
        val expanded = expandedStates[childSummary.roomId] == true
        val isSelected = selected is RoomGroupingMethod.BySpace && childSummary.roomId == selected.space()?.roomId

        subSpaceSummaryItem {
            avatarRenderer(host.avatarRenderer)
            id(childSummary.roomId)
            hasChildren(!subSpaces.isNullOrEmpty())
            selected(isSelected)
            expanded(expanded)
            onMore { host.callback?.onSpaceSettings(childSummary) }
            matrixItem(childSummary.toMatrixItem())
            listener { host.callback?.onSpaceSelected(childSummary) }
            toggleExpand { host.callback?.onToggleExpand(childSummary) }
            indent(currentDepth)
            countState(
                    UnreadCounterBadgeView.State(
                            childSummary.notificationCount,
                            childSummary.highlightCount > 0,
                            childSummary.scUnreadCount(scSdkPreferences),
                            childSummary.markedUnread
                    )
            )
        }

        if (expanded) {
            subSpaces?.forEach {
                buildSubSpace(summaries, expandedStates, selected, it, currentDepth + 1, maxDepth)
            }
        }
    }

    interface Callback {
        fun onSpaceSelected(spaceSummary: RoomSummary?)
        fun onSpaceInviteSelected(spaceSummary: RoomSummary)
        fun onSpaceSettings(spaceSummary: RoomSummary)
        fun onToggleExpand(spaceSummary: RoomSummary)
        fun onAddSpaceSelected()
        fun onGroupSelected(groupSummary: GroupSummary?)
        fun sendFeedBack()
    }
}<|MERGE_RESOLUTION|>--- conflicted
+++ resolved
@@ -138,17 +138,12 @@
         homeSpaceSummaryItem {
             id("space_home")
             selected(selected is RoomGroupingMethod.BySpace && selected.space() == null)
-<<<<<<< HEAD
             countState(UnreadCounterBadgeView.State(homeCount.totalCount, homeCount.isHighlight, homeCount.unreadCount, homeCount.markedUnread))
-            listener { callback?.onSpaceSelected(null) }
-=======
-            countState(UnreadCounterBadgeView.State(homeCount.totalCount, homeCount.isHighlight))
             listener { host.callback?.onSpaceSelected(null) }
->>>>>>> f543600b
         }
 
         rootSpaces
-                ?.sortedBy { it.displayName.toLowerCase(Locale.getDefault()) }
+                ?.sortedBy { it.displayName.lowercase(Locale.getDefault()) }
                 ?.forEach { groupSummary ->
                     val isSelected = selected is RoomGroupingMethod.BySpace && groupSummary.roomId == selected.space()?.roomId
                     // does it have children?
@@ -172,7 +167,7 @@
                                 UnreadCounterBadgeView.State(
                                         groupSummary.notificationCount,
                                         groupSummary.highlightCount > 0,
-                                        groupSummary.scUnreadCount(scSdkPreferences),
+                                        groupSummary.scUnreadCount(host.scSdkPreferences),
                                         groupSummary.markedUnread
                                 )
                         )
@@ -221,7 +216,7 @@
                     UnreadCounterBadgeView.State(
                             childSummary.notificationCount,
                             childSummary.highlightCount > 0,
-                            childSummary.scUnreadCount(scSdkPreferences),
+                            childSummary.scUnreadCount(host.scSdkPreferences),
                             childSummary.markedUnread
                     )
             )
