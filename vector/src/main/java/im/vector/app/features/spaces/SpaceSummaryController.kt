--- conflicted
+++ resolved
@@ -125,15 +125,9 @@
                 ?.forEach { roomSummary ->
                     spaceSummaryItem {
                         avatarRenderer(host.avatarRenderer)
-<<<<<<< HEAD
-                        id(it.roomId)
-                        matrixItem(it.toMatrixItem())
-                        countState(UnreadCounterBadgeView.State(1, true, 0, false))
-=======
                         id(roomSummary.roomId)
                         matrixItem(roomSummary.toMatrixItem())
-                        countState(UnreadCounterBadgeView.State(1, true))
->>>>>>> 8b138e8f
+                        countState(UnreadCounterBadgeView.State(1, true, 0, false))
                         selected(false)
                         description(host.stringProvider.getString(R.string.you_are_invited))
                         listener { host.callback?.onSpaceInviteSelected(roomSummary) }
