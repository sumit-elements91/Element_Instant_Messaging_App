--- conflicted
+++ resolved
@@ -466,13 +466,8 @@
         try {
             peerConnection?.awaitSetRemoteDescription(offerSdp)
         } catch (failure: Throwable) {
-<<<<<<< HEAD
             Timber.tag(loggerTag.value).v("Failure putting remote description")
-            endCall(true, CallHangupContent.Reason.UNKWOWN_ERROR)
-=======
-            Timber.v("Failure putting remote description")
             endCall(reason = EndCallReason.UNKWOWN_ERROR)
->>>>>>> 2070b0ec
             return@withContext
         }
         // 2) Access camera + microphone, create local stream
