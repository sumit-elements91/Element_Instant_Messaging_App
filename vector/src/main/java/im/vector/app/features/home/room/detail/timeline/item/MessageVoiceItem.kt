/*
 * Copyright (c) 2021 New Vector Ltd
 *
 * Licensed under the Apache License, Version 2.0 (the "License");
 * you may not use this file except in compliance with the License.
 * You may obtain a copy of the License at
 *
 *     http://www.apache.org/licenses/LICENSE-2.0
 *
 * Unless required by applicable law or agreed to in writing, software
 * distributed under the License is distributed on an "AS IS" BASIS,
 * WITHOUT WARRANTIES OR CONDITIONS OF ANY KIND, either express or implied.
 * See the License for the specific language governing permissions and
 * limitations under the License.
 */

package im.vector.app.features.home.room.detail.timeline.item

import android.text.format.DateUtils
import android.view.ViewGroup
import android.widget.ImageButton
import android.widget.TextView
import androidx.core.view.isVisible
import com.airbnb.epoxy.EpoxyAttribute
import com.airbnb.epoxy.EpoxyModelClass
import com.visualizer.amplitude.AudioRecordView
import im.vector.app.R
import im.vector.app.core.epoxy.ClickListener
import im.vector.app.features.home.room.detail.timeline.helper.ContentDownloadStateTrackerBinder
import im.vector.app.features.home.room.detail.timeline.helper.ContentUploadStateTrackerBinder
import im.vector.app.features.home.room.detail.timeline.helper.VoiceMessagePlaybackTracker

@EpoxyModelClass(layout = R.layout.item_timeline_event_base)
abstract class MessageVoiceItem : AbsMessageItem<MessageVoiceItem.Holder>() {

    init {
        ignoreSendStatusVisibility = true
    }

    @EpoxyAttribute
    var mxcUrl: String = ""

    @EpoxyAttribute
    var duration: Int = 0

    @EpoxyAttribute
    var waveform: List<Int> = emptyList()

    @EpoxyAttribute
    var izLocalFile = false

    @EpoxyAttribute
    var izDownloaded = false

    @EpoxyAttribute
    lateinit var contentUploadStateTrackerBinder: ContentUploadStateTrackerBinder

    @EpoxyAttribute
    lateinit var contentDownloadStateTrackerBinder: ContentDownloadStateTrackerBinder

    @EpoxyAttribute(EpoxyAttribute.Option.DoNotHash)
    var playbackControlButtonClickListener: ClickListener? = null

    @EpoxyAttribute
    lateinit var voiceMessagePlaybackTracker: VoiceMessagePlaybackTracker

    override fun bind(holder: Holder) {
        super.bind(holder)
        renderSendState(holder.voiceLayout, null)
        if (!attributes.informationData.sendState.hasFailed()) {
            contentUploadStateTrackerBinder.bind(attributes.informationData.eventId, izLocalFile, holder.progressLayout)
        } else {
            holder.voicePlaybackControlButton.setImageResource(R.drawable.ic_cross)
            holder.voicePlaybackControlButton.contentDescription = holder.view.context.getString(R.string.error_voice_message_unable_to_play)
            holder.progressLayout.isVisible = false
        }

        holder.voicePlaybackWaveform.setOnLongClickListener(attributes.itemLongClickListener)

        holder.voicePlaybackWaveform.post {
            holder.voicePlaybackWaveform.recreate()
            waveform.forEach { amplitude ->
                holder.voicePlaybackWaveform.update(amplitude)
            }
        }

        holder.voicePlaybackControlButton.setOnClickListener { playbackControlButtonClickListener?.invoke(it) }

        voiceMessagePlaybackTracker.track(attributes.informationData.eventId, object : VoiceMessagePlaybackTracker.Listener {
            override fun onUpdate(state: VoiceMessagePlaybackTracker.Listener.State) {
                when (state) {
                    is VoiceMessagePlaybackTracker.Listener.State.Idle    -> renderIdleState(holder)
                    is VoiceMessagePlaybackTracker.Listener.State.Playing -> renderPlayingState(holder, state)
                    is VoiceMessagePlaybackTracker.Listener.State.Paused  -> renderPausedState(holder, state)
                }
            }
        })
    }

    private fun renderIdleState(holder: Holder) {
        holder.voicePlaybackControlButton.setImageResource(R.drawable.ic_play_pause_play)
<<<<<<< HEAD
        holder.voicePlaybackControlButton.contentDescription = holder.view.context.resources.getString(R.string.a11y_play_voice_message)
=======
        holder.voicePlaybackControlButton.contentDescription = holder.view.context.getString(R.string.a11y_play_voice_message)
>>>>>>> 37e722e8
        holder.voicePlaybackTime.text = formatPlaybackTime(duration)
    }

    private fun renderPlayingState(holder: Holder, state: VoiceMessagePlaybackTracker.Listener.State.Playing) {
        holder.voicePlaybackControlButton.setImageResource(R.drawable.ic_play_pause_pause)
<<<<<<< HEAD
        holder.voicePlaybackControlButton.contentDescription = holder.view.context.resources.getString(R.string.a11y_pause_voice_message)
=======
        holder.voicePlaybackControlButton.contentDescription = holder.view.context.getString(R.string.a11y_pause_voice_message)
>>>>>>> 37e722e8
        holder.voicePlaybackTime.text = formatPlaybackTime(state.playbackTime)
    }

    private fun renderPausedState(holder: Holder, state: VoiceMessagePlaybackTracker.Listener.State.Paused) {
        holder.voicePlaybackControlButton.setImageResource(R.drawable.ic_play_pause_play)
<<<<<<< HEAD
        holder.voicePlaybackControlButton.contentDescription = holder.view.context.resources.getString(R.string.a11y_play_voice_message)
=======
        holder.voicePlaybackControlButton.contentDescription = holder.view.context.getString(R.string.a11y_play_voice_message)
>>>>>>> 37e722e8
        holder.voicePlaybackTime.text = formatPlaybackTime(state.playbackTime)
    }

    private fun formatPlaybackTime(time: Int) = DateUtils.formatElapsedTime((time / 1000).toLong())

    override fun unbind(holder: Holder) {
        super.unbind(holder)
        contentUploadStateTrackerBinder.unbind(attributes.informationData.eventId)
        contentDownloadStateTrackerBinder.unbind(mxcUrl)
        voiceMessagePlaybackTracker.unTrack(attributes.informationData.eventId)
    }

    override fun getViewType() = STUB_ID

    class Holder : AbsMessageItem.Holder(STUB_ID) {
        val voiceLayout by bind<ViewGroup>(R.id.voiceLayout)
        val voicePlaybackControlButton by bind<ImageButton>(R.id.voicePlaybackControlButton)
        val voicePlaybackTime by bind<TextView>(R.id.voicePlaybackTime)
        val voicePlaybackWaveform by bind<AudioRecordView>(R.id.voicePlaybackWaveform)
        val progressLayout by bind<ViewGroup>(R.id.messageFileUploadProgressLayout)
    }

    companion object {
        private const val STUB_ID = R.id.messageContentVoiceStub
    }
}<|MERGE_RESOLUTION|>--- conflicted
+++ resolved
@@ -99,31 +99,19 @@
 
     private fun renderIdleState(holder: Holder) {
         holder.voicePlaybackControlButton.setImageResource(R.drawable.ic_play_pause_play)
-<<<<<<< HEAD
-        holder.voicePlaybackControlButton.contentDescription = holder.view.context.resources.getString(R.string.a11y_play_voice_message)
-=======
         holder.voicePlaybackControlButton.contentDescription = holder.view.context.getString(R.string.a11y_play_voice_message)
->>>>>>> 37e722e8
         holder.voicePlaybackTime.text = formatPlaybackTime(duration)
     }
 
     private fun renderPlayingState(holder: Holder, state: VoiceMessagePlaybackTracker.Listener.State.Playing) {
         holder.voicePlaybackControlButton.setImageResource(R.drawable.ic_play_pause_pause)
-<<<<<<< HEAD
-        holder.voicePlaybackControlButton.contentDescription = holder.view.context.resources.getString(R.string.a11y_pause_voice_message)
-=======
         holder.voicePlaybackControlButton.contentDescription = holder.view.context.getString(R.string.a11y_pause_voice_message)
->>>>>>> 37e722e8
         holder.voicePlaybackTime.text = formatPlaybackTime(state.playbackTime)
     }
 
     private fun renderPausedState(holder: Holder, state: VoiceMessagePlaybackTracker.Listener.State.Paused) {
         holder.voicePlaybackControlButton.setImageResource(R.drawable.ic_play_pause_play)
-<<<<<<< HEAD
-        holder.voicePlaybackControlButton.contentDescription = holder.view.context.resources.getString(R.string.a11y_play_voice_message)
-=======
         holder.voicePlaybackControlButton.contentDescription = holder.view.context.getString(R.string.a11y_play_voice_message)
->>>>>>> 37e722e8
         holder.voicePlaybackTime.text = formatPlaybackTime(state.playbackTime)
     }
 
