--- conflicted
+++ resolved
@@ -22,17 +22,10 @@
 import arrow.core.Option
 import im.vector.app.core.di.ActiveSessionHolder
 import im.vector.app.core.utils.BehaviorDataSource
-<<<<<<< HEAD
-import im.vector.app.features.ui.UiStateRepository
-import io.reactivex.disposables.CompositeDisposable
-import kotlinx.coroutines.Dispatchers
-import kotlinx.coroutines.GlobalScope
-=======
 import im.vector.app.features.session.coroutineScope
 import im.vector.app.features.ui.UiStateRepository
 import io.reactivex.disposables.CompositeDisposable
 import kotlinx.coroutines.Dispatchers
->>>>>>> 7f96749d
 import kotlinx.coroutines.launch
 import org.matrix.android.sdk.api.extensions.tryOrNull
 import org.matrix.android.sdk.api.session.Session
@@ -70,17 +63,6 @@
     fun getCurrentRoomGroupingMethod(): RoomGroupingMethod? = selectedSpaceDataSource.currentValue?.orNull()
 
     fun setCurrentSpace(spaceId: String?, session: Session? = null) {
-<<<<<<< HEAD
-        val uSession = session ?: activeSessionHolder.getSafeActiveSession()
-        if (selectedSpaceDataSource.currentValue?.orNull() is RoomGroupingMethod.BySpace
-                && spaceId == selectedSpaceDataSource.currentValue?.orNull()?.space()?.roomId) return
-        val spaceSum = spaceId?.let { uSession?.getRoomSummary(spaceId) }
-        selectedSpaceDataSource.post(Option.just(RoomGroupingMethod.BySpace(spaceSum)))
-        if (spaceId != null) {
-            GlobalScope.launch(Dispatchers.IO) {
-                tryOrNull {
-                    uSession?.getRoom(spaceId)?.loadRoomMembersIfNeeded()
-=======
         val uSession = session ?: activeSessionHolder.getSafeActiveSession() ?: return
         if (selectedSpaceDataSource.currentValue?.orNull() is RoomGroupingMethod.BySpace
                 && spaceId == selectedSpaceDataSource.currentValue?.orNull()?.space()?.roomId) return
@@ -90,24 +72,12 @@
             uSession.coroutineScope.launch(Dispatchers.IO) {
                 tryOrNull {
                     uSession.getRoom(spaceId)?.loadRoomMembersIfNeeded()
->>>>>>> 7f96749d
                 }
             }
         }
     }
 
     fun setCurrentGroup(groupId: String?, session: Session? = null) {
-<<<<<<< HEAD
-        val uSession = session ?: activeSessionHolder.getSafeActiveSession()
-        if (selectedSpaceDataSource.currentValue?.orNull() is RoomGroupingMethod.ByLegacyGroup
-                && groupId == selectedSpaceDataSource.currentValue?.orNull()?.group()?.groupId) return
-        val activeGroup = groupId?.let { uSession?.getGroupSummary(groupId) }
-        selectedSpaceDataSource.post(Option.just(RoomGroupingMethod.ByLegacyGroup(activeGroup)))
-        if (groupId != null) {
-            GlobalScope.launch {
-                tryOrNull {
-                    uSession?.getGroup(groupId)?.fetchGroupData()
-=======
         val uSession = session ?: activeSessionHolder.getSafeActiveSession() ?: return
         if (selectedSpaceDataSource.currentValue?.orNull() is RoomGroupingMethod.ByLegacyGroup
                 && groupId == selectedSpaceDataSource.currentValue?.orNull()?.group()?.groupId) return
@@ -117,7 +87,6 @@
             uSession.coroutineScope.launch {
                 tryOrNull {
                     uSession.getGroup(groupId)?.fetchGroupData()
->>>>>>> 7f96749d
                 }
             }
         }
