/*
 * Copyright (c) 2022 New Vector Ltd
 *
 * Licensed under the Apache License, Version 2.0 (the "License");
 * you may not use this file except in compliance with the License.
 * You may obtain a copy of the License at
 *
 *     http://www.apache.org/licenses/LICENSE-2.0
 *
 * Unless required by applicable law or agreed to in writing, software
 * distributed under the License is distributed on an "AS IS" BASIS,
 * WITHOUT WARRANTIES OR CONDITIONS OF ANY KIND, either express or implied.
 * See the License for the specific language governing permissions and
 * limitations under the License.
 */

package im.vector.app.features.onboarding

import im.vector.app.R
import im.vector.app.features.login.LoginMode
import im.vector.app.features.onboarding.StartAuthenticationFlowUseCase.StartAuthenticationResult
import im.vector.app.test.fakes.FakeAuthenticationService
import im.vector.app.test.fakes.FakeStringProvider
import im.vector.app.test.fakes.FakeUri
import im.vector.app.test.fakes.toTestString
import io.mockk.coVerifyOrder
import kotlinx.coroutines.test.runTest
import org.amshove.kluent.shouldBeEqualTo
import org.junit.Before
import org.junit.Test
import org.matrix.android.sdk.api.auth.data.HomeServerConnectionConfig
import org.matrix.android.sdk.api.auth.data.LoginFlowResult
import org.matrix.android.sdk.api.auth.data.LoginFlowTypes
import org.matrix.android.sdk.api.auth.data.SsoIdentityProvider

private const val MATRIX_ORG_URL = "https://any-value.org/"
private const val A_DECLARED_HOMESERVER_URL = "https://foo.bar"
private val A_HOMESERVER_CONFIG = HomeServerConnectionConfig(homeServerUri = FakeUri().instance)
private val SSO_IDENTITY_PROVIDERS = emptyList<SsoIdentityProvider>()

class StartAuthenticationFlowUseCaseTest {

    private val fakeAuthenticationService = FakeAuthenticationService()
    private val fakeStringProvider = FakeStringProvider()

    private val useCase = StartAuthenticationFlowUseCase(fakeAuthenticationService, fakeStringProvider.instance)

    @Before
    fun setUp() {
        fakeAuthenticationService.expectedCancelsPendingLogin()
    }

    @Test
    fun `given empty login result when starting authentication flow then returns empty result`() = runTest {
        val loginResult = aLoginResult()
        fakeAuthenticationService.givenLoginFlow(A_HOMESERVER_CONFIG, loginResult)

        val result = useCase.execute(A_HOMESERVER_CONFIG)

        result shouldBeEqualTo expectedResult()
        verifyClearsAndThenStartsLogin(A_HOMESERVER_CONFIG)
    }

    @Test
    fun `given login supports SSO and Password when starting authentication flow then prefers SsoAndPassword`() = runTest {
        val supportedLoginTypes = listOf(LoginFlowTypes.SSO, LoginFlowTypes.PASSWORD)
        val loginResult = aLoginResult(supportedLoginTypes = supportedLoginTypes)
        fakeAuthenticationService.givenLoginFlow(A_HOMESERVER_CONFIG, loginResult)

        val result = useCase.execute(A_HOMESERVER_CONFIG)

        result shouldBeEqualTo expectedResult(
                supportedLoginTypes = supportedLoginTypes,
                preferredLoginMode = LoginMode.SsoAndPassword(SSO_IDENTITY_PROVIDERS),
        )
        verifyClearsAndThenStartsLogin(A_HOMESERVER_CONFIG)
    }

    @Test
    fun `given login supports SSO when starting authentication flow then prefers Sso`() = runTest {
        val supportedLoginTypes = listOf(LoginFlowTypes.SSO)
        val loginResult = aLoginResult(supportedLoginTypes = supportedLoginTypes)
        fakeAuthenticationService.givenLoginFlow(A_HOMESERVER_CONFIG, loginResult)

        val result = useCase.execute(A_HOMESERVER_CONFIG)

        result shouldBeEqualTo expectedResult(
                supportedLoginTypes = supportedLoginTypes,
                preferredLoginMode = LoginMode.Sso(SSO_IDENTITY_PROVIDERS),
        )
        verifyClearsAndThenStartsLogin(A_HOMESERVER_CONFIG)
    }

    @Test
    fun `given login supports Password when starting authentication flow then prefers Password`() = runTest {
        val supportedLoginTypes = listOf(LoginFlowTypes.PASSWORD)
        val loginResult = aLoginResult(supportedLoginTypes = supportedLoginTypes)
        fakeAuthenticationService.givenLoginFlow(A_HOMESERVER_CONFIG, loginResult)

        val result = useCase.execute(A_HOMESERVER_CONFIG)

        result shouldBeEqualTo expectedResult(
                supportedLoginTypes = supportedLoginTypes,
                preferredLoginMode = LoginMode.Password,
        )
        verifyClearsAndThenStartsLogin(A_HOMESERVER_CONFIG)
    }

    @Test
    fun `given matrix dot org url when starting authentication flow then provides description`() = runTest {
        val matrixOrgConfig = HomeServerConnectionConfig(homeServerUri = FakeUri(MATRIX_ORG_URL).instance)
        fakeStringProvider.given(R.string.matrix_org_server_url, result = MATRIX_ORG_URL)
        fakeAuthenticationService.givenLoginFlow(matrixOrgConfig, aLoginResult())

        val result = useCase.execute(matrixOrgConfig)

        result shouldBeEqualTo expectedResult(
                description = R.string.ftue_auth_create_account_matrix_dot_org_server_description.toTestString(),
                homeserverSourceUrl = MATRIX_ORG_URL
        )
        verifyClearsAndThenStartsLogin(matrixOrgConfig)
    }

    private fun aLoginResult(
            supportedLoginTypes: List<String> = emptyList()
    ) = LoginFlowResult(
            supportedLoginTypes = supportedLoginTypes,
            ssoIdentityProviders = SSO_IDENTITY_PROVIDERS,
            isLoginAndRegistrationSupported = true,
            homeServerUrl = A_DECLARED_HOMESERVER_URL,
            isOutdatedHomeserver = false,
<<<<<<< HEAD
            hasOidcCompatibilityFlow = false
=======
            isLogoutDevicesSupported = false
>>>>>>> ccb4f2d1
    )

    private fun expectedResult(
            isHomeserverOutdated: Boolean = false,
            description: String? = null,
            preferredLoginMode: LoginMode = LoginMode.Unsupported,
            supportedLoginTypes: List<String> = emptyList(),
            homeserverSourceUrl: String = A_HOMESERVER_CONFIG.homeServerUri.toString()
    ) = StartAuthenticationResult(
            isHomeserverOutdated,
            SelectedHomeserverState(
                    description = description,
                    userFacingUrl = homeserverSourceUrl,
                    upstreamUrl = A_DECLARED_HOMESERVER_URL,
                    preferredLoginMode = preferredLoginMode,
                    supportedLoginTypes = supportedLoginTypes,
                    hasOidcCompatibilityFlow = false
            )
    )

    private fun verifyClearsAndThenStartsLogin(homeServerConnectionConfig: HomeServerConnectionConfig) {
        coVerifyOrder {
            fakeAuthenticationService.cancelPendingLoginOrRegistration()
            fakeAuthenticationService.getLoginFlow(homeServerConnectionConfig)
        }
    }
}<|MERGE_RESOLUTION|>--- conflicted
+++ resolved
@@ -129,11 +129,8 @@
             isLoginAndRegistrationSupported = true,
             homeServerUrl = A_DECLARED_HOMESERVER_URL,
             isOutdatedHomeserver = false,
-<<<<<<< HEAD
-            hasOidcCompatibilityFlow = false
-=======
+            hasOidcCompatibilityFlow = false,
             isLogoutDevicesSupported = false
->>>>>>> ccb4f2d1
     )
 
     private fun expectedResult(
