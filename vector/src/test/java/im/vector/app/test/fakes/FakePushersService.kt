/*
 * Copyright (c) 2022 New Vector Ltd
 *
 * Licensed under the Apache License, Version 2.0 (the "License");
 * you may not use this file except in compliance with the License.
 * You may obtain a copy of the License at
 *
 *     http://www.apache.org/licenses/LICENSE-2.0
 *
 * Unless required by applicable law or agreed to in writing, software
 * distributed under the License is distributed on an "AS IS" BASIS,
 * WITHOUT WARRANTIES OR CONDITIONS OF ANY KIND, either express or implied.
 * See the License for the specific language governing permissions and
 * limitations under the License.
 */

package im.vector.app.test.fakes

import androidx.lifecycle.liveData
import io.mockk.Ordering
import io.mockk.coVerify
import io.mockk.every
import io.mockk.mockk
import io.mockk.slot
import io.mockk.verify
import org.matrix.android.sdk.api.session.pushers.HttpPusher
import org.matrix.android.sdk.api.session.pushers.Pusher
import org.matrix.android.sdk.api.session.pushers.PushersService

class FakePushersService : PushersService by mockk(relaxed = true) {

<<<<<<< HEAD
    fun givenGetPushers(pushers: List<Pusher>) {
        every { getPushers() } returns pushers
    }

=======
>>>>>>> 2fe636e9
    fun givenPushersLive(pushers: List<Pusher>) {
        every { getPushersLive() } returns liveData { emit(pushers) }
    }

<<<<<<< HEAD
    fun verifyOnlyGetPushersLiveAndTogglePusherCalled(pusher: Pusher, enable: Boolean) {
        coVerify(ordering = Ordering.ALL) {
            getPushersLive()
            togglePusher(pusher, enable)
        }
    }

    fun verifyOnlyGetPushersAndTogglePusherCalled(pusher: Pusher, enable: Boolean) {
        coVerify(ordering = Ordering.ALL) {
            getPushers()
=======
    fun verifyOnlyTogglePusherCalled(pusher: Pusher, enable: Boolean) {
        coVerify(ordering = Ordering.ALL) {
            getPushersLive() // verifies only getPushersLive and the following togglePusher was called
>>>>>>> 2fe636e9
            togglePusher(pusher, enable)
        }
    }

    fun verifyEnqueueAddHttpPusher(): HttpPusher {
        val httpPusherSlot = slot<HttpPusher>()
        verify { enqueueAddHttpPusher(capture(httpPusherSlot)) }
        return httpPusherSlot.captured
    }
}<|MERGE_RESOLUTION|>--- conflicted
+++ resolved
@@ -29,18 +29,14 @@
 
 class FakePushersService : PushersService by mockk(relaxed = true) {
 
-<<<<<<< HEAD
     fun givenGetPushers(pushers: List<Pusher>) {
         every { getPushers() } returns pushers
     }
 
-=======
->>>>>>> 2fe636e9
     fun givenPushersLive(pushers: List<Pusher>) {
         every { getPushersLive() } returns liveData { emit(pushers) }
     }
 
-<<<<<<< HEAD
     fun verifyOnlyGetPushersLiveAndTogglePusherCalled(pusher: Pusher, enable: Boolean) {
         coVerify(ordering = Ordering.ALL) {
             getPushersLive()
@@ -51,11 +47,17 @@
     fun verifyOnlyGetPushersAndTogglePusherCalled(pusher: Pusher, enable: Boolean) {
         coVerify(ordering = Ordering.ALL) {
             getPushers()
-=======
+            togglePusher(pusher, enable)
+        }
+    }
+
+    fun givenPushersLive(pushers: List<Pusher>) {
+        every { getPushersLive() } returns liveData { emit(pushers) }
+    }
+
     fun verifyOnlyTogglePusherCalled(pusher: Pusher, enable: Boolean) {
         coVerify(ordering = Ordering.ALL) {
             getPushersLive() // verifies only getPushersLive and the following togglePusher was called
->>>>>>> 2fe636e9
             togglePusher(pusher, enable)
         }
     }
