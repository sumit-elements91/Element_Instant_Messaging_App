/*
 * Copyright (c) 2021 New Vector Ltd
 *
 * Licensed under the Apache License, Version 2.0 (the "License");
 * you may not use this file except in compliance with the License.
 * You may obtain a copy of the License at
 *
 *     http://www.apache.org/licenses/LICENSE-2.0
 *
 * Unless required by applicable law or agreed to in writing, software
 * distributed under the License is distributed on an "AS IS" BASIS,
 * WITHOUT WARRANTIES OR CONDITIONS OF ANY KIND, either express or implied.
 * See the License for the specific language governing permissions and
 * limitations under the License.
 */

package im.vector.app.test.fakes

import androidx.lifecycle.MutableLiveData
<<<<<<< HEAD
import io.mockk.coEvery
=======
import im.vector.app.test.fixtures.CryptoDeviceInfoFixture.aCryptoDeviceInfo
>>>>>>> 4b3e36da
import io.mockk.every
import io.mockk.mockk
import io.mockk.slot
import org.matrix.android.sdk.api.MatrixCallback
import org.matrix.android.sdk.api.auth.UserInteractiveAuthInterceptor
import org.matrix.android.sdk.api.session.crypto.CryptoService
import org.matrix.android.sdk.api.session.crypto.model.CryptoDeviceInfo
import org.matrix.android.sdk.api.session.crypto.model.DeviceInfo
import org.matrix.android.sdk.api.util.Optional

class FakeCryptoService(
        val fakeCrossSigningService: FakeCrossSigningService = FakeCrossSigningService(),
        val fakeVerificationService: FakeVerificationService = FakeVerificationService(),
) : CryptoService by mockk() {

    var roomKeysExport = ByteArray(size = 1)
    var cryptoDeviceInfos = mutableMapOf<String, CryptoDeviceInfo>()
    var cryptoDeviceInfoWithIdLiveData: MutableLiveData<Optional<CryptoDeviceInfo>> = MutableLiveData()
    var myDevicesInfoWithIdLiveData: MutableLiveData<Optional<DeviceInfo>> = MutableLiveData()
    var cryptoDeviceInfo = aCryptoDeviceInfo()

    override fun crossSigningService() = fakeCrossSigningService

    override fun verificationService() = fakeVerificationService

    override suspend fun exportRoomKeys(password: String) = roomKeysExport

    override fun getLiveCryptoDeviceInfo() = MutableLiveData(cryptoDeviceInfos.values.toList())

    override fun getLiveCryptoDeviceInfoList(userId: String) = getLiveCryptoDeviceInfo(listOf(userId))

    override fun getLiveCryptoDeviceInfoList(userIds: List<String>) = MutableLiveData(
            cryptoDeviceInfos.filterKeys { userIds.contains(it) }.values.toList()
    )

    override fun getLiveCryptoDeviceInfoWithId(deviceId: String) = cryptoDeviceInfoWithIdLiveData

    override fun getMyDevicesInfoLive(deviceId: String) = myDevicesInfoWithIdLiveData

    fun givenSetDeviceNameSucceeds() {
        coEvery { setDeviceName(any(), any()) } answers {
            Unit
        }
    }

    fun givenSetDeviceNameFailsWithError(error: Exception) {
        coEvery { setDeviceName(any(), any()) } answers {
            throw error
        }
    }

<<<<<<< HEAD
    fun givenDeleteDeviceSucceeds(deviceId: String) {
        coEvery { deleteDevice(deviceId, any()) } answers {
=======
    fun givenDeleteDevicesSucceeds(deviceIds: List<String>) {
        every { deleteDevices(deviceIds, any(), any()) } answers {
>>>>>>> 4b3e36da
            thirdArg<MatrixCallback<Unit>>().onSuccess(Unit)
        }
    }

    fun givenDeleteDevicesNeedsUIAuth(deviceIds: List<String>) {
        every { deleteDevices(deviceIds, any(), any()) } answers {
            secondArg<UserInteractiveAuthInterceptor>().performStage(mockk(), "", mockk())
            thirdArg<MatrixCallback<Unit>>().onSuccess(Unit)
        }
    }

    fun givenDeleteDevicesFailsWithError(deviceIds: List<String>, error: Exception) {
        every { deleteDevices(deviceIds, any(), any()) } answers {
            thirdArg<MatrixCallback<Unit>>().onFailure(error)
        }
    }

    override fun getMyDevice() = cryptoDeviceInfo
}<|MERGE_RESOLUTION|>--- conflicted
+++ resolved
@@ -17,14 +17,10 @@
 package im.vector.app.test.fakes
 
 import androidx.lifecycle.MutableLiveData
-<<<<<<< HEAD
+import im.vector.app.test.fixtures.CryptoDeviceInfoFixture.aCryptoDeviceInfo
 import io.mockk.coEvery
-=======
-import im.vector.app.test.fixtures.CryptoDeviceInfoFixture.aCryptoDeviceInfo
->>>>>>> 4b3e36da
 import io.mockk.every
 import io.mockk.mockk
-import io.mockk.slot
 import org.matrix.android.sdk.api.MatrixCallback
 import org.matrix.android.sdk.api.auth.UserInteractiveAuthInterceptor
 import org.matrix.android.sdk.api.session.crypto.CryptoService
@@ -73,27 +69,21 @@
         }
     }
 
-<<<<<<< HEAD
-    fun givenDeleteDeviceSucceeds(deviceId: String) {
-        coEvery { deleteDevice(deviceId, any()) } answers {
-=======
     fun givenDeleteDevicesSucceeds(deviceIds: List<String>) {
         every { deleteDevices(deviceIds, any(), any()) } answers {
->>>>>>> 4b3e36da
             thirdArg<MatrixCallback<Unit>>().onSuccess(Unit)
         }
     }
 
     fun givenDeleteDevicesNeedsUIAuth(deviceIds: List<String>) {
-        every { deleteDevices(deviceIds, any(), any()) } answers {
+        coEvery { deleteDevices(deviceIds, any()) } answers {
             secondArg<UserInteractiveAuthInterceptor>().performStage(mockk(), "", mockk())
-            thirdArg<MatrixCallback<Unit>>().onSuccess(Unit)
         }
     }
 
     fun givenDeleteDevicesFailsWithError(deviceIds: List<String>, error: Exception) {
-        every { deleteDevices(deviceIds, any(), any()) } answers {
-            thirdArg<MatrixCallback<Unit>>().onFailure(error)
+        coEvery { deleteDevices(deviceIds, any()) } answers {
+            throw error
         }
     }
 
