--- conflicted
+++ resolved
@@ -174,17 +174,14 @@
 
 echo
 
-<<<<<<< HEAD
-if [[ ${resultNbOfDrawable} -eq 0 ]] && [[ ${resultForbiddenStringInCode} -eq 0 ]] && [[ ${resultForbiddenStringInCodeSdk} -eq 0 ]] && [[ ${resultForbiddenStringInCodeSdkTchap} -eq 0 ]] && [[ ${resultForbiddenStringInResource} -eq 0 ]] && [[ ${resultLongFiles} -eq 0 ]] && [[ ${resultPngInDrawable} -eq 0 ]]; then
-=======
 if [[ ${resultNbOfDrawable} -eq 0 ]] \
    && [[ ${resultForbiddenStringInCode} -eq 0 ]] \
    && [[ ${resultForbiddenStringInCodeSdk} -eq 0 ]] \
+   && [[ ${resultForbiddenStringInCodeSdkTchap} -eq 0 ]] \
    && [[ ${resultForbiddenStringInResource} -eq 0 ]] \
    && [[ ${resultForbiddenStringInLayout} -eq 0 ]] \
    && [[ ${resultLongFiles} -eq 0 ]] \
    && [[ ${resultPngInDrawable} -eq 0 ]]; then
->>>>>>> a3d54f14
    echo "MAIN OK"
 else
    echo "❌ MAIN ERROR"
