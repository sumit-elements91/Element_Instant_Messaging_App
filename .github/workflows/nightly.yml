--- conflicted
+++ resolved
@@ -259,16 +259,10 @@
   notify:
     runs-on: ubuntu-latest
     needs:
-<<<<<<< HEAD
-    - integration-tests
-    - ui-tests
-    if: always() && github.event_name != 'workflow_dispatch'
-=======
       - integration-tests
       - ui-tests
-    if: always()
-    # No concurrency required, runs every time on a schedule.
->>>>>>> 80bc3af5
+    if: always() && github.event_name != 'workflow_dispatch'
+    # No concurrency required, runs every time on a schedule.
     steps:
       - uses: michaelkaye/matrix-hookshot-action@v0.2.0
         with:
