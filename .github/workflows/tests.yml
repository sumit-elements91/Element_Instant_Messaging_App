--- conflicted
+++ resolved
@@ -31,11 +31,9 @@
           distribution: 'adopt'
           java-version: '11'
       - uses: gradle/gradle-build-action@v2
-<<<<<<< HEAD
         with:
           cache-read-only: ${{ github.ref != 'refs/heads/develop' }}
           gradle-home-cache-cleanup: ${{ github.ref == 'refs/heads/develop' }}
-=======
 
       - name: Run screenshot tests
         run: ./gradlew verifyScreenshots $CI_GRADLE_ARG_PROPERTIES
@@ -49,7 +47,6 @@
             **/out/failures/
             **/build/reports/tests/*UnitTest/
 
->>>>>>> df752b9e
       - uses: actions/setup-python@v4
         with:
           python-version: 3.8
