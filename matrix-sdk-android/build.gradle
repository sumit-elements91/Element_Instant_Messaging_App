--- conflicted
+++ resolved
@@ -18,6 +18,7 @@
     }
     dependencies {
         classpath "io.realm:realm-gradle-plugin:10.11.1"
+
         //noinspection GradlePluginVersion
         classpath 'com.android.tools.build:gradle:2.3.0'
     }
@@ -64,11 +65,7 @@
         // that the app's state is completely cleared between tests.
         testInstrumentationRunnerArguments clearPackageData: 'true'
 
-<<<<<<< HEAD
         buildConfigField "String", "SDK_VERSION", "\"1.2.1\""
-=======
-        buildConfigField "String", "SDK_VERSION", "\"1.5.16\""
->>>>>>> 9dec346c
 
         buildConfigField "String", "GIT_SDK_REVISION", "\"${gitRevision()}\""
         buildConfigField "String", "GIT_SDK_REVISION_UNIX_DATE", "\"${gitRevisionUnixDate()}\""
