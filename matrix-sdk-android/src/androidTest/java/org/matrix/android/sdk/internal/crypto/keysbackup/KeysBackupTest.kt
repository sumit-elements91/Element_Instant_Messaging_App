/*
 * Copyright 2020 The Matrix.org Foundation C.I.C.
 *
 * Licensed under the Apache License, Version 2.0 (the "License");
 * you may not use this file except in compliance with the License.
 * You may obtain a copy of the License at
 *
 *     http://www.apache.org/licenses/LICENSE-2.0
 *
 * Unless required by applicable law or agreed to in writing, software
 * distributed under the License is distributed on an "AS IS" BASIS,
 * WITHOUT WARRANTIES OR CONDITIONS OF ANY KIND, either express or implied.
 * See the License for the specific language governing permissions and
 * limitations under the License.
 */

package org.matrix.android.sdk.internal.crypto.keysbackup

import androidx.test.ext.junit.runners.AndroidJUnit4
import androidx.test.filters.LargeTest
<<<<<<< HEAD
import kotlinx.coroutines.suspendCancellableCoroutine
=======
import kotlinx.coroutines.delay
import kotlinx.coroutines.runBlocking
>>>>>>> bda03149
import org.junit.Assert.assertEquals
import org.junit.Assert.assertFalse
import org.junit.Assert.assertNotNull
import org.junit.Assert.assertTrue
import org.junit.Assert.fail
import org.junit.FixMethodOrder
import org.junit.Rule
import org.junit.Test
import org.junit.runner.RunWith
import org.junit.runners.MethodSorters
import org.matrix.android.sdk.InstrumentedTest
import org.matrix.android.sdk.api.crypto.MXCRYPTO_ALGORITHM_MEGOLM_BACKUP
import org.matrix.android.sdk.api.listeners.StepProgressListener
import org.matrix.android.sdk.api.session.crypto.keysbackup.BackupRecoveryKey
import org.matrix.android.sdk.api.session.crypto.keysbackup.KeysBackupState
import org.matrix.android.sdk.api.session.crypto.keysbackup.KeysBackupStateListener
<<<<<<< HEAD
import org.matrix.android.sdk.api.session.crypto.keysbackup.KeysBackupVersionTrust
import org.matrix.android.sdk.api.session.crypto.keysbackup.KeysBackupVersionTrustSignature
import org.matrix.android.sdk.api.session.crypto.keysbackup.KeysVersion
import org.matrix.android.sdk.api.session.crypto.keysbackup.KeysVersionResult
import org.matrix.android.sdk.api.session.crypto.keysbackup.MegolmBackupCreationInfo
=======
>>>>>>> bda03149
import org.matrix.android.sdk.api.session.crypto.keysbackup.toKeysVersionResult
import org.matrix.android.sdk.api.session.crypto.model.ImportRoomKeysResult
import org.matrix.android.sdk.api.session.getRoom
import org.matrix.android.sdk.common.CommonTestHelper.Companion.runCryptoTest
import org.matrix.android.sdk.common.CommonTestHelper.Companion.runSessionTest
import org.matrix.android.sdk.common.RetryTestRule
import org.matrix.android.sdk.common.TestConstants
<<<<<<< HEAD
import org.matrix.android.sdk.common.waitFor
import java.security.InvalidParameterException
import java.util.Collections
=======
>>>>>>> bda03149
import java.util.concurrent.CountDownLatch
import kotlin.coroutines.resume

@RunWith(AndroidJUnit4::class)
@FixMethodOrder(MethodSorters.JVM)
@LargeTest
class KeysBackupTest : InstrumentedTest {

    @get:Rule val rule = RetryTestRule(3)

    /**
     * - From doE2ETestWithAliceAndBobInARoomWithEncryptedMessages, we should have no backed up keys
     * - Check backup keys after having marked one as backed up
     * - Reset keys backup markers
     */
<<<<<<< HEAD
    @Test
    fun roomKeysTest_testBackupStore_ok() = runCryptoTest(context()) { cryptoTestHelper, testHelper ->

        val cryptoTestData = cryptoTestHelper.doE2ETestWithAliceAndBobInARoomWithEncryptedMessages()

        // From doE2ETestWithAliceAndBobInARoomWithEncryptedMessages, we should have no backed up keys
        val cryptoStore = (cryptoTestData.firstSession.cryptoService().keysBackupService() as DefaultKeysBackupService).store
        val sessions = cryptoStore.inboundGroupSessionsToBackup(100)
        val sessionsCount = sessions.size

        assertFalse(sessions.isEmpty())
        assertEquals(sessionsCount, cryptoTestData.firstSession.cryptoService().inboundGroupSessionsCount(false))
        assertEquals(0, cryptoTestData.firstSession.cryptoService().inboundGroupSessionsCount(true))

        // - Check backup keys after having marked one as backed up
        val session = sessions[0]

        cryptoStore.markBackupDoneForInboundGroupSessions(Collections.singletonList(session))

        assertEquals(sessionsCount, cryptoTestData.firstSession.cryptoService().inboundGroupSessionsCount(false))
        assertEquals(1, cryptoTestData.firstSession.cryptoService().inboundGroupSessionsCount(true))

        val sessions2 = cryptoStore.inboundGroupSessionsToBackup(100)
        assertEquals(sessionsCount - 1, sessions2.size)

        // - Reset keys backup markers
        cryptoStore.resetBackupMarkers()

        val sessions3 = cryptoStore.inboundGroupSessionsToBackup(100)
        assertEquals(sessionsCount, sessions3.size)
        assertEquals(sessionsCount, cryptoTestData.firstSession.cryptoService().inboundGroupSessionsCount(false))
        assertEquals(0, cryptoTestData.firstSession.cryptoService().inboundGroupSessionsCount(true))

        cryptoTestData.cleanUp(testHelper)
    }
=======
//    @Test
//    fun roomKeysTest_testBackupStore_ok() {
//        val cryptoTestData = mCryptoTestHelper.doE2ETestWithAliceAndBobInARoomWithEncryptedMessages()
//
//        // From doE2ETestWithAliceAndBobInARoomWithEncryptedMessages, we should have no backed up keys
//        val cryptoStore = (cryptoTestData.firstSession.cryptoService().keysBackupService() as DefaultKeysBackupService).store
//        val sessions = cryptoStore.inboundGroupSessionsToBackup(100)
//        val sessionsCount = sessions.size
//
//        assertFalse(sessions.isEmpty())
//        assertEquals(sessionsCount, cryptoTestData.firstSession.cryptoService().inboundGroupSessionsCount(false))
//        assertEquals(0, cryptoTestData.firstSession.cryptoService().inboundGroupSessionsCount(true))
//
//        // - Check backup keys after having marked one as backed up
//        val session = sessions[0]
//
//        cryptoStore.markBackupDoneForInboundGroupSessions(Collections.singletonList(session))
//
//        assertEquals(sessionsCount, cryptoTestData.firstSession.cryptoService().inboundGroupSessionsCount(false))
//        assertEquals(1, cryptoTestData.firstSession.cryptoService().inboundGroupSessionsCount(true))
//
//        val sessions2 = cryptoStore.inboundGroupSessionsToBackup(100)
//        assertEquals(sessionsCount - 1, sessions2.size)
//
//        // - Reset keys backup markers
//        cryptoStore.resetBackupMarkers()
//
//        val sessions3 = cryptoStore.inboundGroupSessionsToBackup(100)
//        assertEquals(sessionsCount, sessions3.size)
//        assertEquals(sessionsCount, cryptoTestData.firstSession.cryptoService().inboundGroupSessionsCount(false))
//        assertEquals(0, cryptoTestData.firstSession.cryptoService().inboundGroupSessionsCount(true))
//
//        cryptoTestData.cleanUp(testHelper)
//    }
>>>>>>> bda03149

    /**
     * Check that prepareKeysBackupVersionWithPassword returns valid data
     */
    @Test
    fun prepareKeysBackupVersionTest() = runSessionTest(context()) { testHelper ->

        val bobSession = testHelper.createAccount(TestConstants.USER_BOB, KeysBackupTestConstants.defaultSessionParams)

        assertNotNull(bobSession.cryptoService().keysBackupService())

        val keysBackup = bobSession.cryptoService().keysBackupService()

        val stateObserver = StateObserver(keysBackup)

        assertFalse(keysBackup.isEnabled())

<<<<<<< HEAD
        val megolmBackupCreationInfo = testHelper.waitForCallback<MegolmBackupCreationInfo> {
            keysBackup.prepareKeysBackupVersion(null, null, it)
=======
        val megolmBackupCreationInfo = testHelper.runBlockingTest {
            keysBackup.prepareKeysBackupVersion(null)
>>>>>>> bda03149
        }

        assertEquals(MXCRYPTO_ALGORITHM_MEGOLM_BACKUP, megolmBackupCreationInfo.algorithm)
        assertNotNull(megolmBackupCreationInfo.authData.publicKey)
        assertNotNull(megolmBackupCreationInfo.authData.signatures)
        assertNotNull(megolmBackupCreationInfo.recoveryKey)

        stateObserver.stopAndCheckStates(null)
    }

    /**
     * Test creating a keys backup version and check that createKeysBackupVersion() returns valid data
     */
    @Test
    fun createKeysBackupVersionTest() = runCryptoTest(context()) { cryptoTestHelper, testHelper ->
        val bobSession = testHelper.createAccount(TestConstants.USER_BOB, KeysBackupTestConstants.defaultSessionParams)
        cryptoTestHelper.initializeCrossSigning(bobSession)

        val keysBackup = bobSession.cryptoService().keysBackupService()

        val stateObserver = StateObserver(keysBackup)

        assertFalse(keysBackup.isEnabled())

<<<<<<< HEAD
        val megolmBackupCreationInfo = testHelper.waitForCallback<MegolmBackupCreationInfo> {
            keysBackup.prepareKeysBackupVersion(null, null, it)
=======
        val megolmBackupCreationInfo = testHelper.runBlockingTest {
            keysBackup.prepareKeysBackupVersion(null)
>>>>>>> bda03149
        }

        assertFalse(keysBackup.isEnabled())

        // Create the version
<<<<<<< HEAD
        val version = testHelper.waitForCallback<KeysVersion> {
            keysBackup.createKeysBackupVersion(megolmBackupCreationInfo, it)
=======
        testHelper.runBlockingTest {
            keysBackup.createKeysBackupVersion(megolmBackupCreationInfo)
>>>>>>> bda03149
        }

        // Backup must be enable now
        assertTrue(keysBackup.isEnabled())

        // Check that it's signed with MSK
        val versionResult = testHelper.waitForCallback<KeysVersionResult?> {
            keysBackup.getVersion(version.version, it)
        }
        val trust = testHelper.waitForCallback<KeysBackupVersionTrust> {
            keysBackup.getKeysBackupTrust(versionResult!!, it)
        }

        assertEquals("Should have 2 signatures", 2, trust.signatures.size)

        trust.signatures
                .firstOrNull { it is KeysBackupVersionTrustSignature.DeviceSignature }
                .let {
                    assertNotNull("Should be signed by a device", it)
                    it as KeysBackupVersionTrustSignature.DeviceSignature
                }.let {
                    assertEquals("Should be signed by current device", bobSession.sessionParams.deviceId, it.deviceId)
                    assertTrue("Signature should be valid", it.valid)
                }

        trust.signatures
                .firstOrNull { it is KeysBackupVersionTrustSignature.UserSignature }
                .let {
                    assertNotNull("Should be signed by a user", it)
                    it as KeysBackupVersionTrustSignature.UserSignature
                }.let {
                    val msk = bobSession.cryptoService().crossSigningService()
                            .getMyCrossSigningKeys()?.masterKey()?.unpaddedBase64PublicKey
                    assertEquals("Should be signed by my msk 1", msk, it.keyId)
                    assertEquals("Should be signed by my msk 2", msk, it.cryptoCrossSigningKey?.unpaddedBase64PublicKey)
                    assertTrue("Signature should be valid", it.valid)
                }

        stateObserver.stopAndCheckStates(null)
    }

    /**
     * - Check that createKeysBackupVersion() launches the backup
     * - Check the backup completes
     */
    @Test
    fun backupAfterCreateKeysBackupVersionTest() = runCryptoTest(context()) { cryptoTestHelper, testHelper ->
        val keysBackupTestHelper = KeysBackupTestHelper(testHelper, cryptoTestHelper)

        val cryptoTestData = cryptoTestHelper.doE2ETestWithAliceAndBobInARoomWithEncryptedMessages()

        keysBackupTestHelper.waitForKeybackUpBatching()
        val keysBackup = cryptoTestData.firstSession.cryptoService().keysBackupService()

        val latch = CountDownLatch(1)

        runBlocking {
            assertEquals(2, cryptoTestData.firstSession.cryptoService().inboundGroupSessionsCount(false))
            assertEquals(0, cryptoTestData.firstSession.cryptoService().inboundGroupSessionsCount(true))
        }
        val stateObserver = StateObserver(keysBackup, latch, 5)

        keysBackupTestHelper.prepareAndCreateKeysBackupData(keysBackup)

        testHelper.await(latch)

        val nbOfKeys = runBlocking {
            cryptoTestData.firstSession.cryptoService().inboundGroupSessionsCount(false)
        }
        val backedUpKeys = runBlocking {
            cryptoTestData.firstSession.cryptoService().inboundGroupSessionsCount(true)
        }

        assertEquals(2, nbOfKeys)
        assertEquals("All keys must have been marked as backed up", nbOfKeys, backedUpKeys)

        // Check the several backup state changes
        stateObserver.stopAndCheckStates(
                listOf(
                        KeysBackupState.Enabling,
                        KeysBackupState.ReadyToBackUp,
                        KeysBackupState.WillBackUp,
                        KeysBackupState.BackingUp,
                        KeysBackupState.ReadyToBackUp
                )
        )
    }

    /**
     * Check that backupAllGroupSessions() returns valid data
     */
<<<<<<< HEAD
    @Test
    fun backupAllGroupSessionsTest() = runCryptoTest(context()) { cryptoTestHelper, testHelper ->
        val keysBackupTestHelper = KeysBackupTestHelper(testHelper, cryptoTestHelper)

        val cryptoTestData = cryptoTestHelper.doE2ETestWithAliceAndBobInARoomWithEncryptedMessages()

        val keysBackup = cryptoTestData.firstSession.cryptoService().keysBackupService()

        val stateObserver = StateObserver(keysBackup)

        keysBackupTestHelper.prepareAndCreateKeysBackupData(keysBackup)

        // Check that backupAllGroupSessions returns valid data
        val nbOfKeys = cryptoTestData.firstSession.cryptoService().inboundGroupSessionsCount(false)

        assertEquals(2, nbOfKeys)

        var lastBackedUpKeysProgress = 0

        testHelper.waitForCallback<Unit> {
            keysBackup.backupAllGroupSessions(object : ProgressListener {
                override fun onProgress(progress: Int, total: Int) {
                    assertEquals(nbOfKeys, total)
                    lastBackedUpKeysProgress = progress
                }
            }, it)
        }

        assertEquals(nbOfKeys, lastBackedUpKeysProgress)

        val backedUpKeys = cryptoTestData.firstSession.cryptoService().inboundGroupSessionsCount(true)

        assertEquals("All keys must have been marked as backed up", nbOfKeys, backedUpKeys)

        stateObserver.stopAndCheckStates(null)
    }
=======
//    @Test
//    fun backupAllGroupSessionsTest() {
//        val cryptoTestData = mCryptoTestHelper.doE2ETestWithAliceAndBobInARoomWithEncryptedMessages()
//
//        val keysBackup = cryptoTestData.firstSession.cryptoService().keysBackupService()
//
//        val stateObserver = StateObserver(keysBackup)
//
//        mKeysBackupTestHelper.prepareAndCreateKeysBackupData(keysBackup)
//
//        // Check that backupAllGroupSessions returns valid data
//        val nbOfKeys = cryptoTestData.firstSession.cryptoService().inboundGroupSessionsCount(false)
//
//        assertEquals(2, nbOfKeys)
//
//        var lastBackedUpKeysProgress = 0
//
//        testHelper.doSync<Unit> {
//            keysBackup.backupAllGroupSessions(object : ProgressListener {
//                override fun onProgress(progress: Int, total: Int) {
//                    assertEquals(nbOfKeys, total)
//                    lastBackedUpKeysProgress = progress
//                }
//            }, it)
//        }
//
//        assertEquals(nbOfKeys, lastBackedUpKeysProgress)
//
//        val backedUpKeys = cryptoTestData.firstSession.cryptoService().inboundGroupSessionsCount(true)
//
//        assertEquals("All keys must have been marked as backed up", nbOfKeys, backedUpKeys)
//
//        stateObserver.stopAndCheckStates(null)
//        cryptoTestData.cleanUp(testHelper)
//    }
>>>>>>> bda03149

    /**
     * Check encryption and decryption of megolm keys in the backup.
     * - Pick a megolm key
     * - Check [MXKeyBackup encryptGroupSession] returns stg
     * - Check [MXKeyBackup pkDecryptionFromRecoveryKey] is able to create a OLMPkDecryption
     * - Check [MXKeyBackup decryptKeyBackupData] returns stg
     * - Compare the decrypted megolm key with the original one
     */
<<<<<<< HEAD
    @Test
    fun testEncryptAndDecryptKeysBackupData() = runCryptoTest(context()) { cryptoTestHelper, testHelper ->
        val keysBackupTestHelper = KeysBackupTestHelper(testHelper, cryptoTestHelper)

        val cryptoTestData = cryptoTestHelper.doE2ETestWithAliceAndBobInARoomWithEncryptedMessages()

        val keysBackup = cryptoTestData.firstSession.cryptoService().keysBackupService() as DefaultKeysBackupService

        val stateObserver = StateObserver(keysBackup)

        // - Pick a megolm key
        val session = keysBackup.store.inboundGroupSessionsToBackup(1)[0]

        val keyBackupCreationInfo = keysBackupTestHelper.prepareAndCreateKeysBackupData(keysBackup).megolmBackupCreationInfo

        // - Check encryptGroupSession() returns stg
        val keyBackupData = keysBackup.encryptGroupSession(session)
        assertNotNull(keyBackupData)
        assertNotNull(keyBackupData!!.sessionData)

        // - Check pkDecryptionFromRecoveryKey() is able to create a OlmPkDecryption
        val decryption = keysBackup.pkDecryptionFromRecoveryKey(keyBackupCreationInfo.recoveryKey)
        assertNotNull(decryption)
        // - Check decryptKeyBackupData() returns stg
        val sessionData = keysBackup
                .decryptKeyBackupData(
                        keyBackupData,
                        session.safeSessionId!!,
                        cryptoTestData.roomId,
                        decryption!!
                )
        assertNotNull(sessionData)
        // - Compare the decrypted megolm key with the original one
        keysBackupTestHelper.assertKeysEquals(session.exportKeys(), sessionData)

        stateObserver.stopAndCheckStates(null)
    }
=======
//    @Test
//    fun testEncryptAndDecryptKeysBackupData() {
//        val cryptoTestData = mCryptoTestHelper.doE2ETestWithAliceAndBobInARoomWithEncryptedMessages()
//
//        val keysBackup = cryptoTestData.firstSession.cryptoService().keysBackupService() as DefaultKeysBackupService
//
//        val stateObserver = StateObserver(keysBackup)
//
//        // - Pick a megolm key
//        val session = keysBackup.store.inboundGroupSessionsToBackup(1)[0]
//
//        val keyBackupCreationInfo = mKeysBackupTestHelper.prepareAndCreateKeysBackupData(keysBackup).megolmBackupCreationInfo
//
//        // - Check encryptGroupSession() returns stg
//        val keyBackupData = keysBackup.encryptGroupSession(session)
//        assertNotNull(keyBackupData)
//        assertNotNull(keyBackupData!!.sessionData)
//
//        // - Check pkDecryptionFromRecoveryKey() is able to create a OlmPkDecryption
//        val decryption = keysBackup.pkDecryptionFromRecoveryKey(keyBackupCreationInfo.recoveryKey)
//        assertNotNull(decryption)
//        // - Check decryptKeyBackupData() returns stg
//        val sessionData = keysBackup
//                .decryptKeyBackupData(keyBackupData,
//                        session.olmInboundGroupSession!!.sessionIdentifier(),
//                        cryptoTestData.roomId,
//                        decryption!!)
//        assertNotNull(sessionData)
//        // - Compare the decrypted megolm key with the original one
//        mKeysBackupTestHelper.assertKeysEquals(session.exportKeys(), sessionData)
//
//        stateObserver.stopAndCheckStates(null)
//        cryptoTestData.cleanUp(testHelper)
//    }
>>>>>>> bda03149

    /**
     * - Do an e2e backup to the homeserver with a recovery key
     * - Log Alice on a new device
     * - Restore the e2e backup from the homeserver with the recovery key
     * - Restore must be successful
     */
    @Test
    fun restoreKeysBackupTest() = runCryptoTest(context()) { cryptoTestHelper, testHelper ->
        val keysBackupTestHelper = KeysBackupTestHelper(testHelper, cryptoTestHelper)

        val testData = keysBackupTestHelper.createKeysBackupScenarioWithPassword(null)

        // - Restore the e2e backup from the homeserver
<<<<<<< HEAD
        val importRoomKeysResult = testHelper.waitForCallback<ImportRoomKeysResult> {
            testData.aliceSession2.cryptoService().keysBackupService().restoreKeysWithRecoveryKey(
                    testData.aliceSession2.cryptoService().keysBackupService().keysBackupVersion!!,
=======
        val importRoomKeysResult = testHelper.runBlockingTest {
            testData.aliceSession2.cryptoService().keysBackupService().restoreKeysWithRecoveryKey(testData.aliceSession2.cryptoService().keysBackupService().keysBackupVersion!!,
>>>>>>> bda03149
                    testData.prepareKeysBackupDataResult.megolmBackupCreationInfo.recoveryKey,
                    null,
                    null,
                    null
            )
        }

        keysBackupTestHelper.checkRestoreSuccess(testData, importRoomKeysResult.totalNumberOfKeys, importRoomKeysResult.successfullyNumberOfImportedKeys)

        testData.cleanUp(testHelper)
    }

    /**
     *
     * This is the same as `testRestoreKeyBackup` but this test checks that pending key
     * share requests are cancelled.
     *
     * - Do an e2e backup to the homeserver with a recovery key
     * - Log Alice on a new device
     * - *** Check the SDK sent key share requests
     * - Restore the e2e backup from the homeserver with the recovery key
     * - Restore must be successful
     * - *** There must be no more pending key share requests
     */
//    @Test
//    fun restoreKeysBackupAndKeyShareRequestTest() {
//        fail("Check with Valere for this test. I think we do not send key share request")
//
//        val testData = mKeysBackupTestHelper.createKeysBackupScenarioWithPassword(null)
//
//        // - Check the SDK sent key share requests
//        val cryptoStore2 = (testData.aliceSession2.cryptoService().keysBackupService() as DefaultKeysBackupService).store
//        val unsentRequest = cryptoStore2
//                .getOutgoingRoomKeyRequestByState(setOf(ShareRequestState.UNSENT))
//        val sentRequest = cryptoStore2
//                .getOutgoingRoomKeyRequestByState(setOf(ShareRequestState.SENT))
//
//        // Request is either sent or unsent
//        assertTrue(unsentRequest != null || sentRequest != null)
//
//        // - Restore the e2e backup from the homeserver
<<<<<<< HEAD
//        val importRoomKeysResult = mTestHelper.doSyncSuspending<> {  }<ImportRoomKeysResult> {
=======
//        val importRoomKeysResult = testHelper.doSync<ImportRoomKeysResult> {
>>>>>>> bda03149
//            testData.aliceSession2.cryptoService().keysBackupService().restoreKeysWithRecoveryKey(testData.aliceSession2.cryptoService().keysBackupService().keysBackupVersion!!,
//                    testData.prepareKeysBackupDataResult.megolmBackupCreationInfo.recoveryKey,
//                    null,
//                    null,
//                    null,
//                    it
//            )
//        }
//
//        mKeysBackupTestHelper.checkRestoreSuccess(testData, importRoomKeysResult.totalNumberOfKeys, importRoomKeysResult.successfullyNumberOfImportedKeys)
//
//        // - There must be no more pending key share requests
//        val unsentRequestAfterRestoration = cryptoStore2
//                .getOutgoingRoomKeyRequestByState(setOf(ShareRequestState.UNSENT))
//        val sentRequestAfterRestoration = cryptoStore2
//                .getOutgoingRoomKeyRequestByState(setOf(ShareRequestState.SENT))
//
//        // Request is either sent or unsent
//        assertTrue(unsentRequestAfterRestoration == null && sentRequestAfterRestoration == null)
//
//        testData.cleanUp(testHelper)
//    }

    /**
     * - Do an e2e backup to the homeserver with a recovery key
     * - And log Alice on a new device
     * - The new device must see the previous backup as not trusted
     * - Trust the backup from the new device
     * - Backup must be enabled on the new device
     * - Retrieve the last version from the server
     * - It must be the same
     * - It must be trusted and must have with 2 signatures now
     */
    @Test
    fun trustKeyBackupVersionTest() = runCryptoTest(context()) { cryptoTestHelper, testHelper ->
        val keysBackupTestHelper = KeysBackupTestHelper(testHelper, cryptoTestHelper)

        // - Do an e2e backup to the homeserver with a recovery key
        // - And log Alice on a new device
        val testData = keysBackupTestHelper.createKeysBackupScenarioWithPassword(null)

        val stateObserver = StateObserver(testData.aliceSession2.cryptoService().keysBackupService())

        // - The new device must see the previous backup as not trusted
        assertNotNull(testData.aliceSession2.cryptoService().keysBackupService().keysBackupVersion)
        assertFalse(testData.aliceSession2.cryptoService().keysBackupService().isEnabled())
        assertEquals(KeysBackupState.NotTrusted, testData.aliceSession2.cryptoService().keysBackupService().getState())

        // - Trust the backup from the new device
<<<<<<< HEAD
        testHelper.waitForCallback<Unit> {
=======
        testHelper.runBlockingTest {
>>>>>>> bda03149
            testData.aliceSession2.cryptoService().keysBackupService().trustKeysBackupVersion(
                    testData.aliceSession2.cryptoService().keysBackupService().keysBackupVersion!!,
                    true
            )
        }

        // Wait for backup state to be ReadyToBackUp
        keysBackupTestHelper.waitForKeysBackupToBeInState(testData.aliceSession2, KeysBackupState.ReadyToBackUp)

        // - Backup must be enabled on the new device, on the same version
        assertEquals(testData.prepareKeysBackupDataResult.version, testData.aliceSession2.cryptoService().keysBackupService().keysBackupVersion?.version)
        assertTrue(testData.aliceSession2.cryptoService().keysBackupService().isEnabled())

        // - Retrieve the last version from the server
<<<<<<< HEAD
        val keysVersionResult = testHelper.waitForCallback<KeysBackupLastVersionResult> {
            testData.aliceSession2.cryptoService().keysBackupService().getCurrentVersion(it)
        }.toKeysVersionResult()
=======
        val keysVersionResult = testHelper.runBlockingTest {
            testData.aliceSession2.cryptoService().keysBackupService().getCurrentVersion()?.toKeysVersionResult()
        }
>>>>>>> bda03149

        // - It must be the same
        assertEquals(testData.prepareKeysBackupDataResult.version, keysVersionResult!!.version)

<<<<<<< HEAD
        val keysBackupVersionTrust = testHelper.waitForCallback<KeysBackupVersionTrust> {
            testData.aliceSession2.cryptoService().keysBackupService().getKeysBackupTrust(keysVersionResult, it)
=======
        val keysBackupVersionTrust = testHelper.runBlockingTest {
            testData.aliceSession2.cryptoService().keysBackupService().getKeysBackupTrust(keysVersionResult)
>>>>>>> bda03149
        }

        // - It must be trusted and must have 2 signatures now
        assertTrue(keysBackupVersionTrust.usable)
        assertEquals(2, keysBackupVersionTrust.signatures.size)

        stateObserver.stopAndCheckStates(null)
    }

    /**
     * - Do an e2e backup to the homeserver with a recovery key
     * - And log Alice on a new device
     * - The new device must see the previous backup as not trusted
     * - Trust the backup from the new device with the recovery key
     * - Backup must be enabled on the new device
     * - Retrieve the last version from the server
     * - It must be the same
     * - It must be trusted and must have with 2 signatures now
     */
    @Test
    fun trustKeyBackupVersionWithRecoveryKeyTest() = runCryptoTest(context()) { cryptoTestHelper, testHelper ->
        val keysBackupTestHelper = KeysBackupTestHelper(testHelper, cryptoTestHelper)

        // - Do an e2e backup to the homeserver with a recovery key
        // - And log Alice on a new device
        val testData = keysBackupTestHelper.createKeysBackupScenarioWithPassword(null)

        val stateObserver = StateObserver(testData.aliceSession2.cryptoService().keysBackupService())

        // - The new device must see the previous backup as not trusted
        assertNotNull(testData.aliceSession2.cryptoService().keysBackupService().keysBackupVersion)
        assertFalse(testData.aliceSession2.cryptoService().keysBackupService().isEnabled())
        assertEquals(KeysBackupState.NotTrusted, testData.aliceSession2.cryptoService().keysBackupService().getState())

        // - Trust the backup from the new device with the recovery key
<<<<<<< HEAD
        testHelper.waitForCallback<Unit> {
=======
        testHelper.runBlockingTest {
>>>>>>> bda03149
            testData.aliceSession2.cryptoService().keysBackupService().trustKeysBackupVersionWithRecoveryKey(
                    testData.aliceSession2.cryptoService().keysBackupService().keysBackupVersion!!,
                    testData.prepareKeysBackupDataResult.megolmBackupCreationInfo.recoveryKey
            )
        }

        // Wait for backup state to be ReadyToBackUp
        keysBackupTestHelper.waitForKeysBackupToBeInState(testData.aliceSession2, KeysBackupState.ReadyToBackUp)

        // - Backup must be enabled on the new device, on the same version
        assertEquals(testData.prepareKeysBackupDataResult.version, testData.aliceSession2.cryptoService().keysBackupService().keysBackupVersion?.version)
        assertTrue(testData.aliceSession2.cryptoService().keysBackupService().isEnabled())

        // - Retrieve the last version from the server
<<<<<<< HEAD
        val keysVersionResult = testHelper.waitForCallback<KeysBackupLastVersionResult> {
            testData.aliceSession2.cryptoService().keysBackupService().getCurrentVersion(it)
        }.toKeysVersionResult()
=======
        val keysVersionResult = testHelper.runBlockingTest {
            testData.aliceSession2.cryptoService().keysBackupService().getCurrentVersion()?.toKeysVersionResult()
        }
>>>>>>> bda03149

        // - It must be the same
        assertEquals(testData.prepareKeysBackupDataResult.version, keysVersionResult!!.version)

<<<<<<< HEAD
        val keysBackupVersionTrust = testHelper.waitForCallback<KeysBackupVersionTrust> {
            testData.aliceSession2.cryptoService().keysBackupService().getKeysBackupTrust(keysVersionResult, it)
=======
        val keysBackupVersionTrust = testHelper.runBlockingTest {
            testData.aliceSession2.cryptoService().keysBackupService().getKeysBackupTrust(keysVersionResult)
>>>>>>> bda03149
        }

        // - It must be trusted and must have 2 signatures now
        assertTrue(keysBackupVersionTrust.usable)
        assertEquals(2, keysBackupVersionTrust.signatures.size)

        stateObserver.stopAndCheckStates(null)
    }

    /**
     * - Do an e2e backup to the homeserver with a recovery key
     * - And log Alice on a new device
     * - The new device must see the previous backup as not trusted
     * - Try to trust the backup from the new device with a wrong recovery key
     * - It must fail
     * - The backup must still be untrusted and disabled
     */
    @Test
    fun trustKeyBackupVersionWithWrongRecoveryKeyTest() = runCryptoTest(context()) { cryptoTestHelper, testHelper ->
        val keysBackupTestHelper = KeysBackupTestHelper(testHelper, cryptoTestHelper)

        // - Do an e2e backup to the homeserver with a recovery key
        // - And log Alice on a new device
        val testData = keysBackupTestHelper.createKeysBackupScenarioWithPassword(null)

        val stateObserver = StateObserver(testData.aliceSession2.cryptoService().keysBackupService())

        // - The new device must see the previous backup as not trusted
        assertNotNull(testData.aliceSession2.cryptoService().keysBackupService().keysBackupVersion)
        assertFalse(testData.aliceSession2.cryptoService().keysBackupService().isEnabled())
        assertEquals(KeysBackupState.NotTrusted, testData.aliceSession2.cryptoService().keysBackupService().getState())

        // - Try to trust the backup from the new device with a wrong recovery key
<<<<<<< HEAD
        testHelper.waitForCallbackError<Unit> {
            testData.aliceSession2.cryptoService().keysBackupService().trustKeysBackupVersionWithRecoveryKey(
                    testData.aliceSession2.cryptoService().keysBackupService().keysBackupVersion!!,
                    "Bad recovery key",
                    it
            )
=======
        testHelper.runBlockingTest {
            try {
                testData.aliceSession2.cryptoService().keysBackupService().trustKeysBackupVersionWithRecoveryKey(
                        testData.aliceSession2.cryptoService().keysBackupService().keysBackupVersion!!,
                        BackupRecoveryKey.fromBase58("Bad recovery key")
                )
                fail("Should have failed to trust")
            } catch (failure: Throwable) {
            }
>>>>>>> bda03149
        }

        // - The new device must still see the previous backup as not trusted
        assertNotNull(testData.aliceSession2.cryptoService().keysBackupService().keysBackupVersion)
        assertFalse(testData.aliceSession2.cryptoService().keysBackupService().isEnabled())
        assertEquals(KeysBackupState.NotTrusted, testData.aliceSession2.cryptoService().keysBackupService().getState())

        stateObserver.stopAndCheckStates(null)
    }

    /**
     * - Do an e2e backup to the homeserver with a password
     * - And log Alice on a new device
     * - The new device must see the previous backup as not trusted
     * - Trust the backup from the new device with the password
     * - Backup must be enabled on the new device
     * - Retrieve the last version from the server
     * - It must be the same
     * - It must be trusted and must have with 2 signatures now
     */
    @Test
    fun trustKeyBackupVersionWithPasswordTest() = runCryptoTest(context()) { cryptoTestHelper, testHelper ->
        val keysBackupTestHelper = KeysBackupTestHelper(testHelper, cryptoTestHelper)

        val password = "Password"

        // - Do an e2e backup to the homeserver with a password
        // - And log Alice on a new device
        val testData = keysBackupTestHelper.createKeysBackupScenarioWithPassword(password)

        val stateObserver = StateObserver(testData.aliceSession2.cryptoService().keysBackupService())

        // - The new device must see the previous backup as not trusted
        assertNotNull(testData.aliceSession2.cryptoService().keysBackupService().keysBackupVersion)
        assertFalse(testData.aliceSession2.cryptoService().keysBackupService().isEnabled())
        assertEquals(KeysBackupState.NotTrusted, testData.aliceSession2.cryptoService().keysBackupService().getState())

        // - Trust the backup from the new device with the password
<<<<<<< HEAD
        testHelper.waitForCallback<Unit> {
=======
        testHelper.runBlockingTest {
>>>>>>> bda03149
            testData.aliceSession2.cryptoService().keysBackupService().trustKeysBackupVersionWithPassphrase(
                    testData.aliceSession2.cryptoService().keysBackupService().keysBackupVersion!!,
                    password
            )
        }

        // Wait for backup state to be ReadyToBackUp
        keysBackupTestHelper.waitForKeysBackupToBeInState(testData.aliceSession2, KeysBackupState.ReadyToBackUp)

        // - Backup must be enabled on the new device, on the same version
        assertEquals(testData.prepareKeysBackupDataResult.version, testData.aliceSession2.cryptoService().keysBackupService().keysBackupVersion?.version)
        assertTrue(testData.aliceSession2.cryptoService().keysBackupService().isEnabled())

        // - Retrieve the last version from the server
<<<<<<< HEAD
        val keysVersionResult = testHelper.waitForCallback<KeysBackupLastVersionResult> {
            testData.aliceSession2.cryptoService().keysBackupService().getCurrentVersion(it)
        }.toKeysVersionResult()
=======
        val keysVersionResult = testHelper.runBlockingTest {
            testData.aliceSession2.cryptoService().keysBackupService().getCurrentVersion()?.toKeysVersionResult()
        }
>>>>>>> bda03149

        // - It must be the same
        assertEquals(testData.prepareKeysBackupDataResult.version, keysVersionResult!!.version)

<<<<<<< HEAD
        val keysBackupVersionTrust = testHelper.waitForCallback<KeysBackupVersionTrust> {
            testData.aliceSession2.cryptoService().keysBackupService().getKeysBackupTrust(keysVersionResult, it)
=======
        val keysBackupVersionTrust = testHelper.runBlockingTest {
            testData.aliceSession2.cryptoService().keysBackupService().getKeysBackupTrust(keysVersionResult)
>>>>>>> bda03149
        }

        // - It must be trusted and must have 2 signatures now
        assertTrue(keysBackupVersionTrust.usable)
        assertEquals(2, keysBackupVersionTrust.signatures.size)

        stateObserver.stopAndCheckStates(null)
    }

    /**
     * - Do an e2e backup to the homeserver with a password
     * - And log Alice on a new device
     * - The new device must see the previous backup as not trusted
     * - Try to trust the backup from the new device with a wrong password
     * - It must fail
     * - The backup must still be untrusted and disabled
     */
    @Test
    fun trustKeyBackupVersionWithWrongPasswordTest() = runCryptoTest(context()) { cryptoTestHelper, testHelper ->
        val keysBackupTestHelper = KeysBackupTestHelper(testHelper, cryptoTestHelper)

        val password = "Password"
        val badPassword = "Bad Password"

        // - Do an e2e backup to the homeserver with a password
        // - And log Alice on a new device
        val testData = keysBackupTestHelper.createKeysBackupScenarioWithPassword(password)

        val stateObserver = StateObserver(testData.aliceSession2.cryptoService().keysBackupService())

        // - The new device must see the previous backup as not trusted
        assertNotNull(testData.aliceSession2.cryptoService().keysBackupService().keysBackupVersion)
        assertFalse(testData.aliceSession2.cryptoService().keysBackupService().isEnabled())
        assertEquals(KeysBackupState.NotTrusted, testData.aliceSession2.cryptoService().keysBackupService().getState())

        // - Try to trust the backup from the new device with a wrong password
<<<<<<< HEAD
        testHelper.waitForCallbackError<Unit> {
            testData.aliceSession2.cryptoService().keysBackupService().trustKeysBackupVersionWithPassphrase(
                    testData.aliceSession2.cryptoService().keysBackupService().keysBackupVersion!!,
                    badPassword,
                    it
            )
        }
=======
        val latch = CountDownLatch(1)
        testHelper.runBlockingTest {
            try {
                testData.aliceSession2.cryptoService().keysBackupService().trustKeysBackupVersionWithPassphrase(
                        testData.aliceSession2.cryptoService().keysBackupService().keysBackupVersion!!,
                        badPassword
                )
                fail("Should have fail to trust")
            } catch (failure: Throwable) {
            }
        }
        testHelper.await(latch)
>>>>>>> bda03149

        // - The new device must still see the previous backup as not trusted
        assertNotNull(testData.aliceSession2.cryptoService().keysBackupService().keysBackupVersion)
        assertFalse(testData.aliceSession2.cryptoService().keysBackupService().isEnabled())
        assertEquals(KeysBackupState.NotTrusted, testData.aliceSession2.cryptoService().keysBackupService().getState())

        stateObserver.stopAndCheckStates(null)
    }

    /**
     * - Do an e2e backup to the homeserver with a recovery key
     * - Log Alice on a new device
     * - Try to restore the e2e backup with a wrong recovery key
     * - It must fail
     */
    @Test
    fun restoreKeysBackupWithAWrongRecoveryKeyTest() = runCryptoTest(context()) { cryptoTestHelper, testHelper ->
        val keysBackupTestHelper = KeysBackupTestHelper(testHelper, cryptoTestHelper)

        val testData = keysBackupTestHelper.createKeysBackupScenarioWithPassword(null)
        val keysBackupService = testData.aliceSession2.cryptoService().keysBackupService()

        // - Try to restore the e2e backup with a wrong recovery key
<<<<<<< HEAD
        val importRoomKeysResult = testHelper.waitForCallbackError<ImportRoomKeysResult> {
            keysBackupService.restoreKeysWithRecoveryKey(
                    keysBackupService.keysBackupVersion!!,
                    "EsTc LW2K PGiF wKEA 3As5 g5c4 BXwk qeeJ ZJV8 Q9fu gUMN UE4d",
                    null,
                    null,
                    null,
                    it
            )
        }
=======
        var importRoomKeysResult: ImportRoomKeysResult? = null
        testHelper.runBlockingTest {
            testData.aliceSession2.cryptoService().keysBackupService().restoreKeysWithRecoveryKey(testData.aliceSession2.cryptoService().keysBackupService().keysBackupVersion!!,
                    BackupRecoveryKey.fromBase58("EsTc LW2K PGiF wKEA 3As5 g5c4 BXwk qeeJ ZJV8 Q9fu gUMN UE4d"),
                    null,
                    null,
                    null
            ).let { data ->
                importRoomKeysResult = data
            }
        }

        // onSuccess may not have been called
        assertNull(importRoomKeysResult)
>>>>>>> bda03149

        assertTrue(importRoomKeysResult is InvalidParameterException)
    }

    /**
     * - Do an e2e backup to the homeserver with a password
     * - Log Alice on a new device
     * - Restore the e2e backup with the password
     * - Restore must be successful
     */
    @Test
    fun testBackupWithPassword() = runCryptoTest(context()) { cryptoTestHelper, testHelper ->
        val keysBackupTestHelper = KeysBackupTestHelper(testHelper, cryptoTestHelper)

        val password = "password"

        val testData = keysBackupTestHelper.createKeysBackupScenarioWithPassword(password)

        // - Restore the e2e backup with the password
        val steps = ArrayList<StepProgressListener.Step>()

<<<<<<< HEAD
        val importRoomKeysResult = testHelper.waitForCallback<ImportRoomKeysResult> {
            testData.aliceSession2.cryptoService().keysBackupService().restoreKeyBackupWithPassword(
                    testData.aliceSession2.cryptoService().keysBackupService().keysBackupVersion!!,
=======
        val importRoomKeysResult = testHelper.runBlockingTest {
            testData.aliceSession2.cryptoService().keysBackupService().restoreKeyBackupWithPassword(testData.aliceSession2.cryptoService().keysBackupService().keysBackupVersion!!,
>>>>>>> bda03149
                    password,
                    null,
                    null,
                    object : StepProgressListener {
                        override fun onStepProgress(step: StepProgressListener.Step) {
                            steps.add(step)
                        }
                    }
            )
        }

        // Check steps
        assertEquals(105, steps.size)

        for (i in 0..100) {
            assertTrue(steps[i] is StepProgressListener.Step.ComputingKey)
            assertEquals(i, (steps[i] as StepProgressListener.Step.ComputingKey).progress)
            assertEquals(100, (steps[i] as StepProgressListener.Step.ComputingKey).total)
        }

        assertTrue(steps[101] is StepProgressListener.Step.DownloadingKey)

        // 2 Keys to import, value will be 0%, 50%, 100%
        for (i in 102..104) {
            assertTrue(steps[i] is StepProgressListener.Step.ImportingKey)
            assertEquals(100, (steps[i] as StepProgressListener.Step.ImportingKey).total)
        }

        assertEquals(0, (steps[102] as StepProgressListener.Step.ImportingKey).progress)
        assertEquals(50, (steps[103] as StepProgressListener.Step.ImportingKey).progress)
        assertEquals(100, (steps[104] as StepProgressListener.Step.ImportingKey).progress)

        keysBackupTestHelper.checkRestoreSuccess(testData, importRoomKeysResult.totalNumberOfKeys, importRoomKeysResult.successfullyNumberOfImportedKeys)
    }

    /**
     * - Do an e2e backup to the homeserver with a password
     * - Log Alice on a new device
     * - Try to restore the e2e backup with a wrong password
     * - It must fail
     */
    @Test
    fun restoreKeysBackupWithAWrongPasswordTest() = runCryptoTest(context()) { cryptoTestHelper, testHelper ->
        val keysBackupTestHelper = KeysBackupTestHelper(testHelper, cryptoTestHelper)

        val password = "password"
        val wrongPassword = "passw0rd"

        val testData = keysBackupTestHelper.createKeysBackupScenarioWithPassword(password)
        val keysBackupService = testData.aliceSession2.cryptoService().keysBackupService()

        // - Try to restore the e2e backup with a wrong password
<<<<<<< HEAD
        val importRoomKeysResult = testHelper.waitForCallbackError<ImportRoomKeysResult> {
            keysBackupService.restoreKeyBackupWithPassword(
                    keysBackupService.keysBackupVersion!!,
                    wrongPassword,
                    null,
                    null,
                    null,
                    it
            )
        }
=======
        val latch2 = CountDownLatch(1)
        var importRoomKeysResult: ImportRoomKeysResult? = null
        testHelper.runBlockingTest {
            testData.aliceSession2.cryptoService().keysBackupService().restoreKeyBackupWithPassword(testData.aliceSession2.cryptoService().keysBackupService().keysBackupVersion!!,
                    wrongPassword,
                    null,
                    null,
                    null
            ).let {
                importRoomKeysResult = it
            }
        }
        // onSuccess may not have been called
        assertNull(importRoomKeysResult)
>>>>>>> bda03149

        assertTrue(importRoomKeysResult is InvalidParameterException)
    }

    /**
     * - Do an e2e backup to the homeserver with a password
     * - Log Alice on a new device
     * - Restore the e2e backup with the recovery key.
     * - Restore must be successful
     */
    @Test
    fun testUseRecoveryKeyToRestoreAPasswordBasedKeysBackup() = runCryptoTest(context()) { cryptoTestHelper, testHelper ->
        val keysBackupTestHelper = KeysBackupTestHelper(testHelper, cryptoTestHelper)

        val password = "password"

        val testData = keysBackupTestHelper.createKeysBackupScenarioWithPassword(password)

        // - Restore the e2e backup with the recovery key.
<<<<<<< HEAD
        val importRoomKeysResult = testHelper.waitForCallback<ImportRoomKeysResult> {
            testData.aliceSession2.cryptoService().keysBackupService().restoreKeysWithRecoveryKey(
                    testData.aliceSession2.cryptoService().keysBackupService().keysBackupVersion!!,
=======
        val importRoomKeysResult = testHelper.runBlockingTest {
            testData.aliceSession2.cryptoService().keysBackupService().restoreKeysWithRecoveryKey(testData.aliceSession2.cryptoService().keysBackupService().keysBackupVersion!!,
>>>>>>> bda03149
                    testData.prepareKeysBackupDataResult.megolmBackupCreationInfo.recoveryKey,
                    null,
                    null,
                    null
            )
        }

        keysBackupTestHelper.checkRestoreSuccess(testData, importRoomKeysResult.totalNumberOfKeys, importRoomKeysResult.successfullyNumberOfImportedKeys)
    }

    /**
     * - Do an e2e backup to the homeserver with a recovery key
     * - And log Alice on a new device
     * - Try to restore the e2e backup with a password
     * - It must fail
     */
    @Test
    fun testUsePasswordToRestoreARecoveryKeyBasedKeysBackup() = runCryptoTest(context()) { cryptoTestHelper, testHelper ->
        val keysBackupTestHelper = KeysBackupTestHelper(testHelper, cryptoTestHelper)

        val testData = keysBackupTestHelper.createKeysBackupScenarioWithPassword(null)
        val keysBackupService = testData.aliceSession2.cryptoService().keysBackupService()

        // - Try to restore the e2e backup with a password
<<<<<<< HEAD
        val importRoomKeysResult = testHelper.waitForCallbackError<ImportRoomKeysResult> {
            keysBackupService.restoreKeyBackupWithPassword(
                    keysBackupService.keysBackupVersion!!,
                    "password",
                    null,
                    null,
                    null,
                    it
            )
        }
=======
        val latch2 = CountDownLatch(1)
        var importRoomKeysResult: ImportRoomKeysResult? = null
        testHelper.runBlockingTest {
            testData.aliceSession2.cryptoService().keysBackupService().restoreKeyBackupWithPassword(testData.aliceSession2.cryptoService().keysBackupService().keysBackupVersion!!,
                    "password",
                    null,
                    null,
                    null
            ).let {
                importRoomKeysResult = it
            }
        }
        testHelper.await(latch2)

        // onSuccess may not have been called
        assertNull(importRoomKeysResult)
>>>>>>> bda03149

        assertTrue(importRoomKeysResult is IllegalStateException)
    }

    /**
     * - Create a backup version
     * - Check the returned KeysVersionResult is trusted
     */
    @Test
    fun testIsKeysBackupTrusted() = runCryptoTest(context()) { cryptoTestHelper, testHelper ->
        val keysBackupTestHelper = KeysBackupTestHelper(testHelper, cryptoTestHelper)

        // - Create a backup version
        val cryptoTestData = cryptoTestHelper.doE2ETestWithAliceAndBobInARoomWithEncryptedMessages()

        val keysBackup = cryptoTestData.firstSession.cryptoService().keysBackupService()

        val stateObserver = StateObserver(keysBackup)

        // - Do an e2e backup to the homeserver
        keysBackupTestHelper.prepareAndCreateKeysBackupData(keysBackup)

        // Get key backup version from the homeserver
<<<<<<< HEAD
        val keysVersionResult = testHelper.waitForCallback<KeysBackupLastVersionResult> {
            keysBackup.getCurrentVersion(it)
        }.toKeysVersionResult()

        // - Check the returned KeyBackupVersion is trusted
        val keysBackupVersionTrust = testHelper.waitForCallback<KeysBackupVersionTrust> {
            keysBackup.getKeysBackupTrust(keysVersionResult!!, it)
=======
        val keysVersionResult = testHelper.runBlockingTest {
            keysBackup.getCurrentVersion()?.toKeysVersionResult()
        }

        // - Check the returned KeyBackupVersion is trusted
        val keysBackupVersionTrust = testHelper.runBlockingTest {
            keysBackup.getKeysBackupTrust(keysVersionResult!!)
>>>>>>> bda03149
        }

        assertNotNull(keysBackupVersionTrust)
        assertTrue(keysBackupVersionTrust.usable)
        assertEquals(1, keysBackupVersionTrust.signatures.size)

<<<<<<< HEAD
        val signature = keysBackupVersionTrust.signatures[0] as KeysBackupVersionTrustSignature.DeviceSignature
=======
        val signature = keysBackupVersionTrust.signatures[0]
        val device = runBlocking {
            cryptoTestData.firstSession.cryptoService().getMyCryptoDevice()
        }
>>>>>>> bda03149
        assertTrue(signature.valid)
        assertNotNull(signature.device)
        assertEquals(device.deviceId, signature.deviceId)
        assertEquals(signature.device!!.deviceId, cryptoTestData.firstSession.sessionParams.deviceId)

        stateObserver.stopAndCheckStates(null)
    }

    /**
     * Check WrongBackUpVersion state
     *
     * - Make alice back up her keys to her homeserver
     * - Create a new backup with fake data on the homeserver
     * - Make alice back up all her keys again
     * -> That must fail and her backup state must be WrongBackUpVersion
     */
<<<<<<< HEAD
    @Test
    fun testBackupWhenAnotherBackupWasCreated() = runCryptoTest(context()) { cryptoTestHelper, testHelper ->
        val keysBackupTestHelper = KeysBackupTestHelper(testHelper, cryptoTestHelper)

        // - Create a backup version
        val cryptoTestData = cryptoTestHelper.doE2ETestWithAliceAndBobInARoomWithEncryptedMessages()

        val keysBackup = cryptoTestData.firstSession.cryptoService().keysBackupService()

        val stateObserver = StateObserver(keysBackup)

        assertFalse(keysBackup.isEnabled())

        // Wait for keys backup to be finished
        var count = 0
        waitFor(
                continueWhen = {
                    suspendCancellableCoroutine<Unit> { continuation ->
                        val listener = object : KeysBackupStateListener {
                            override fun onStateChange(newState: KeysBackupState) {
                                // Check the backup completes
                                if (newState == KeysBackupState.ReadyToBackUp) {
                                    count++

                                    if (count == 2) {
                                        // Remove itself from the list of listeners
                                        keysBackup.removeListener(this)
                                        continuation.resume(Unit)
                                    }
                                }
                            }
                        }
                        keysBackup.addListener(listener)
                        continuation.invokeOnCancellation { keysBackup.removeListener(listener) }
                    }
                },
                action = {
                    // - Make alice back up her keys to her homeserver
                    keysBackupTestHelper.prepareAndCreateKeysBackupData(keysBackup)
                },
        )

        assertTrue(keysBackup.isEnabled())

        // - Create a new backup with fake data on the homeserver, directly using the rest client
        val megolmBackupCreationInfo = cryptoTestHelper.createFakeMegolmBackupCreationInfo()
        testHelper.waitForCallback<KeysVersion> {
            (keysBackup as DefaultKeysBackupService).createFakeKeysBackupVersion(megolmBackupCreationInfo, it)
        }

        // Reset the store backup status for keys
        (cryptoTestData.firstSession.cryptoService().keysBackupService() as DefaultKeysBackupService).store.resetBackupMarkers()

        // - Make alice back up all her keys again
        testHelper.waitForCallbackError<Unit> { keysBackup.backupAllGroupSessions(null, it) }

        // -> That must fail and her backup state must be WrongBackUpVersion
        assertEquals(KeysBackupState.WrongBackUpVersion, keysBackup.getState())
        assertFalse(keysBackup.isEnabled())

        stateObserver.stopAndCheckStates(null)
    }
=======
//    @Test
//    fun testBackupWhenAnotherBackupWasCreated() {
//        // - Create a backup version
//        val cryptoTestData = mCryptoTestHelper.doE2ETestWithAliceAndBobInARoomWithEncryptedMessages()
//
//        val keysBackup = cryptoTestData.firstSession.cryptoService().keysBackupService()
//
//        val stateObserver = StateObserver(keysBackup)
//
//        assertFalse(keysBackup.isEnabled)
//
//        // Wait for keys backup to be finished
//        val latch0 = CountDownLatch(1)
//        var count = 0
//        keysBackup.addListener(object : KeysBackupStateListener {
//            override fun onStateChange(newState: KeysBackupState) {
//                // Check the backup completes
//                if (newState == KeysBackupState.ReadyToBackUp) {
//                    count++
//
//                    if (count == 2) {
//                        // Remove itself from the list of listeners
//                        keysBackup.removeListener(this)
//
//                        latch0.countDown()
//                    }
//                }
//            }
//        })
//
//        // - Make alice back up her keys to her homeserver
//        mKeysBackupTestHelper.prepareAndCreateKeysBackupData(keysBackup)
//
//        assertTrue(keysBackup.isEnabled)
//
//        testHelper.await(latch0)
//
//        // - Create a new backup with fake data on the homeserver, directly using the rest client
//        val megolmBackupCreationInfo = mCryptoTestHelper.createFakeMegolmBackupCreationInfo()
//        testHelper.doSync<KeysVersion> {
//            (keysBackup as DefaultKeysBackupService).createFakeKeysBackupVersion(megolmBackupCreationInfo, it)
//        }
//
//        // Reset the store backup status for keys
//        (cryptoTestData.firstSession.cryptoService().keysBackupService() as DefaultKeysBackupService).store.resetBackupMarkers()
//
//        // - Make alice back up all her keys again
//        val latch2 = CountDownLatch(1)
//        keysBackup.backupAllGroupSessions(null, TestMatrixCallback(latch2, false))
//        testHelper.await(latch2)
//
//        // -> That must fail and her backup state must be WrongBackUpVersion
//        assertEquals(KeysBackupState.WrongBackUpVersion, keysBackup.state)
//        assertFalse(keysBackup.isEnabled)
//
//        stateObserver.stopAndCheckStates(null)
//        cryptoTestData.cleanUp(testHelper)
//    }
>>>>>>> bda03149

    /**
     * - Do an e2e backup to the homeserver
     * - Log Alice on a new device
     * - Post a message to have a new megolm session
     * - Try to backup all
     * -> It must fail. Backup state must be NotTrusted
     * - Validate the old device from the new one
     * -> Backup should automatically enable on the new device
     * -> It must use the same backup version
     * - Try to backup all again
     * -> It must success
     */
    @Test
    fun testBackupAfterVerifyingADevice() = runCryptoTest(context()) { cryptoTestHelper, testHelper ->
        val keysBackupTestHelper = KeysBackupTestHelper(testHelper, cryptoTestHelper)

        // - Create a backup version
        val cryptoTestData = cryptoTestHelper.doE2ETestWithAliceAndBobInARoomWithEncryptedMessages()

        val keysBackup = cryptoTestData.firstSession.cryptoService().keysBackupService()

        val stateObserver = StateObserver(keysBackup)

        // - Make alice back up her keys to her homeserver
        keysBackupTestHelper.prepareAndCreateKeysBackupData(keysBackup)

        // Wait for keys backup to finish by asking again to backup keys.
<<<<<<< HEAD
        testHelper.waitForCallback<Unit> {
            keysBackup.backupAllGroupSessions(null, it)
=======
        testHelper.runBlockingTest {
            keysBackup.checkAndStartKeysBackup()
            delay(1000)
        }
        testHelper.waitWithLatch {
            testHelper.retryPeriodicallyWithLatch(it) {
                keysBackup.state == KeysBackupState.ReadyToBackUp
            }
>>>>>>> bda03149
        }
//        testHelper.doSync<Unit> {
//            keysBackup.backupAllGroupSessions(null, it)
//        }

        val oldDeviceId = cryptoTestData.firstSession.sessionParams.deviceId!!
        val oldKeyBackupVersion = keysBackup.currentBackupVersion
        val aliceUserId = cryptoTestData.firstSession.myUserId

        // - Log Alice on a new device
        val aliceSession2 = testHelper.logIntoAccount(aliceUserId, KeysBackupTestConstants.defaultSessionParamsWithInitialSync)

        // - Post a message to have a new megolm session
        aliceSession2.cryptoService().setWarnOnUnknownDevices(false)

        val room2 = aliceSession2.getRoom(cryptoTestData.roomId)!!

        testHelper.sendTextMessage(room2, "New key", 1)

        // - Try to backup all in aliceSession2, it must fail
        val keysBackup2 = aliceSession2.cryptoService().keysBackupService()

        assertFalse("Backup should not be enabled", keysBackup2.isEnabled())

<<<<<<< HEAD
        val stateObserver2 = StateObserver(keysBackup2)
=======
        var isSuccessful = false
//        val latch2 = CountDownLatch(1)
        testHelper.runBlockingTest {
            keysBackup2.checkAndStartKeysBackup()
            delay(1000)
        }
        testHelper.waitWithLatch {
            testHelper.retryPeriodicallyWithLatch(it) {
                keysBackup2.state == KeysBackupState.ReadyToBackUp
            }
        }

//        keysBackup2.backupAllGroupSessions(
//                null,
//                object : TestMatrixCallback<Unit>(latch2, false) {
//                    override fun onSuccess(data: Unit) {
//                        isSuccessful = true
//                        super.onSuccess(data)
//                    }
//                })
//        testHelper.await(latch2)
>>>>>>> bda03149

        testHelper.waitForCallbackError<Unit> { keysBackup2.backupAllGroupSessions(null, it) }

        // Backup state must be NotTrusted
        assertEquals("Backup state must be NotTrusted", KeysBackupState.NotTrusted, keysBackup2.getState())
        assertFalse("Backup should not be enabled", keysBackup2.isEnabled())

        // - Validate the old device from the new one
        testHelper.runBlockingTest {
            aliceSession2.cryptoService().verificationService().markedLocallyAsManuallyVerified(aliceSession2.myUserId, oldDeviceId)
        }

        // -> Backup should automatically enable on the new device
        suspendCancellableCoroutine<Unit> { continuation ->
            val listener = object : KeysBackupStateListener {
                override fun onStateChange(newState: KeysBackupState) {
                    // Check the backup completes
                    if (keysBackup2.getState() == KeysBackupState.ReadyToBackUp) {
                        // Remove itself from the list of listeners
                        keysBackup2.removeListener(this)
                        continuation.resume(Unit)
                    }
                }
            }
            keysBackup2.addListener(listener)
            continuation.invokeOnCancellation { keysBackup2.removeListener(listener) }
        }

        // -> It must use the same backup version
        assertEquals(oldKeyBackupVersion, aliceSession2.cryptoService().keysBackupService().currentBackupVersion)

<<<<<<< HEAD
        testHelper.waitForCallback<Unit> {
            aliceSession2.cryptoService().keysBackupService().backupAllGroupSessions(null, it)
=======
//        testHelper.doSync<Unit> {
//            aliceSession2.cryptoService().keysBackupService().backupAllGroupSessions(null, it)
//        }
        testHelper.runBlockingTest {
            aliceSession2.cryptoService().keysBackupService().checkAndStartKeysBackup()
            delay(1000)
        }
        testHelper.waitWithLatch {
            testHelper.retryPeriodicallyWithLatch(it) {
                aliceSession2.cryptoService().keysBackupService().state == KeysBackupState.ReadyToBackUp
            }
>>>>>>> bda03149
        }

        // -> It must success
        assertTrue(aliceSession2.cryptoService().keysBackupService().isEnabled())

        stateObserver.stopAndCheckStates(null)
        stateObserver2.stopAndCheckStates(null)
    }

    /**
     * - Do an e2e backup to the homeserver with a recovery key
     * - Delete the backup
     */
    @Test
    fun deleteKeysBackupTest() = runCryptoTest(context()) { cryptoTestHelper, testHelper ->
        val keysBackupTestHelper = KeysBackupTestHelper(testHelper, cryptoTestHelper)

        // - Create a backup version
        val cryptoTestData = cryptoTestHelper.doE2ETestWithAliceAndBobInARoomWithEncryptedMessages()

        val keysBackup = cryptoTestData.firstSession.cryptoService().keysBackupService()

        val stateObserver = StateObserver(keysBackup)

        assertFalse(keysBackup.isEnabled())

        val keyBackupCreationInfo = keysBackupTestHelper.prepareAndCreateKeysBackupData(keysBackup)

        assertTrue(keysBackup.isEnabled())

        // Delete the backup
<<<<<<< HEAD
        testHelper.waitForCallback<Unit> { keysBackup.deleteBackup(keyBackupCreationInfo.version, it) }
=======
        testHelper.runBlockingTest { keysBackup.deleteBackup(keyBackupCreationInfo.version) }
>>>>>>> bda03149

        // Backup is now disabled
        assertFalse(keysBackup.isEnabled())

        stateObserver.stopAndCheckStates(null)
    }
}<|MERGE_RESOLUTION|>--- conflicted
+++ resolved
@@ -18,17 +18,12 @@
 
 import androidx.test.ext.junit.runners.AndroidJUnit4
 import androidx.test.filters.LargeTest
-<<<<<<< HEAD
 import kotlinx.coroutines.suspendCancellableCoroutine
-=======
-import kotlinx.coroutines.delay
-import kotlinx.coroutines.runBlocking
->>>>>>> bda03149
+import org.amshove.kluent.internal.assertFailsWith
 import org.junit.Assert.assertEquals
 import org.junit.Assert.assertFalse
 import org.junit.Assert.assertNotNull
 import org.junit.Assert.assertTrue
-import org.junit.Assert.fail
 import org.junit.FixMethodOrder
 import org.junit.Rule
 import org.junit.Test
@@ -37,30 +32,19 @@
 import org.matrix.android.sdk.InstrumentedTest
 import org.matrix.android.sdk.api.crypto.MXCRYPTO_ALGORITHM_MEGOLM_BACKUP
 import org.matrix.android.sdk.api.listeners.StepProgressListener
-import org.matrix.android.sdk.api.session.crypto.keysbackup.BackupRecoveryKey
+import org.matrix.android.sdk.api.session.crypto.keysbackup.BackupUtils
 import org.matrix.android.sdk.api.session.crypto.keysbackup.KeysBackupState
 import org.matrix.android.sdk.api.session.crypto.keysbackup.KeysBackupStateListener
-<<<<<<< HEAD
-import org.matrix.android.sdk.api.session.crypto.keysbackup.KeysBackupVersionTrust
 import org.matrix.android.sdk.api.session.crypto.keysbackup.KeysBackupVersionTrustSignature
 import org.matrix.android.sdk.api.session.crypto.keysbackup.KeysVersion
-import org.matrix.android.sdk.api.session.crypto.keysbackup.KeysVersionResult
-import org.matrix.android.sdk.api.session.crypto.keysbackup.MegolmBackupCreationInfo
-=======
->>>>>>> bda03149
 import org.matrix.android.sdk.api.session.crypto.keysbackup.toKeysVersionResult
-import org.matrix.android.sdk.api.session.crypto.model.ImportRoomKeysResult
 import org.matrix.android.sdk.api.session.getRoom
 import org.matrix.android.sdk.common.CommonTestHelper.Companion.runCryptoTest
 import org.matrix.android.sdk.common.CommonTestHelper.Companion.runSessionTest
 import org.matrix.android.sdk.common.RetryTestRule
 import org.matrix.android.sdk.common.TestConstants
-<<<<<<< HEAD
 import org.matrix.android.sdk.common.waitFor
 import java.security.InvalidParameterException
-import java.util.Collections
-=======
->>>>>>> bda03149
 import java.util.concurrent.CountDownLatch
 import kotlin.coroutines.resume
 
@@ -76,7 +60,6 @@
      * - Check backup keys after having marked one as backed up
      * - Reset keys backup markers
      */
-<<<<<<< HEAD
     @Test
     fun roomKeysTest_testBackupStore_ok() = runCryptoTest(context()) { cryptoTestHelper, testHelper ->
 
@@ -94,7 +77,7 @@
         // - Check backup keys after having marked one as backed up
         val session = sessions[0]
 
-        cryptoStore.markBackupDoneForInboundGroupSessions(Collections.singletonList(session))
+        cryptoStore.markBackupDoneForInboundGroupSessions(listOf(session))
 
         assertEquals(sessionsCount, cryptoTestData.firstSession.cryptoService().inboundGroupSessionsCount(false))
         assertEquals(1, cryptoTestData.firstSession.cryptoService().inboundGroupSessionsCount(true))
@@ -112,42 +95,6 @@
 
         cryptoTestData.cleanUp(testHelper)
     }
-=======
-//    @Test
-//    fun roomKeysTest_testBackupStore_ok() {
-//        val cryptoTestData = mCryptoTestHelper.doE2ETestWithAliceAndBobInARoomWithEncryptedMessages()
-//
-//        // From doE2ETestWithAliceAndBobInARoomWithEncryptedMessages, we should have no backed up keys
-//        val cryptoStore = (cryptoTestData.firstSession.cryptoService().keysBackupService() as DefaultKeysBackupService).store
-//        val sessions = cryptoStore.inboundGroupSessionsToBackup(100)
-//        val sessionsCount = sessions.size
-//
-//        assertFalse(sessions.isEmpty())
-//        assertEquals(sessionsCount, cryptoTestData.firstSession.cryptoService().inboundGroupSessionsCount(false))
-//        assertEquals(0, cryptoTestData.firstSession.cryptoService().inboundGroupSessionsCount(true))
-//
-//        // - Check backup keys after having marked one as backed up
-//        val session = sessions[0]
-//
-//        cryptoStore.markBackupDoneForInboundGroupSessions(Collections.singletonList(session))
-//
-//        assertEquals(sessionsCount, cryptoTestData.firstSession.cryptoService().inboundGroupSessionsCount(false))
-//        assertEquals(1, cryptoTestData.firstSession.cryptoService().inboundGroupSessionsCount(true))
-//
-//        val sessions2 = cryptoStore.inboundGroupSessionsToBackup(100)
-//        assertEquals(sessionsCount - 1, sessions2.size)
-//
-//        // - Reset keys backup markers
-//        cryptoStore.resetBackupMarkers()
-//
-//        val sessions3 = cryptoStore.inboundGroupSessionsToBackup(100)
-//        assertEquals(sessionsCount, sessions3.size)
-//        assertEquals(sessionsCount, cryptoTestData.firstSession.cryptoService().inboundGroupSessionsCount(false))
-//        assertEquals(0, cryptoTestData.firstSession.cryptoService().inboundGroupSessionsCount(true))
-//
-//        cryptoTestData.cleanUp(testHelper)
-//    }
->>>>>>> bda03149
 
     /**
      * Check that prepareKeysBackupVersionWithPassword returns valid data
@@ -165,14 +112,7 @@
 
         assertFalse(keysBackup.isEnabled())
 
-<<<<<<< HEAD
-        val megolmBackupCreationInfo = testHelper.waitForCallback<MegolmBackupCreationInfo> {
-            keysBackup.prepareKeysBackupVersion(null, null, it)
-=======
-        val megolmBackupCreationInfo = testHelper.runBlockingTest {
-            keysBackup.prepareKeysBackupVersion(null)
->>>>>>> bda03149
-        }
+        val megolmBackupCreationInfo = keysBackup.prepareKeysBackupVersion(null, null)
 
         assertEquals(MXCRYPTO_ALGORITHM_MEGOLM_BACKUP, megolmBackupCreationInfo.algorithm)
         assertNotNull(megolmBackupCreationInfo.authData.publicKey)
@@ -196,37 +136,20 @@
 
         assertFalse(keysBackup.isEnabled())
 
-<<<<<<< HEAD
-        val megolmBackupCreationInfo = testHelper.waitForCallback<MegolmBackupCreationInfo> {
-            keysBackup.prepareKeysBackupVersion(null, null, it)
-=======
-        val megolmBackupCreationInfo = testHelper.runBlockingTest {
-            keysBackup.prepareKeysBackupVersion(null)
->>>>>>> bda03149
-        }
+        val megolmBackupCreationInfo =
+                keysBackup.prepareKeysBackupVersion(null, null)
 
         assertFalse(keysBackup.isEnabled())
 
         // Create the version
-<<<<<<< HEAD
-        val version = testHelper.waitForCallback<KeysVersion> {
-            keysBackup.createKeysBackupVersion(megolmBackupCreationInfo, it)
-=======
-        testHelper.runBlockingTest {
-            keysBackup.createKeysBackupVersion(megolmBackupCreationInfo)
->>>>>>> bda03149
-        }
+        val version = keysBackup.createKeysBackupVersion(megolmBackupCreationInfo)
 
         // Backup must be enable now
         assertTrue(keysBackup.isEnabled())
 
         // Check that it's signed with MSK
-        val versionResult = testHelper.waitForCallback<KeysVersionResult?> {
-            keysBackup.getVersion(version.version, it)
-        }
-        val trust = testHelper.waitForCallback<KeysBackupVersionTrust> {
-            keysBackup.getKeysBackupTrust(versionResult!!, it)
-        }
+        val versionResult = keysBackup.getVersion(version.version)
+        val trust = keysBackup.getKeysBackupTrust(versionResult!!)
 
         assertEquals("Should have 2 signatures", 2, trust.signatures.size)
 
@@ -271,22 +194,16 @@
 
         val latch = CountDownLatch(1)
 
-        runBlocking {
-            assertEquals(2, cryptoTestData.firstSession.cryptoService().inboundGroupSessionsCount(false))
-            assertEquals(0, cryptoTestData.firstSession.cryptoService().inboundGroupSessionsCount(true))
-        }
+        assertEquals(2, cryptoTestData.firstSession.cryptoService().inboundGroupSessionsCount(false))
+        assertEquals(0, cryptoTestData.firstSession.cryptoService().inboundGroupSessionsCount(true))
         val stateObserver = StateObserver(keysBackup, latch, 5)
 
         keysBackupTestHelper.prepareAndCreateKeysBackupData(keysBackup)
 
         testHelper.await(latch)
 
-        val nbOfKeys = runBlocking {
-            cryptoTestData.firstSession.cryptoService().inboundGroupSessionsCount(false)
-        }
-        val backedUpKeys = runBlocking {
-            cryptoTestData.firstSession.cryptoService().inboundGroupSessionsCount(true)
-        }
+        val nbOfKeys = cryptoTestData.firstSession.cryptoService().inboundGroupSessionsCount(false)
+        val backedUpKeys = cryptoTestData.firstSession.cryptoService().inboundGroupSessionsCount(true)
 
         assertEquals(2, nbOfKeys)
         assertEquals("All keys must have been marked as backed up", nbOfKeys, backedUpKeys)
@@ -306,7 +223,6 @@
     /**
      * Check that backupAllGroupSessions() returns valid data
      */
-<<<<<<< HEAD
     @Test
     fun backupAllGroupSessionsTest() = runCryptoTest(context()) { cryptoTestHelper, testHelper ->
         val keysBackupTestHelper = KeysBackupTestHelper(testHelper, cryptoTestHelper)
@@ -324,18 +240,9 @@
 
         assertEquals(2, nbOfKeys)
 
-        var lastBackedUpKeysProgress = 0
-
-        testHelper.waitForCallback<Unit> {
-            keysBackup.backupAllGroupSessions(object : ProgressListener {
-                override fun onProgress(progress: Int, total: Int) {
-                    assertEquals(nbOfKeys, total)
-                    lastBackedUpKeysProgress = progress
-                }
-            }, it)
-        }
-
-        assertEquals(nbOfKeys, lastBackedUpKeysProgress)
+        testHelper.retryPeriodically {
+            keysBackup.getTotalNumbersOfKeys() == keysBackup.getTotalNumbersOfBackedUpKeys()
+        }
 
         val backedUpKeys = cryptoTestData.firstSession.cryptoService().inboundGroupSessionsCount(true)
 
@@ -343,43 +250,6 @@
 
         stateObserver.stopAndCheckStates(null)
     }
-=======
-//    @Test
-//    fun backupAllGroupSessionsTest() {
-//        val cryptoTestData = mCryptoTestHelper.doE2ETestWithAliceAndBobInARoomWithEncryptedMessages()
-//
-//        val keysBackup = cryptoTestData.firstSession.cryptoService().keysBackupService()
-//
-//        val stateObserver = StateObserver(keysBackup)
-//
-//        mKeysBackupTestHelper.prepareAndCreateKeysBackupData(keysBackup)
-//
-//        // Check that backupAllGroupSessions returns valid data
-//        val nbOfKeys = cryptoTestData.firstSession.cryptoService().inboundGroupSessionsCount(false)
-//
-//        assertEquals(2, nbOfKeys)
-//
-//        var lastBackedUpKeysProgress = 0
-//
-//        testHelper.doSync<Unit> {
-//            keysBackup.backupAllGroupSessions(object : ProgressListener {
-//                override fun onProgress(progress: Int, total: Int) {
-//                    assertEquals(nbOfKeys, total)
-//                    lastBackedUpKeysProgress = progress
-//                }
-//            }, it)
-//        }
-//
-//        assertEquals(nbOfKeys, lastBackedUpKeysProgress)
-//
-//        val backedUpKeys = cryptoTestData.firstSession.cryptoService().inboundGroupSessionsCount(true)
-//
-//        assertEquals("All keys must have been marked as backed up", nbOfKeys, backedUpKeys)
-//
-//        stateObserver.stopAndCheckStates(null)
-//        cryptoTestData.cleanUp(testHelper)
-//    }
->>>>>>> bda03149
 
     /**
      * Check encryption and decryption of megolm keys in the backup.
@@ -389,7 +259,6 @@
      * - Check [MXKeyBackup decryptKeyBackupData] returns stg
      * - Compare the decrypted megolm key with the original one
      */
-<<<<<<< HEAD
     @Test
     fun testEncryptAndDecryptKeysBackupData() = runCryptoTest(context()) { cryptoTestHelper, testHelper ->
         val keysBackupTestHelper = KeysBackupTestHelper(testHelper, cryptoTestHelper)
@@ -411,7 +280,7 @@
         assertNotNull(keyBackupData!!.sessionData)
 
         // - Check pkDecryptionFromRecoveryKey() is able to create a OlmPkDecryption
-        val decryption = keysBackup.pkDecryptionFromRecoveryKey(keyBackupCreationInfo.recoveryKey)
+        val decryption = keysBackup.pkDecryptionFromRecoveryKey(keyBackupCreationInfo.recoveryKey.toBase58())
         assertNotNull(decryption)
         // - Check decryptKeyBackupData() returns stg
         val sessionData = keysBackup
@@ -419,7 +288,7 @@
                         keyBackupData,
                         session.safeSessionId!!,
                         cryptoTestData.roomId,
-                        decryption!!
+                        keyBackupCreationInfo.recoveryKey
                 )
         assertNotNull(sessionData)
         // - Compare the decrypted megolm key with the original one
@@ -427,42 +296,6 @@
 
         stateObserver.stopAndCheckStates(null)
     }
-=======
-//    @Test
-//    fun testEncryptAndDecryptKeysBackupData() {
-//        val cryptoTestData = mCryptoTestHelper.doE2ETestWithAliceAndBobInARoomWithEncryptedMessages()
-//
-//        val keysBackup = cryptoTestData.firstSession.cryptoService().keysBackupService() as DefaultKeysBackupService
-//
-//        val stateObserver = StateObserver(keysBackup)
-//
-//        // - Pick a megolm key
-//        val session = keysBackup.store.inboundGroupSessionsToBackup(1)[0]
-//
-//        val keyBackupCreationInfo = mKeysBackupTestHelper.prepareAndCreateKeysBackupData(keysBackup).megolmBackupCreationInfo
-//
-//        // - Check encryptGroupSession() returns stg
-//        val keyBackupData = keysBackup.encryptGroupSession(session)
-//        assertNotNull(keyBackupData)
-//        assertNotNull(keyBackupData!!.sessionData)
-//
-//        // - Check pkDecryptionFromRecoveryKey() is able to create a OlmPkDecryption
-//        val decryption = keysBackup.pkDecryptionFromRecoveryKey(keyBackupCreationInfo.recoveryKey)
-//        assertNotNull(decryption)
-//        // - Check decryptKeyBackupData() returns stg
-//        val sessionData = keysBackup
-//                .decryptKeyBackupData(keyBackupData,
-//                        session.olmInboundGroupSession!!.sessionIdentifier(),
-//                        cryptoTestData.roomId,
-//                        decryption!!)
-//        assertNotNull(sessionData)
-//        // - Compare the decrypted megolm key with the original one
-//        mKeysBackupTestHelper.assertKeysEquals(session.exportKeys(), sessionData)
-//
-//        stateObserver.stopAndCheckStates(null)
-//        cryptoTestData.cleanUp(testHelper)
-//    }
->>>>>>> bda03149
 
     /**
      * - Do an e2e backup to the homeserver with a recovery key
@@ -477,20 +310,13 @@
         val testData = keysBackupTestHelper.createKeysBackupScenarioWithPassword(null)
 
         // - Restore the e2e backup from the homeserver
-<<<<<<< HEAD
-        val importRoomKeysResult = testHelper.waitForCallback<ImportRoomKeysResult> {
-            testData.aliceSession2.cryptoService().keysBackupService().restoreKeysWithRecoveryKey(
-                    testData.aliceSession2.cryptoService().keysBackupService().keysBackupVersion!!,
-=======
-        val importRoomKeysResult = testHelper.runBlockingTest {
-            testData.aliceSession2.cryptoService().keysBackupService().restoreKeysWithRecoveryKey(testData.aliceSession2.cryptoService().keysBackupService().keysBackupVersion!!,
->>>>>>> bda03149
-                    testData.prepareKeysBackupDataResult.megolmBackupCreationInfo.recoveryKey,
-                    null,
-                    null,
-                    null
-            )
-        }
+        val importRoomKeysResult = testData.aliceSession2.cryptoService().keysBackupService().restoreKeysWithRecoveryKey(
+                testData.aliceSession2.cryptoService().keysBackupService().keysBackupVersion!!,
+                testData.prepareKeysBackupDataResult.megolmBackupCreationInfo.recoveryKey,
+                null,
+                null,
+                null
+        )
 
         keysBackupTestHelper.checkRestoreSuccess(testData, importRoomKeysResult.totalNumberOfKeys, importRoomKeysResult.successfullyNumberOfImportedKeys)
 
@@ -526,11 +352,7 @@
 //        assertTrue(unsentRequest != null || sentRequest != null)
 //
 //        // - Restore the e2e backup from the homeserver
-<<<<<<< HEAD
 //        val importRoomKeysResult = mTestHelper.doSyncSuspending<> {  }<ImportRoomKeysResult> {
-=======
-//        val importRoomKeysResult = testHelper.doSync<ImportRoomKeysResult> {
->>>>>>> bda03149
 //            testData.aliceSession2.cryptoService().keysBackupService().restoreKeysWithRecoveryKey(testData.aliceSession2.cryptoService().keysBackupService().keysBackupVersion!!,
 //                    testData.prepareKeysBackupDataResult.megolmBackupCreationInfo.recoveryKey,
 //                    null,
@@ -580,16 +402,10 @@
         assertEquals(KeysBackupState.NotTrusted, testData.aliceSession2.cryptoService().keysBackupService().getState())
 
         // - Trust the backup from the new device
-<<<<<<< HEAD
-        testHelper.waitForCallback<Unit> {
-=======
-        testHelper.runBlockingTest {
->>>>>>> bda03149
             testData.aliceSession2.cryptoService().keysBackupService().trustKeysBackupVersion(
                     testData.aliceSession2.cryptoService().keysBackupService().keysBackupVersion!!,
                     true
             )
-        }
 
         // Wait for backup state to be ReadyToBackUp
         keysBackupTestHelper.waitForKeysBackupToBeInState(testData.aliceSession2, KeysBackupState.ReadyToBackUp)
@@ -599,27 +415,17 @@
         assertTrue(testData.aliceSession2.cryptoService().keysBackupService().isEnabled())
 
         // - Retrieve the last version from the server
-<<<<<<< HEAD
-        val keysVersionResult = testHelper.waitForCallback<KeysBackupLastVersionResult> {
-            testData.aliceSession2.cryptoService().keysBackupService().getCurrentVersion(it)
-        }.toKeysVersionResult()
-=======
-        val keysVersionResult = testHelper.runBlockingTest {
-            testData.aliceSession2.cryptoService().keysBackupService().getCurrentVersion()?.toKeysVersionResult()
-        }
->>>>>>> bda03149
+        val keysVersionResult = testData.aliceSession2.cryptoService()
+                .keysBackupService()
+                .getCurrentVersion()!!
+                .toKeysVersionResult()
 
         // - It must be the same
         assertEquals(testData.prepareKeysBackupDataResult.version, keysVersionResult!!.version)
 
-<<<<<<< HEAD
-        val keysBackupVersionTrust = testHelper.waitForCallback<KeysBackupVersionTrust> {
-            testData.aliceSession2.cryptoService().keysBackupService().getKeysBackupTrust(keysVersionResult, it)
-=======
-        val keysBackupVersionTrust = testHelper.runBlockingTest {
-            testData.aliceSession2.cryptoService().keysBackupService().getKeysBackupTrust(keysVersionResult)
->>>>>>> bda03149
-        }
+        val keysBackupVersionTrust = testData.aliceSession2.cryptoService()
+                .keysBackupService()
+                .getKeysBackupTrust(keysVersionResult)
 
         // - It must be trusted and must have 2 signatures now
         assertTrue(keysBackupVersionTrust.usable)
@@ -654,46 +460,32 @@
         assertEquals(KeysBackupState.NotTrusted, testData.aliceSession2.cryptoService().keysBackupService().getState())
 
         // - Trust the backup from the new device with the recovery key
-<<<<<<< HEAD
-        testHelper.waitForCallback<Unit> {
-=======
-        testHelper.runBlockingTest {
->>>>>>> bda03149
-            testData.aliceSession2.cryptoService().keysBackupService().trustKeysBackupVersionWithRecoveryKey(
-                    testData.aliceSession2.cryptoService().keysBackupService().keysBackupVersion!!,
-                    testData.prepareKeysBackupDataResult.megolmBackupCreationInfo.recoveryKey
-            )
-        }
+        testData.aliceSession2.cryptoService().keysBackupService().trustKeysBackupVersionWithRecoveryKey(
+                testData.aliceSession2.cryptoService().keysBackupService().keysBackupVersion!!,
+                testData.prepareKeysBackupDataResult.megolmBackupCreationInfo.recoveryKey
+        )
 
         // Wait for backup state to be ReadyToBackUp
         keysBackupTestHelper.waitForKeysBackupToBeInState(testData.aliceSession2, KeysBackupState.ReadyToBackUp)
 
         // - Backup must be enabled on the new device, on the same version
-        assertEquals(testData.prepareKeysBackupDataResult.version, testData.aliceSession2.cryptoService().keysBackupService().keysBackupVersion?.version)
+        assertEquals(
+                testData.prepareKeysBackupDataResult.version,
+                testData.aliceSession2.cryptoService().keysBackupService().keysBackupVersion?.version
+        )
         assertTrue(testData.aliceSession2.cryptoService().keysBackupService().isEnabled())
 
         // - Retrieve the last version from the server
-<<<<<<< HEAD
-        val keysVersionResult = testHelper.waitForCallback<KeysBackupLastVersionResult> {
-            testData.aliceSession2.cryptoService().keysBackupService().getCurrentVersion(it)
-        }.toKeysVersionResult()
-=======
-        val keysVersionResult = testHelper.runBlockingTest {
-            testData.aliceSession2.cryptoService().keysBackupService().getCurrentVersion()?.toKeysVersionResult()
-        }
->>>>>>> bda03149
+        val keysVersionResult = testData.aliceSession2.cryptoService().keysBackupService()
+                .getCurrentVersion()!!
+                .toKeysVersionResult()
 
         // - It must be the same
         assertEquals(testData.prepareKeysBackupDataResult.version, keysVersionResult!!.version)
 
-<<<<<<< HEAD
-        val keysBackupVersionTrust = testHelper.waitForCallback<KeysBackupVersionTrust> {
-            testData.aliceSession2.cryptoService().keysBackupService().getKeysBackupTrust(keysVersionResult, it)
-=======
-        val keysBackupVersionTrust = testHelper.runBlockingTest {
-            testData.aliceSession2.cryptoService().keysBackupService().getKeysBackupTrust(keysVersionResult)
->>>>>>> bda03149
-        }
+        val keysBackupVersionTrust = testData.aliceSession2.cryptoService()
+                .keysBackupService()
+                .getKeysBackupTrust(keysVersionResult)
 
         // - It must be trusted and must have 2 signatures now
         assertTrue(keysBackupVersionTrust.usable)
@@ -726,25 +518,10 @@
         assertEquals(KeysBackupState.NotTrusted, testData.aliceSession2.cryptoService().keysBackupService().getState())
 
         // - Try to trust the backup from the new device with a wrong recovery key
-<<<<<<< HEAD
-        testHelper.waitForCallbackError<Unit> {
-            testData.aliceSession2.cryptoService().keysBackupService().trustKeysBackupVersionWithRecoveryKey(
-                    testData.aliceSession2.cryptoService().keysBackupService().keysBackupVersion!!,
-                    "Bad recovery key",
-                    it
-            )
-=======
-        testHelper.runBlockingTest {
-            try {
-                testData.aliceSession2.cryptoService().keysBackupService().trustKeysBackupVersionWithRecoveryKey(
-                        testData.aliceSession2.cryptoService().keysBackupService().keysBackupVersion!!,
-                        BackupRecoveryKey.fromBase58("Bad recovery key")
-                )
-                fail("Should have failed to trust")
-            } catch (failure: Throwable) {
-            }
->>>>>>> bda03149
-        }
+        testData.aliceSession2.cryptoService().keysBackupService().trustKeysBackupVersionWithRecoveryKey(
+                testData.aliceSession2.cryptoService().keysBackupService().keysBackupVersion!!,
+                BackupUtils.recoveryKeyFromPassphrase("Bad recovery key")!!,
+        )
 
         // - The new device must still see the previous backup as not trusted
         assertNotNull(testData.aliceSession2.cryptoService().keysBackupService().keysBackupVersion)
@@ -782,16 +559,10 @@
         assertEquals(KeysBackupState.NotTrusted, testData.aliceSession2.cryptoService().keysBackupService().getState())
 
         // - Trust the backup from the new device with the password
-<<<<<<< HEAD
-        testHelper.waitForCallback<Unit> {
-=======
-        testHelper.runBlockingTest {
->>>>>>> bda03149
-            testData.aliceSession2.cryptoService().keysBackupService().trustKeysBackupVersionWithPassphrase(
-                    testData.aliceSession2.cryptoService().keysBackupService().keysBackupVersion!!,
-                    password
-            )
-        }
+        testData.aliceSession2.cryptoService().keysBackupService().trustKeysBackupVersionWithPassphrase(
+                testData.aliceSession2.cryptoService().keysBackupService().keysBackupVersion!!,
+                password
+        )
 
         // Wait for backup state to be ReadyToBackUp
         keysBackupTestHelper.waitForKeysBackupToBeInState(testData.aliceSession2, KeysBackupState.ReadyToBackUp)
@@ -801,27 +572,16 @@
         assertTrue(testData.aliceSession2.cryptoService().keysBackupService().isEnabled())
 
         // - Retrieve the last version from the server
-<<<<<<< HEAD
-        val keysVersionResult = testHelper.waitForCallback<KeysBackupLastVersionResult> {
-            testData.aliceSession2.cryptoService().keysBackupService().getCurrentVersion(it)
-        }.toKeysVersionResult()
-=======
-        val keysVersionResult = testHelper.runBlockingTest {
-            testData.aliceSession2.cryptoService().keysBackupService().getCurrentVersion()?.toKeysVersionResult()
-        }
->>>>>>> bda03149
+        val keysVersionResult = testData.aliceSession2.cryptoService().keysBackupService()
+                .getCurrentVersion()!!
+                .toKeysVersionResult()
 
         // - It must be the same
         assertEquals(testData.prepareKeysBackupDataResult.version, keysVersionResult!!.version)
 
-<<<<<<< HEAD
-        val keysBackupVersionTrust = testHelper.waitForCallback<KeysBackupVersionTrust> {
-            testData.aliceSession2.cryptoService().keysBackupService().getKeysBackupTrust(keysVersionResult, it)
-=======
-        val keysBackupVersionTrust = testHelper.runBlockingTest {
-            testData.aliceSession2.cryptoService().keysBackupService().getKeysBackupTrust(keysVersionResult)
->>>>>>> bda03149
-        }
+        val keysBackupVersionTrust = testData.aliceSession2.cryptoService()
+                .keysBackupService()
+                .getKeysBackupTrust(keysVersionResult)
 
         // - It must be trusted and must have 2 signatures now
         assertTrue(keysBackupVersionTrust.usable)
@@ -857,28 +617,10 @@
         assertEquals(KeysBackupState.NotTrusted, testData.aliceSession2.cryptoService().keysBackupService().getState())
 
         // - Try to trust the backup from the new device with a wrong password
-<<<<<<< HEAD
-        testHelper.waitForCallbackError<Unit> {
-            testData.aliceSession2.cryptoService().keysBackupService().trustKeysBackupVersionWithPassphrase(
-                    testData.aliceSession2.cryptoService().keysBackupService().keysBackupVersion!!,
-                    badPassword,
-                    it
-            )
-        }
-=======
-        val latch = CountDownLatch(1)
-        testHelper.runBlockingTest {
-            try {
-                testData.aliceSession2.cryptoService().keysBackupService().trustKeysBackupVersionWithPassphrase(
-                        testData.aliceSession2.cryptoService().keysBackupService().keysBackupVersion!!,
-                        badPassword
-                )
-                fail("Should have fail to trust")
-            } catch (failure: Throwable) {
-            }
-        }
-        testHelper.await(latch)
->>>>>>> bda03149
+        testData.aliceSession2.cryptoService().keysBackupService().trustKeysBackupVersionWithPassphrase(
+                testData.aliceSession2.cryptoService().keysBackupService().keysBackupVersion!!,
+                badPassword,
+        )
 
         // - The new device must still see the previous backup as not trusted
         assertNotNull(testData.aliceSession2.cryptoService().keysBackupService().keysBackupVersion)
@@ -902,35 +644,15 @@
         val keysBackupService = testData.aliceSession2.cryptoService().keysBackupService()
 
         // - Try to restore the e2e backup with a wrong recovery key
-<<<<<<< HEAD
-        val importRoomKeysResult = testHelper.waitForCallbackError<ImportRoomKeysResult> {
+        assertFailsWith<InvalidParameterException> {
             keysBackupService.restoreKeysWithRecoveryKey(
                     keysBackupService.keysBackupVersion!!,
-                    "EsTc LW2K PGiF wKEA 3As5 g5c4 BXwk qeeJ ZJV8 Q9fu gUMN UE4d",
+                    BackupUtils.recoveryKeyFromBase58("EsTc LW2K PGiF wKEA 3As5 g5c4 BXwk qeeJ ZJV8 Q9fu gUMN UE4d")!!,
                     null,
                     null,
                     null,
-                    it
             )
         }
-=======
-        var importRoomKeysResult: ImportRoomKeysResult? = null
-        testHelper.runBlockingTest {
-            testData.aliceSession2.cryptoService().keysBackupService().restoreKeysWithRecoveryKey(testData.aliceSession2.cryptoService().keysBackupService().keysBackupVersion!!,
-                    BackupRecoveryKey.fromBase58("EsTc LW2K PGiF wKEA 3As5 g5c4 BXwk qeeJ ZJV8 Q9fu gUMN UE4d"),
-                    null,
-                    null,
-                    null
-            ).let { data ->
-                importRoomKeysResult = data
-            }
-        }
-
-        // onSuccess may not have been called
-        assertNull(importRoomKeysResult)
->>>>>>> bda03149
-
-        assertTrue(importRoomKeysResult is InvalidParameterException)
     }
 
     /**
@@ -950,24 +672,17 @@
         // - Restore the e2e backup with the password
         val steps = ArrayList<StepProgressListener.Step>()
 
-<<<<<<< HEAD
-        val importRoomKeysResult = testHelper.waitForCallback<ImportRoomKeysResult> {
-            testData.aliceSession2.cryptoService().keysBackupService().restoreKeyBackupWithPassword(
-                    testData.aliceSession2.cryptoService().keysBackupService().keysBackupVersion!!,
-=======
-        val importRoomKeysResult = testHelper.runBlockingTest {
-            testData.aliceSession2.cryptoService().keysBackupService().restoreKeyBackupWithPassword(testData.aliceSession2.cryptoService().keysBackupService().keysBackupVersion!!,
->>>>>>> bda03149
-                    password,
-                    null,
-                    null,
-                    object : StepProgressListener {
-                        override fun onStepProgress(step: StepProgressListener.Step) {
-                            steps.add(step)
-                        }
+        val importRoomKeysResult = testData.aliceSession2.cryptoService().keysBackupService().restoreKeyBackupWithPassword(
+                testData.aliceSession2.cryptoService().keysBackupService().keysBackupVersion!!,
+                password,
+                null,
+                null,
+                object : StepProgressListener {
+                    override fun onStepProgress(step: StepProgressListener.Step) {
+                        steps.add(step)
                     }
-            )
-        }
+                }
+        )
 
         // Check steps
         assertEquals(105, steps.size)
@@ -1010,35 +725,15 @@
         val keysBackupService = testData.aliceSession2.cryptoService().keysBackupService()
 
         // - Try to restore the e2e backup with a wrong password
-<<<<<<< HEAD
-        val importRoomKeysResult = testHelper.waitForCallbackError<ImportRoomKeysResult> {
+        assertFailsWith<InvalidParameterException> {
             keysBackupService.restoreKeyBackupWithPassword(
                     keysBackupService.keysBackupVersion!!,
                     wrongPassword,
                     null,
                     null,
                     null,
-                    it
             )
         }
-=======
-        val latch2 = CountDownLatch(1)
-        var importRoomKeysResult: ImportRoomKeysResult? = null
-        testHelper.runBlockingTest {
-            testData.aliceSession2.cryptoService().keysBackupService().restoreKeyBackupWithPassword(testData.aliceSession2.cryptoService().keysBackupService().keysBackupVersion!!,
-                    wrongPassword,
-                    null,
-                    null,
-                    null
-            ).let {
-                importRoomKeysResult = it
-            }
-        }
-        // onSuccess may not have been called
-        assertNull(importRoomKeysResult)
->>>>>>> bda03149
-
-        assertTrue(importRoomKeysResult is InvalidParameterException)
     }
 
     /**
@@ -1056,20 +751,13 @@
         val testData = keysBackupTestHelper.createKeysBackupScenarioWithPassword(password)
 
         // - Restore the e2e backup with the recovery key.
-<<<<<<< HEAD
-        val importRoomKeysResult = testHelper.waitForCallback<ImportRoomKeysResult> {
-            testData.aliceSession2.cryptoService().keysBackupService().restoreKeysWithRecoveryKey(
-                    testData.aliceSession2.cryptoService().keysBackupService().keysBackupVersion!!,
-=======
-        val importRoomKeysResult = testHelper.runBlockingTest {
-            testData.aliceSession2.cryptoService().keysBackupService().restoreKeysWithRecoveryKey(testData.aliceSession2.cryptoService().keysBackupService().keysBackupVersion!!,
->>>>>>> bda03149
-                    testData.prepareKeysBackupDataResult.megolmBackupCreationInfo.recoveryKey,
-                    null,
-                    null,
-                    null
-            )
-        }
+        val importRoomKeysResult = testData.aliceSession2.cryptoService().keysBackupService().restoreKeysWithRecoveryKey(
+                testData.aliceSession2.cryptoService().keysBackupService().keysBackupVersion!!,
+                testData.prepareKeysBackupDataResult.megolmBackupCreationInfo.recoveryKey,
+                null,
+                null,
+                null
+        )
 
         keysBackupTestHelper.checkRestoreSuccess(testData, importRoomKeysResult.totalNumberOfKeys, importRoomKeysResult.successfullyNumberOfImportedKeys)
     }
@@ -1088,37 +776,15 @@
         val keysBackupService = testData.aliceSession2.cryptoService().keysBackupService()
 
         // - Try to restore the e2e backup with a password
-<<<<<<< HEAD
-        val importRoomKeysResult = testHelper.waitForCallbackError<ImportRoomKeysResult> {
-            keysBackupService.restoreKeyBackupWithPassword(
-                    keysBackupService.keysBackupVersion!!,
-                    "password",
-                    null,
-                    null,
-                    null,
-                    it
-            )
-        }
-=======
-        val latch2 = CountDownLatch(1)
-        var importRoomKeysResult: ImportRoomKeysResult? = null
-        testHelper.runBlockingTest {
-            testData.aliceSession2.cryptoService().keysBackupService().restoreKeyBackupWithPassword(testData.aliceSession2.cryptoService().keysBackupService().keysBackupVersion!!,
-                    "password",
-                    null,
-                    null,
-                    null
-            ).let {
-                importRoomKeysResult = it
-            }
-        }
-        testHelper.await(latch2)
-
-        // onSuccess may not have been called
-        assertNull(importRoomKeysResult)
->>>>>>> bda03149
-
-        assertTrue(importRoomKeysResult is IllegalStateException)
+        val importRoomKeysResult = keysBackupService.restoreKeyBackupWithPassword(
+                keysBackupService.keysBackupVersion!!,
+                "password",
+                null,
+                null,
+                null,
+        )
+
+        assertTrue(importRoomKeysResult.importedSessionInfo.size > 0)
     }
 
     /**
@@ -1140,40 +806,19 @@
         keysBackupTestHelper.prepareAndCreateKeysBackupData(keysBackup)
 
         // Get key backup version from the homeserver
-<<<<<<< HEAD
-        val keysVersionResult = testHelper.waitForCallback<KeysBackupLastVersionResult> {
-            keysBackup.getCurrentVersion(it)
-        }.toKeysVersionResult()
+        val keysVersionResult = keysBackup.getCurrentVersion()!!.toKeysVersionResult()
 
         // - Check the returned KeyBackupVersion is trusted
-        val keysBackupVersionTrust = testHelper.waitForCallback<KeysBackupVersionTrust> {
-            keysBackup.getKeysBackupTrust(keysVersionResult!!, it)
-=======
-        val keysVersionResult = testHelper.runBlockingTest {
-            keysBackup.getCurrentVersion()?.toKeysVersionResult()
-        }
-
-        // - Check the returned KeyBackupVersion is trusted
-        val keysBackupVersionTrust = testHelper.runBlockingTest {
-            keysBackup.getKeysBackupTrust(keysVersionResult!!)
->>>>>>> bda03149
-        }
+        val keysBackupVersionTrust = keysBackup.getKeysBackupTrust(keysVersionResult!!)
 
         assertNotNull(keysBackupVersionTrust)
         assertTrue(keysBackupVersionTrust.usable)
         assertEquals(1, keysBackupVersionTrust.signatures.size)
 
-<<<<<<< HEAD
         val signature = keysBackupVersionTrust.signatures[0] as KeysBackupVersionTrustSignature.DeviceSignature
-=======
-        val signature = keysBackupVersionTrust.signatures[0]
-        val device = runBlocking {
-            cryptoTestData.firstSession.cryptoService().getMyCryptoDevice()
-        }
->>>>>>> bda03149
         assertTrue(signature.valid)
         assertNotNull(signature.device)
-        assertEquals(device.deviceId, signature.deviceId)
+        assertEquals(cryptoTestData.firstSession.cryptoService().getMyCryptoDevice().deviceId, signature.deviceId)
         assertEquals(signature.device!!.deviceId, cryptoTestData.firstSession.sessionParams.deviceId)
 
         stateObserver.stopAndCheckStates(null)
@@ -1187,7 +832,6 @@
      * - Make alice back up all her keys again
      * -> That must fail and her backup state must be WrongBackUpVersion
      */
-<<<<<<< HEAD
     @Test
     fun testBackupWhenAnotherBackupWasCreated() = runCryptoTest(context()) { cryptoTestHelper, testHelper ->
         val keysBackupTestHelper = KeysBackupTestHelper(testHelper, cryptoTestHelper)
@@ -1242,7 +886,9 @@
         (cryptoTestData.firstSession.cryptoService().keysBackupService() as DefaultKeysBackupService).store.resetBackupMarkers()
 
         // - Make alice back up all her keys again
-        testHelper.waitForCallbackError<Unit> { keysBackup.backupAllGroupSessions(null, it) }
+        testHelper.retryPeriodically {
+            keysBackup.getTotalNumbersOfKeys() == keysBackup.getTotalNumbersOfBackedUpKeys()
+        }
 
         // -> That must fail and her backup state must be WrongBackUpVersion
         assertEquals(KeysBackupState.WrongBackUpVersion, keysBackup.getState())
@@ -1250,66 +896,6 @@
 
         stateObserver.stopAndCheckStates(null)
     }
-=======
-//    @Test
-//    fun testBackupWhenAnotherBackupWasCreated() {
-//        // - Create a backup version
-//        val cryptoTestData = mCryptoTestHelper.doE2ETestWithAliceAndBobInARoomWithEncryptedMessages()
-//
-//        val keysBackup = cryptoTestData.firstSession.cryptoService().keysBackupService()
-//
-//        val stateObserver = StateObserver(keysBackup)
-//
-//        assertFalse(keysBackup.isEnabled)
-//
-//        // Wait for keys backup to be finished
-//        val latch0 = CountDownLatch(1)
-//        var count = 0
-//        keysBackup.addListener(object : KeysBackupStateListener {
-//            override fun onStateChange(newState: KeysBackupState) {
-//                // Check the backup completes
-//                if (newState == KeysBackupState.ReadyToBackUp) {
-//                    count++
-//
-//                    if (count == 2) {
-//                        // Remove itself from the list of listeners
-//                        keysBackup.removeListener(this)
-//
-//                        latch0.countDown()
-//                    }
-//                }
-//            }
-//        })
-//
-//        // - Make alice back up her keys to her homeserver
-//        mKeysBackupTestHelper.prepareAndCreateKeysBackupData(keysBackup)
-//
-//        assertTrue(keysBackup.isEnabled)
-//
-//        testHelper.await(latch0)
-//
-//        // - Create a new backup with fake data on the homeserver, directly using the rest client
-//        val megolmBackupCreationInfo = mCryptoTestHelper.createFakeMegolmBackupCreationInfo()
-//        testHelper.doSync<KeysVersion> {
-//            (keysBackup as DefaultKeysBackupService).createFakeKeysBackupVersion(megolmBackupCreationInfo, it)
-//        }
-//
-//        // Reset the store backup status for keys
-//        (cryptoTestData.firstSession.cryptoService().keysBackupService() as DefaultKeysBackupService).store.resetBackupMarkers()
-//
-//        // - Make alice back up all her keys again
-//        val latch2 = CountDownLatch(1)
-//        keysBackup.backupAllGroupSessions(null, TestMatrixCallback(latch2, false))
-//        testHelper.await(latch2)
-//
-//        // -> That must fail and her backup state must be WrongBackUpVersion
-//        assertEquals(KeysBackupState.WrongBackUpVersion, keysBackup.state)
-//        assertFalse(keysBackup.isEnabled)
-//
-//        stateObserver.stopAndCheckStates(null)
-//        cryptoTestData.cleanUp(testHelper)
-//    }
->>>>>>> bda03149
 
     /**
      * - Do an e2e backup to the homeserver
@@ -1338,25 +924,17 @@
         keysBackupTestHelper.prepareAndCreateKeysBackupData(keysBackup)
 
         // Wait for keys backup to finish by asking again to backup keys.
-<<<<<<< HEAD
-        testHelper.waitForCallback<Unit> {
-            keysBackup.backupAllGroupSessions(null, it)
-=======
-        testHelper.runBlockingTest {
-            keysBackup.checkAndStartKeysBackup()
-            delay(1000)
-        }
-        testHelper.waitWithLatch {
-            testHelper.retryPeriodicallyWithLatch(it) {
-                keysBackup.state == KeysBackupState.ReadyToBackUp
-            }
->>>>>>> bda03149
+        testHelper.retryPeriodically {
+            keysBackup.getTotalNumbersOfKeys() == keysBackup.getTotalNumbersOfBackedUpKeys()
+        }
+        testHelper.retryPeriodically {
+            keysBackup.getState() == KeysBackupState.ReadyToBackUp
         }
 //        testHelper.doSync<Unit> {
 //            keysBackup.backupAllGroupSessions(null, it)
 //        }
 
-        val oldDeviceId = cryptoTestData.firstSession.sessionParams.deviceId!!
+        val oldDeviceId = cryptoTestData.firstSession.sessionParams.deviceId
         val oldKeyBackupVersion = keysBackup.currentBackupVersion
         val aliceUserId = cryptoTestData.firstSession.myUserId
 
@@ -1375,42 +953,18 @@
 
         assertFalse("Backup should not be enabled", keysBackup2.isEnabled())
 
-<<<<<<< HEAD
         val stateObserver2 = StateObserver(keysBackup2)
-=======
-        var isSuccessful = false
-//        val latch2 = CountDownLatch(1)
-        testHelper.runBlockingTest {
-            keysBackup2.checkAndStartKeysBackup()
-            delay(1000)
-        }
-        testHelper.waitWithLatch {
-            testHelper.retryPeriodicallyWithLatch(it) {
-                keysBackup2.state == KeysBackupState.ReadyToBackUp
-            }
-        }
-
-//        keysBackup2.backupAllGroupSessions(
-//                null,
-//                object : TestMatrixCallback<Unit>(latch2, false) {
-//                    override fun onSuccess(data: Unit) {
-//                        isSuccessful = true
-//                        super.onSuccess(data)
-//                    }
-//                })
-//        testHelper.await(latch2)
->>>>>>> bda03149
-
-        testHelper.waitForCallbackError<Unit> { keysBackup2.backupAllGroupSessions(null, it) }
+
+        testHelper.retryPeriodically {
+            keysBackup2.getTotalNumbersOfKeys() == keysBackup2.getTotalNumbersOfBackedUpKeys()
+        }
 
         // Backup state must be NotTrusted
         assertEquals("Backup state must be NotTrusted", KeysBackupState.NotTrusted, keysBackup2.getState())
         assertFalse("Backup should not be enabled", keysBackup2.isEnabled())
 
         // - Validate the old device from the new one
-        testHelper.runBlockingTest {
-            aliceSession2.cryptoService().verificationService().markedLocallyAsManuallyVerified(aliceSession2.myUserId, oldDeviceId)
-        }
+        aliceSession2.cryptoService().verificationService().markedLocallyAsManuallyVerified(aliceSession2.myUserId, oldDeviceId)
 
         // -> Backup should automatically enable on the new device
         suspendCancellableCoroutine<Unit> { continuation ->
@@ -1431,22 +985,13 @@
         // -> It must use the same backup version
         assertEquals(oldKeyBackupVersion, aliceSession2.cryptoService().keysBackupService().currentBackupVersion)
 
-<<<<<<< HEAD
-        testHelper.waitForCallback<Unit> {
-            aliceSession2.cryptoService().keysBackupService().backupAllGroupSessions(null, it)
-=======
-//        testHelper.doSync<Unit> {
-//            aliceSession2.cryptoService().keysBackupService().backupAllGroupSessions(null, it)
-//        }
-        testHelper.runBlockingTest {
-            aliceSession2.cryptoService().keysBackupService().checkAndStartKeysBackup()
-            delay(1000)
-        }
-        testHelper.waitWithLatch {
-            testHelper.retryPeriodicallyWithLatch(it) {
-                aliceSession2.cryptoService().keysBackupService().state == KeysBackupState.ReadyToBackUp
-            }
->>>>>>> bda03149
+        // aliceSession2.cryptoService().keysBackupService().backupAllGroupSessions(null, it)
+        testHelper.retryPeriodically {
+            keysBackup2.getTotalNumbersOfKeys() == keysBackup2.getTotalNumbersOfBackedUpKeys()
+        }
+
+        testHelper.retryPeriodically {
+            aliceSession2.cryptoService().keysBackupService().getState() == KeysBackupState.ReadyToBackUp
         }
 
         // -> It must success
@@ -1478,11 +1023,7 @@
         assertTrue(keysBackup.isEnabled())
 
         // Delete the backup
-<<<<<<< HEAD
-        testHelper.waitForCallback<Unit> { keysBackup.deleteBackup(keyBackupCreationInfo.version, it) }
-=======
-        testHelper.runBlockingTest { keysBackup.deleteBackup(keyBackupCreationInfo.version) }
->>>>>>> bda03149
+        keysBackup.deleteBackup(keyBackupCreationInfo.version)
 
         // Backup is now disabled
         assertFalse(keysBackup.isEnabled())
