/*
 * Copyright 2020 The Matrix.org Foundation C.I.C.
 *
 * Licensed under the Apache License, Version 2.0 (the "License");
 * you may not use this file except in compliance with the License.
 * You may obtain a copy of the License at
 *
 *     http://www.apache.org/licenses/LICENSE-2.0
 *
 * Unless required by applicable law or agreed to in writing, software
 * distributed under the License is distributed on an "AS IS" BASIS,
 * WITHOUT WARRANTIES OR CONDITIONS OF ANY KIND, either express or implied.
 * See the License for the specific language governing permissions and
 * limitations under the License.
 */

package org.matrix.android.sdk.internal.crypto.crosssigning

import androidx.test.ext.junit.runners.AndroidJUnit4
import androidx.test.filters.LargeTest
import kotlinx.coroutines.runBlocking
import org.junit.Assert.assertEquals
import org.junit.Assert.assertFalse
import org.junit.Assert.assertNotNull
import org.junit.Assert.assertNull
import org.junit.Assert.assertTrue
import org.junit.Assert.fail
import org.junit.FixMethodOrder
import org.junit.Test
import org.junit.runner.RunWith
import org.junit.runners.MethodSorters
import org.matrix.android.sdk.InstrumentedTest
import org.matrix.android.sdk.api.auth.UIABaseAuth
import org.matrix.android.sdk.api.auth.UserInteractiveAuthInterceptor
import org.matrix.android.sdk.api.auth.UserPasswordAuth
import org.matrix.android.sdk.api.auth.registration.RegistrationFlowResponse
import org.matrix.android.sdk.api.session.crypto.crosssigning.isCrossSignedVerified
import org.matrix.android.sdk.api.session.crypto.crosssigning.isVerified
<<<<<<< HEAD
import org.matrix.android.sdk.api.session.crypto.model.CryptoDeviceInfo
import org.matrix.android.sdk.api.session.crypto.model.MXUsersDevicesMap
import org.matrix.android.sdk.common.CommonTestHelper.Companion.runCryptoTest
import org.matrix.android.sdk.common.CommonTestHelper.Companion.runSessionTest
=======
import org.matrix.android.sdk.common.CommonTestHelper
import org.matrix.android.sdk.common.CryptoTestHelper
>>>>>>> bda03149
import org.matrix.android.sdk.common.SessionTestParams
import org.matrix.android.sdk.common.TestConstants
import timber.log.Timber
import kotlin.coroutines.Continuation
import kotlin.coroutines.resume

@RunWith(AndroidJUnit4::class)
@FixMethodOrder(MethodSorters.NAME_ASCENDING)
@LargeTest
class XSigningTest : InstrumentedTest {

    @Test
    fun test_InitializeAndStoreKeys() = runSessionTest(context()) { testHelper ->
        val aliceSession = testHelper.createAccount(TestConstants.USER_ALICE, SessionTestParams(true))

<<<<<<< HEAD
        testHelper.waitForCallback<Unit> {
=======
        testHelper.runBlockingTest {
>>>>>>> bda03149
            aliceSession.cryptoService().crossSigningService()
                    .initializeCrossSigning(object : UserInteractiveAuthInterceptor {
                        override fun performStage(flowResponse: RegistrationFlowResponse, errCode: String?, promise: Continuation<UIABaseAuth>) {
                            promise.resume(
                                    UserPasswordAuth(
                                            user = aliceSession.myUserId,
                                            password = TestConstants.PASSWORD,
                                            session = flowResponse.session
                                    )
                            )
                        }
                    })
        }

        val myCrossSigningKeys = testHelper.runBlockingTest {
            aliceSession.cryptoService().crossSigningService().getMyCrossSigningKeys()
        }
        val masterPubKey = myCrossSigningKeys?.masterKey()
        assertNotNull("Master key should be stored", masterPubKey?.unpaddedBase64PublicKey)
        val selfSigningKey = myCrossSigningKeys?.selfSigningKey()
        assertNotNull("SelfSigned key should be stored", selfSigningKey?.unpaddedBase64PublicKey)
        val userKey = myCrossSigningKeys?.userKey()
        assertNotNull("User key should be stored", userKey?.unpaddedBase64PublicKey)

        assertTrue("Signing Keys should be trusted", myCrossSigningKeys?.isTrusted() == true)

        val userTrustResult = testHelper.runBlockingTest {
            aliceSession.cryptoService().crossSigningService().checkUserTrust(aliceSession.myUserId)
        }
        assertTrue("Signing Keys should be trusted", userTrustResult.isVerified())

        testHelper.signOutAndClose(aliceSession)
    }

    @Test
    fun test_CrossSigningCheckBobSeesTheKeys() = runCryptoTest(context()) { cryptoTestHelper, testHelper ->
        val cryptoTestData = cryptoTestHelper.doE2ETestWithAliceAndBobInARoom()

        val aliceSession = cryptoTestData.firstSession
        val bobSession = cryptoTestData.secondSession

        val aliceAuthParams = UserPasswordAuth(
                user = aliceSession.myUserId,
                password = TestConstants.PASSWORD
        )
        val bobAuthParams = UserPasswordAuth(
                user = bobSession!!.myUserId,
                password = TestConstants.PASSWORD
        )

<<<<<<< HEAD
        testHelper.waitForCallback<Unit> {
=======
        testHelper.runBlockingTest {
>>>>>>> bda03149
            aliceSession.cryptoService().crossSigningService().initializeCrossSigning(object : UserInteractiveAuthInterceptor {
                override fun performStage(flowResponse: RegistrationFlowResponse, errCode: String?, promise: Continuation<UIABaseAuth>) {
                    promise.resume(aliceAuthParams)
                }
            })
        }
<<<<<<< HEAD
        testHelper.waitForCallback<Unit> {
=======
        testHelper.runBlockingTest {
>>>>>>> bda03149
            bobSession.cryptoService().crossSigningService().initializeCrossSigning(object : UserInteractiveAuthInterceptor {
                override fun performStage(flowResponse: RegistrationFlowResponse, errCode: String?, promise: Continuation<UIABaseAuth>) {
                    promise.resume(bobAuthParams)
                }
            })
        }

        // Check that alice can see bob keys
<<<<<<< HEAD
        testHelper.waitForCallback<MXUsersDevicesMap<CryptoDeviceInfo>> { aliceSession.cryptoService().downloadKeys(listOf(bobSession.myUserId), true, it) }
=======
        testHelper.runBlockingTest { aliceSession.cryptoService().downloadKeysIfNeeded(listOf(bobSession.myUserId), true) }
>>>>>>> bda03149

        val bobKeysFromAlicePOV = testHelper.runBlockingTest {
            aliceSession.cryptoService().crossSigningService().getUserCrossSigningKeys(bobSession.myUserId)
        }
        assertNotNull("Alice can see bob Master key", bobKeysFromAlicePOV!!.masterKey())
        assertNull("Alice should not see bob User key", bobKeysFromAlicePOV.userKey())
        assertNotNull("Alice can see bob SelfSigned key", bobKeysFromAlicePOV.selfSigningKey())

        val myKeys = testHelper.runBlockingTest {
            bobSession.cryptoService().crossSigningService().getMyCrossSigningKeys()
        }

        assertEquals("Bob keys from alice pov should match", bobKeysFromAlicePOV.masterKey()?.unpaddedBase64PublicKey, myKeys?.masterKey()?.unpaddedBase64PublicKey)
        assertEquals("Bob keys from alice pov should match", bobKeysFromAlicePOV.selfSigningKey()?.unpaddedBase64PublicKey, myKeys?.selfSigningKey()?.unpaddedBase64PublicKey)

        assertFalse("Bob keys from alice pov should not be trusted", bobKeysFromAlicePOV.isTrusted())
    }

    @Test
    fun test_CrossSigningTestAliceTrustBobNewDevice() = runCryptoTest(context()) { cryptoTestHelper, testHelper ->
        val cryptoTestData = cryptoTestHelper.doE2ETestWithAliceAndBobInARoom()

        val aliceSession = cryptoTestData.firstSession
        val bobSession = cryptoTestData.secondSession

        val aliceAuthParams = UserPasswordAuth(
                user = aliceSession.myUserId,
                password = TestConstants.PASSWORD
        )
        val bobAuthParams = UserPasswordAuth(
                user = bobSession!!.myUserId,
                password = TestConstants.PASSWORD
        )

<<<<<<< HEAD
        testHelper.waitForCallback<Unit> {
=======
        testHelper.runBlockingTest {
>>>>>>> bda03149
            aliceSession.cryptoService().crossSigningService().initializeCrossSigning(object : UserInteractiveAuthInterceptor {
                override fun performStage(flowResponse: RegistrationFlowResponse, errCode: String?, promise: Continuation<UIABaseAuth>) {
                    promise.resume(aliceAuthParams)
                }
            })
        }
<<<<<<< HEAD
        testHelper.waitForCallback<Unit> {
=======
        testHelper.runBlockingTest {
>>>>>>> bda03149
            bobSession.cryptoService().crossSigningService().initializeCrossSigning(object : UserInteractiveAuthInterceptor {
                override fun performStage(flowResponse: RegistrationFlowResponse, errCode: String?, promise: Continuation<UIABaseAuth>) {
                    promise.resume(bobAuthParams)
                }
            })
        }

        // Check that alice can see bob keys
        val bobUserId = bobSession.myUserId
<<<<<<< HEAD
        testHelper.waitForCallback<MXUsersDevicesMap<CryptoDeviceInfo>> { aliceSession.cryptoService().downloadKeys(listOf(bobUserId), true, it) }
=======
        testHelper.runBlockingTest { aliceSession.cryptoService().downloadKeysIfNeeded(listOf(bobUserId), true) }
>>>>>>> bda03149

        val bobKeysFromAlicePOV = testHelper.runBlockingTest {
            aliceSession.cryptoService().crossSigningService().getUserCrossSigningKeys(bobUserId)
        }
        assertTrue("Bob keys from alice pov should not be trusted", bobKeysFromAlicePOV?.isTrusted() == false)

<<<<<<< HEAD
        testHelper.waitForCallback<Unit> { aliceSession.cryptoService().crossSigningService().trustUser(bobUserId, it) }
=======
        testHelper.runBlockingTest {
            aliceSession.cryptoService().crossSigningService().trustUser(bobUserId)
        }
>>>>>>> bda03149

        // Now bobs logs in on a new device and verifies it
        // We will want to test that in alice POV, this new device would be trusted by cross signing

        val bobSession2 = testHelper.logIntoAccount(bobUserId, SessionTestParams(true))
        val bobSecondDeviceId = bobSession2.sessionParams.deviceId!!

        // Check that bob first session sees the new login
<<<<<<< HEAD
        val data = testHelper.waitForCallback<MXUsersDevicesMap<CryptoDeviceInfo>> {
            bobSession.cryptoService().downloadKeys(listOf(bobUserId), true, it)
=======
        val data = testHelper.runBlockingTest {
            bobSession.cryptoService().downloadKeysIfNeeded(listOf(bobUserId), true)
>>>>>>> bda03149
        }

        if (data.getUserDeviceIds(bobUserId)?.contains(bobSecondDeviceId) == false) {
            fail("Bob should see the new device")
        }

<<<<<<< HEAD
        val bobSecondDevicePOVFirstDevice = bobSession.cryptoService().getCryptoDeviceInfo(bobUserId, bobSecondDeviceId)
        assertNotNull("Bob Second device should be known and persisted from first", bobSecondDevicePOVFirstDevice)

        // Manually mark it as trusted from first session
        testHelper.waitForCallback<Unit> {
            bobSession.cryptoService().crossSigningService().trustDevice(bobSecondDeviceId, it)
        }

        // Now alice should cross trust bob's second device
        val data2 = testHelper.waitForCallback<MXUsersDevicesMap<CryptoDeviceInfo>> {
            aliceSession.cryptoService().downloadKeys(listOf(bobUserId), true, it)
=======
        val bobSecondDevicePOVFirstDevice = runBlocking {
            bobSession.cryptoService().getCryptoDeviceInfo(bobUserId, bobSecondDeviceId)
        }
        assertNotNull("Bob Second device should be known and persisted from first", bobSecondDevicePOVFirstDevice)

        // Manually mark it as trusted from first session
        testHelper.runBlockingTest {
            bobSession.cryptoService().crossSigningService().trustDevice(bobSecondDeviceId)
        }

        // Now alice should cross trust bob's second device
        val data2 = testHelper.runBlockingTest {
            aliceSession.cryptoService().downloadKeysIfNeeded(listOf(bobUserId), true)
>>>>>>> bda03149
        }

        // check that the device is seen
        if (data2.getUserDeviceIds(bobUserId)?.contains(bobSecondDeviceId) == false) {
            fail("Alice should see the new device")
        }

        val result = testHelper.runBlockingTest {
            aliceSession.cryptoService().crossSigningService().checkDeviceTrust(bobUserId, bobSecondDeviceId, null)
        }
        assertTrue("Bob second device should be trusted from alice POV", result.isCrossSignedVerified())
    }

    @Test
    fun testWarnOnCrossSigningReset() = runCryptoTest(context()) { cryptoTestHelper, testHelper ->
        val cryptoTestData = cryptoTestHelper.doE2ETestWithAliceAndBobInARoom()

        val aliceSession = cryptoTestData.firstSession
        val bobSession = cryptoTestData.secondSession

        val aliceAuthParams = UserPasswordAuth(
                user = aliceSession.myUserId,
                password = TestConstants.PASSWORD
        )
        val bobAuthParams = UserPasswordAuth(
                user = bobSession!!.myUserId,
                password = TestConstants.PASSWORD
        )

        testHelper.waitForCallback<Unit> {
            aliceSession.cryptoService().crossSigningService().initializeCrossSigning(object : UserInteractiveAuthInterceptor {
                override fun performStage(flowResponse: RegistrationFlowResponse, errCode: String?, promise: Continuation<UIABaseAuth>) {
                    promise.resume(aliceAuthParams)
                }
            }, it)
        }
        testHelper.waitForCallback<Unit> {
            bobSession.cryptoService().crossSigningService().initializeCrossSigning(object : UserInteractiveAuthInterceptor {
                override fun performStage(flowResponse: RegistrationFlowResponse, errCode: String?, promise: Continuation<UIABaseAuth>) {
                    promise.resume(bobAuthParams)
                }
            }, it)
        }

        cryptoTestHelper.verifySASCrossSign(aliceSession, bobSession, cryptoTestData.roomId)

        testHelper.retryPeriodically {
            aliceSession.cryptoService().crossSigningService().isUserTrusted(bobSession.myUserId)
        }

        testHelper.retryPeriodically {
            aliceSession.cryptoService().crossSigningService().checkUserTrust(bobSession.myUserId).isVerified()
        }

        aliceSession.cryptoService()
        // Ensure also that bob device is trusted
        testHelper.retryPeriodically {
            val deviceInfo = aliceSession.cryptoService().getUserDevices(bobSession.myUserId).firstOrNull()
            Timber.v("#TEST device:${deviceInfo?.shortDebugString()} trust ${deviceInfo?.trustLevel}")
            deviceInfo?.trustLevel?.crossSigningVerified == true
        }

        val currentBobMSK = aliceSession.cryptoService().crossSigningService()
                .getUserCrossSigningKeys(bobSession.myUserId)!!
                .masterKey()!!.unpaddedBase64PublicKey!!

        testHelper.waitForCallback<Unit> {
            bobSession.cryptoService().crossSigningService().initializeCrossSigning(object : UserInteractiveAuthInterceptor {
                override fun performStage(flowResponse: RegistrationFlowResponse, errCode: String?, promise: Continuation<UIABaseAuth>) {
                    promise.resume(bobAuthParams)
                }
            }, it)
        }

        testHelper.retryPeriodically {
            val newBobMsk = aliceSession.cryptoService().crossSigningService()
                    .getUserCrossSigningKeys(bobSession.myUserId)
                    ?.masterKey()?.unpaddedBase64PublicKey
            newBobMsk != null && newBobMsk != currentBobMSK
        }

        // trick to force event to sync
        bobSession.roomService().getRoom(cryptoTestData.roomId)!!.typingService().userIsTyping()

        // assert that bob is not trusted anymore from alice s
        testHelper.retryPeriodically {
            val trust = aliceSession.cryptoService().crossSigningService().checkUserTrust(bobSession.myUserId)
            !trust.isVerified()
        }

        // trick to force event to sync
        bobSession.roomService().getRoom(cryptoTestData.roomId)!!.typingService().userStopsTyping()
        bobSession.roomService().getRoom(cryptoTestData.roomId)!!.typingService().userIsTyping()

        testHelper.retryPeriodically {
            val info = aliceSession.cryptoService().crossSigningService().getUserCrossSigningKeys(bobSession.myUserId)
            info?.wasTrustedOnce == true
        }

        // trick to force event to sync
        bobSession.roomService().getRoom(cryptoTestData.roomId)!!.typingService().userStopsTyping()
        bobSession.roomService().getRoom(cryptoTestData.roomId)!!.typingService().userIsTyping()

        testHelper.retryPeriodically {
            !aliceSession.cryptoService().crossSigningService().isUserTrusted(bobSession.myUserId)
        }

        // Ensure also that bob device are not trusted
        testHelper.retryPeriodically {
            aliceSession.cryptoService().getUserDevices(bobSession.myUserId).first().trustLevel?.crossSigningVerified != true
        }
    }
}<|MERGE_RESOLUTION|>--- conflicted
+++ resolved
@@ -18,7 +18,6 @@
 
 import androidx.test.ext.junit.runners.AndroidJUnit4
 import androidx.test.filters.LargeTest
-import kotlinx.coroutines.runBlocking
 import org.junit.Assert.assertEquals
 import org.junit.Assert.assertFalse
 import org.junit.Assert.assertNotNull
@@ -36,15 +35,8 @@
 import org.matrix.android.sdk.api.auth.registration.RegistrationFlowResponse
 import org.matrix.android.sdk.api.session.crypto.crosssigning.isCrossSignedVerified
 import org.matrix.android.sdk.api.session.crypto.crosssigning.isVerified
-<<<<<<< HEAD
-import org.matrix.android.sdk.api.session.crypto.model.CryptoDeviceInfo
-import org.matrix.android.sdk.api.session.crypto.model.MXUsersDevicesMap
 import org.matrix.android.sdk.common.CommonTestHelper.Companion.runCryptoTest
 import org.matrix.android.sdk.common.CommonTestHelper.Companion.runSessionTest
-=======
-import org.matrix.android.sdk.common.CommonTestHelper
-import org.matrix.android.sdk.common.CryptoTestHelper
->>>>>>> bda03149
 import org.matrix.android.sdk.common.SessionTestParams
 import org.matrix.android.sdk.common.TestConstants
 import timber.log.Timber
@@ -60,11 +52,6 @@
     fun test_InitializeAndStoreKeys() = runSessionTest(context()) { testHelper ->
         val aliceSession = testHelper.createAccount(TestConstants.USER_ALICE, SessionTestParams(true))
 
-<<<<<<< HEAD
-        testHelper.waitForCallback<Unit> {
-=======
-        testHelper.runBlockingTest {
->>>>>>> bda03149
             aliceSession.cryptoService().crossSigningService()
                     .initializeCrossSigning(object : UserInteractiveAuthInterceptor {
                         override fun performStage(flowResponse: RegistrationFlowResponse, errCode: String?, promise: Continuation<UIABaseAuth>) {
@@ -77,11 +64,9 @@
                             )
                         }
                     })
-        }
-
-        val myCrossSigningKeys = testHelper.runBlockingTest {
-            aliceSession.cryptoService().crossSigningService().getMyCrossSigningKeys()
-        }
+
+        val myCrossSigningKeys =  aliceSession.cryptoService().crossSigningService().getMyCrossSigningKeys()
+
         val masterPubKey = myCrossSigningKeys?.masterKey()
         assertNotNull("Master key should be stored", masterPubKey?.unpaddedBase64PublicKey)
         val selfSigningKey = myCrossSigningKeys?.selfSigningKey()
@@ -91,9 +76,7 @@
 
         assertTrue("Signing Keys should be trusted", myCrossSigningKeys?.isTrusted() == true)
 
-        val userTrustResult = testHelper.runBlockingTest {
-            aliceSession.cryptoService().crossSigningService().checkUserTrust(aliceSession.myUserId)
-        }
+        val userTrustResult = aliceSession.cryptoService().crossSigningService().checkUserTrust(aliceSession.myUserId)
         assertTrue("Signing Keys should be trusted", userTrustResult.isVerified())
 
         testHelper.signOutAndClose(aliceSession)
@@ -115,46 +98,27 @@
                 password = TestConstants.PASSWORD
         )
 
-<<<<<<< HEAD
-        testHelper.waitForCallback<Unit> {
-=======
-        testHelper.runBlockingTest {
->>>>>>> bda03149
-            aliceSession.cryptoService().crossSigningService().initializeCrossSigning(object : UserInteractiveAuthInterceptor {
-                override fun performStage(flowResponse: RegistrationFlowResponse, errCode: String?, promise: Continuation<UIABaseAuth>) {
-                    promise.resume(aliceAuthParams)
-                }
-            })
-        }
-<<<<<<< HEAD
-        testHelper.waitForCallback<Unit> {
-=======
-        testHelper.runBlockingTest {
->>>>>>> bda03149
-            bobSession.cryptoService().crossSigningService().initializeCrossSigning(object : UserInteractiveAuthInterceptor {
-                override fun performStage(flowResponse: RegistrationFlowResponse, errCode: String?, promise: Continuation<UIABaseAuth>) {
-                    promise.resume(bobAuthParams)
-                }
-            })
-        }
+        aliceSession.cryptoService().crossSigningService().initializeCrossSigning(object : UserInteractiveAuthInterceptor {
+            override fun performStage(flowResponse: RegistrationFlowResponse, errCode: String?, promise: Continuation<UIABaseAuth>) {
+                promise.resume(aliceAuthParams)
+            }
+        })
+        bobSession.cryptoService().crossSigningService().initializeCrossSigning(object : UserInteractiveAuthInterceptor {
+            override fun performStage(flowResponse: RegistrationFlowResponse, errCode: String?, promise: Continuation<UIABaseAuth>) {
+                promise.resume(bobAuthParams)
+            }
+        })
 
         // Check that alice can see bob keys
-<<<<<<< HEAD
-        testHelper.waitForCallback<MXUsersDevicesMap<CryptoDeviceInfo>> { aliceSession.cryptoService().downloadKeys(listOf(bobSession.myUserId), true, it) }
-=======
-        testHelper.runBlockingTest { aliceSession.cryptoService().downloadKeysIfNeeded(listOf(bobSession.myUserId), true) }
->>>>>>> bda03149
-
-        val bobKeysFromAlicePOV = testHelper.runBlockingTest {
-            aliceSession.cryptoService().crossSigningService().getUserCrossSigningKeys(bobSession.myUserId)
-        }
+        aliceSession.cryptoService().downloadKeysIfNeeded(listOf(bobSession.myUserId), true)
+
+        val bobKeysFromAlicePOV = aliceSession.cryptoService().crossSigningService().getUserCrossSigningKeys(bobSession.myUserId)
+
         assertNotNull("Alice can see bob Master key", bobKeysFromAlicePOV!!.masterKey())
         assertNull("Alice should not see bob User key", bobKeysFromAlicePOV.userKey())
         assertNotNull("Alice can see bob SelfSigned key", bobKeysFromAlicePOV.selfSigningKey())
 
-        val myKeys = testHelper.runBlockingTest {
-            bobSession.cryptoService().crossSigningService().getMyCrossSigningKeys()
-        }
+        val myKeys = bobSession.cryptoService().crossSigningService().getMyCrossSigningKeys()
 
         assertEquals("Bob keys from alice pov should match", bobKeysFromAlicePOV.masterKey()?.unpaddedBase64PublicKey, myKeys?.masterKey()?.unpaddedBase64PublicKey)
         assertEquals("Bob keys from alice pov should match", bobKeysFromAlicePOV.selfSigningKey()?.unpaddedBase64PublicKey, myKeys?.selfSigningKey()?.unpaddedBase64PublicKey)
@@ -178,107 +142,54 @@
                 password = TestConstants.PASSWORD
         )
 
-<<<<<<< HEAD
-        testHelper.waitForCallback<Unit> {
-=======
-        testHelper.runBlockingTest {
->>>>>>> bda03149
-            aliceSession.cryptoService().crossSigningService().initializeCrossSigning(object : UserInteractiveAuthInterceptor {
-                override fun performStage(flowResponse: RegistrationFlowResponse, errCode: String?, promise: Continuation<UIABaseAuth>) {
-                    promise.resume(aliceAuthParams)
-                }
-            })
-        }
-<<<<<<< HEAD
-        testHelper.waitForCallback<Unit> {
-=======
-        testHelper.runBlockingTest {
->>>>>>> bda03149
-            bobSession.cryptoService().crossSigningService().initializeCrossSigning(object : UserInteractiveAuthInterceptor {
-                override fun performStage(flowResponse: RegistrationFlowResponse, errCode: String?, promise: Continuation<UIABaseAuth>) {
-                    promise.resume(bobAuthParams)
-                }
-            })
-        }
+        aliceSession.cryptoService().crossSigningService().initializeCrossSigning(object : UserInteractiveAuthInterceptor {
+            override fun performStage(flowResponse: RegistrationFlowResponse, errCode: String?, promise: Continuation<UIABaseAuth>) {
+                promise.resume(aliceAuthParams)
+            }
+        })
+        bobSession.cryptoService().crossSigningService().initializeCrossSigning(object : UserInteractiveAuthInterceptor {
+            override fun performStage(flowResponse: RegistrationFlowResponse, errCode: String?, promise: Continuation<UIABaseAuth>) {
+                promise.resume(bobAuthParams)
+            }
+        })
 
         // Check that alice can see bob keys
         val bobUserId = bobSession.myUserId
-<<<<<<< HEAD
-        testHelper.waitForCallback<MXUsersDevicesMap<CryptoDeviceInfo>> { aliceSession.cryptoService().downloadKeys(listOf(bobUserId), true, it) }
-=======
-        testHelper.runBlockingTest { aliceSession.cryptoService().downloadKeysIfNeeded(listOf(bobUserId), true) }
->>>>>>> bda03149
-
-        val bobKeysFromAlicePOV = testHelper.runBlockingTest {
-            aliceSession.cryptoService().crossSigningService().getUserCrossSigningKeys(bobUserId)
-        }
+        aliceSession.cryptoService().downloadKeysIfNeeded(listOf(bobUserId), true)
+
+        val bobKeysFromAlicePOV = aliceSession.cryptoService().crossSigningService().getUserCrossSigningKeys(bobUserId)
+
         assertTrue("Bob keys from alice pov should not be trusted", bobKeysFromAlicePOV?.isTrusted() == false)
 
-<<<<<<< HEAD
-        testHelper.waitForCallback<Unit> { aliceSession.cryptoService().crossSigningService().trustUser(bobUserId, it) }
-=======
-        testHelper.runBlockingTest {
-            aliceSession.cryptoService().crossSigningService().trustUser(bobUserId)
-        }
->>>>>>> bda03149
+        aliceSession.cryptoService().crossSigningService().trustUser(bobUserId)
 
         // Now bobs logs in on a new device and verifies it
         // We will want to test that in alice POV, this new device would be trusted by cross signing
 
         val bobSession2 = testHelper.logIntoAccount(bobUserId, SessionTestParams(true))
-        val bobSecondDeviceId = bobSession2.sessionParams.deviceId!!
-
+        val bobSecondDeviceId = bobSession2.sessionParams.deviceId
         // Check that bob first session sees the new login
-<<<<<<< HEAD
-        val data = testHelper.waitForCallback<MXUsersDevicesMap<CryptoDeviceInfo>> {
-            bobSession.cryptoService().downloadKeys(listOf(bobUserId), true, it)
-=======
-        val data = testHelper.runBlockingTest {
-            bobSession.cryptoService().downloadKeysIfNeeded(listOf(bobUserId), true)
->>>>>>> bda03149
-        }
+        val data = bobSession.cryptoService().downloadKeysIfNeeded(listOf(bobUserId), true)
 
         if (data.getUserDeviceIds(bobUserId)?.contains(bobSecondDeviceId) == false) {
             fail("Bob should see the new device")
         }
 
-<<<<<<< HEAD
         val bobSecondDevicePOVFirstDevice = bobSession.cryptoService().getCryptoDeviceInfo(bobUserId, bobSecondDeviceId)
         assertNotNull("Bob Second device should be known and persisted from first", bobSecondDevicePOVFirstDevice)
 
         // Manually mark it as trusted from first session
-        testHelper.waitForCallback<Unit> {
-            bobSession.cryptoService().crossSigningService().trustDevice(bobSecondDeviceId, it)
-        }
+        bobSession.cryptoService().crossSigningService().trustDevice(bobSecondDeviceId)
 
         // Now alice should cross trust bob's second device
-        val data2 = testHelper.waitForCallback<MXUsersDevicesMap<CryptoDeviceInfo>> {
-            aliceSession.cryptoService().downloadKeys(listOf(bobUserId), true, it)
-=======
-        val bobSecondDevicePOVFirstDevice = runBlocking {
-            bobSession.cryptoService().getCryptoDeviceInfo(bobUserId, bobSecondDeviceId)
-        }
-        assertNotNull("Bob Second device should be known and persisted from first", bobSecondDevicePOVFirstDevice)
-
-        // Manually mark it as trusted from first session
-        testHelper.runBlockingTest {
-            bobSession.cryptoService().crossSigningService().trustDevice(bobSecondDeviceId)
-        }
-
-        // Now alice should cross trust bob's second device
-        val data2 = testHelper.runBlockingTest {
-            aliceSession.cryptoService().downloadKeysIfNeeded(listOf(bobUserId), true)
->>>>>>> bda03149
-        }
+        val data2 = aliceSession.cryptoService().downloadKeysIfNeeded(listOf(bobUserId), true)
 
         // check that the device is seen
         if (data2.getUserDeviceIds(bobUserId)?.contains(bobSecondDeviceId) == false) {
             fail("Alice should see the new device")
         }
 
-        val result = testHelper.runBlockingTest {
-            aliceSession.cryptoService().crossSigningService().checkDeviceTrust(bobUserId, bobSecondDeviceId, null)
-        }
+        val result = aliceSession.cryptoService().crossSigningService().checkDeviceTrust(bobUserId, bobSecondDeviceId, null)
         assertTrue("Bob second device should be trusted from alice POV", result.isCrossSignedVerified())
     }
 
@@ -298,20 +209,16 @@
                 password = TestConstants.PASSWORD
         )
 
-        testHelper.waitForCallback<Unit> {
-            aliceSession.cryptoService().crossSigningService().initializeCrossSigning(object : UserInteractiveAuthInterceptor {
-                override fun performStage(flowResponse: RegistrationFlowResponse, errCode: String?, promise: Continuation<UIABaseAuth>) {
-                    promise.resume(aliceAuthParams)
-                }
-            }, it)
-        }
-        testHelper.waitForCallback<Unit> {
-            bobSession.cryptoService().crossSigningService().initializeCrossSigning(object : UserInteractiveAuthInterceptor {
-                override fun performStage(flowResponse: RegistrationFlowResponse, errCode: String?, promise: Continuation<UIABaseAuth>) {
-                    promise.resume(bobAuthParams)
-                }
-            }, it)
-        }
+        aliceSession.cryptoService().crossSigningService().initializeCrossSigning(object : UserInteractiveAuthInterceptor {
+            override fun performStage(flowResponse: RegistrationFlowResponse, errCode: String?, promise: Continuation<UIABaseAuth>) {
+                promise.resume(aliceAuthParams)
+            }
+        })
+        bobSession.cryptoService().crossSigningService().initializeCrossSigning(object : UserInteractiveAuthInterceptor {
+            override fun performStage(flowResponse: RegistrationFlowResponse, errCode: String?, promise: Continuation<UIABaseAuth>) {
+                promise.resume(bobAuthParams)
+            }
+        })
 
         cryptoTestHelper.verifySASCrossSign(aliceSession, bobSession, cryptoTestData.roomId)
 
@@ -335,13 +242,11 @@
                 .getUserCrossSigningKeys(bobSession.myUserId)!!
                 .masterKey()!!.unpaddedBase64PublicKey!!
 
-        testHelper.waitForCallback<Unit> {
-            bobSession.cryptoService().crossSigningService().initializeCrossSigning(object : UserInteractiveAuthInterceptor {
-                override fun performStage(flowResponse: RegistrationFlowResponse, errCode: String?, promise: Continuation<UIABaseAuth>) {
-                    promise.resume(bobAuthParams)
-                }
-            }, it)
-        }
+        bobSession.cryptoService().crossSigningService().initializeCrossSigning(object : UserInteractiveAuthInterceptor {
+            override fun performStage(flowResponse: RegistrationFlowResponse, errCode: String?, promise: Continuation<UIABaseAuth>) {
+                promise.resume(bobAuthParams)
+            }
+        })
 
         testHelper.retryPeriodically {
             val newBobMsk = aliceSession.cryptoService().crossSigningService()
