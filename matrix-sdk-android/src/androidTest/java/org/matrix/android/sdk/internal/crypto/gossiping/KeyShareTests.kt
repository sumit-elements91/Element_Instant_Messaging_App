--- conflicted
+++ resolved
@@ -71,12 +71,7 @@
         val room = aliceSession.getRoom(roomId)
         assertNotNull(room)
         Thread.sleep(4_000)
-<<<<<<< HEAD
-        assertTrue(room?.isEncrypted() == true)
-=======
         assertTrue(room?.roomCryptoService()?.isEncrypted() == true)
-        val sentEventId = commonTestHelper.sendTextMessage(room!!, "My Message", 1).first().eventId
->>>>>>> 04cadb94
 
         val sentEvent = commonTestHelper.sendTextMessage(room!!, "My Message", 1).first()
         val sentEventId = sentEvent.eventId
@@ -157,17 +152,8 @@
                 // DEBUG LOGS
                 aliceSession2.cryptoService().getOutgoingRoomKeyRequests().forEach { keyRequest ->
                     Log.v("TEST", "=========================")
-<<<<<<< HEAD
                     Log.v("TEST", "requestId ${keyRequest.requestId}, for sessionId ${keyRequest.requestBody?.sessionId}")
                     Log.v("TEST", "replies -> ${keyRequest.results.joinToString { it.toString() }}")
-=======
-                    it.forEach { keyRequest ->
-                        Log.v(
-                                "TEST",
-                                "[ts${keyRequest.localCreationTimestamp}] requestId ${keyRequest.requestId}, for sessionId ${keyRequest.requestBody?.sessionId} is ${keyRequest.state}"
-                        )
-                    }
->>>>>>> 04cadb94
                     Log.v("TEST", "=========================")
                 }
 
@@ -280,31 +266,9 @@
      * Tests that keys reshared with own verified session are done from the earliest known index
      */
     @Test
-<<<<<<< HEAD
     fun test_reShareFromTheEarliestKnownIndexWithOwnVerifiedSession() {
         val commonTestHelper = CommonTestHelper(context())
         val cryptoTestHelper = CryptoTestHelper(commonTestHelper)
-=======
-    @Ignore("This test will be ignored until it is fixed")
-    fun test_ShareSSSSSecret() {
-        val aliceSession1 = commonTestHelper.createAccount(TestConstants.USER_ALICE, SessionTestParams(true))
-
-        commonTestHelper.doSync<Unit> {
-            aliceSession1.cryptoService().crossSigningService()
-                    .initializeCrossSigning(
-                            object : UserInteractiveAuthInterceptor {
-                                override fun performStage(flowResponse: RegistrationFlowResponse, errCode: String?, promise: Continuation<UIABaseAuth>) {
-                                    promise.resume(
-                                            UserPasswordAuth(
-                                                    user = aliceSession1.myUserId,
-                                                    password = TestConstants.PASSWORD
-                                            )
-                                    )
-                                }
-                            }, it
-                    )
-        }
->>>>>>> 04cadb94
 
         val testData = cryptoTestHelper.doE2ETestWithAliceAndBobInARoom(true)
         val aliceSession = testData.firstSession
@@ -356,17 +320,7 @@
                 Log.v("TEST", "own device result is $result")
                 result != null && result is RequestResult.Failure && result.code == WithHeldCode.UNVERIFIED
             }
-<<<<<<< HEAD
-        }
-=======
-        })
-
-        val txId = "m.testVerif12"
-        aliceVerificationService2.beginKeyVerification(
-                VerificationMethod.SAS, aliceSession1.myUserId, aliceSession1.sessionParams.deviceId
-                ?: "", txId
-        )
->>>>>>> 04cadb94
+        }
 
         commonTestHelper.waitWithLatch { latch ->
             commonTestHelper.retryPeriodicallyWithLatch(latch) {
@@ -438,7 +392,6 @@
         val commonTestHelper = CommonTestHelper(context())
         val cryptoTestHelper = CryptoTestHelper(commonTestHelper)
 
-<<<<<<< HEAD
         val testData = cryptoTestHelper.doE2ETestWithAliceAndBobInARoom(true)
         val aliceSession = testData.firstSession
         val bobSession = testData.secondSession!!
@@ -457,63 +410,6 @@
                         .firstOrNull { it.deviceId == aliceNewSession.sessionParams.deviceId }
                 newSession != null
             }
-=======
-        commonTestHelper.doSync<Unit> {
-            aliceSession.cryptoService().crossSigningService()
-                    .initializeCrossSigning(
-                            object : UserInteractiveAuthInterceptor {
-                                override fun performStage(flowResponse: RegistrationFlowResponse, errCode: String?, promise: Continuation<UIABaseAuth>) {
-                                    promise.resume(
-                                            UserPasswordAuth(
-                                                    user = aliceSession.myUserId,
-                                                    password = TestConstants.PASSWORD,
-                                                    session = flowResponse.session
-                                            )
-                                    )
-                                }
-                            }, it
-                    )
-        }
-
-        // Create an encrypted room and send a couple of messages
-        val roomId = commonTestHelper.runBlockingTest {
-            aliceSession.roomService().createRoom(
-                    CreateRoomParams().apply {
-                        visibility = RoomDirectoryVisibility.PRIVATE
-                        enableEncryption()
-                    }
-            )
-        }
-        val roomAlicePov = aliceSession.getRoom(roomId)
-        assertNotNull(roomAlicePov)
-        Thread.sleep(1_000)
-        assertTrue(roomAlicePov?.roomCryptoService()?.isEncrypted() == true)
-        val secondEventId = commonTestHelper.sendTextMessage(roomAlicePov!!, "Message", 3)[1].eventId
-
-        // Create bob session
-
-        val bobSession = commonTestHelper.createAccount(TestConstants.USER_BOB, SessionTestParams(true))
-        commonTestHelper.doSync<Unit> {
-            bobSession.cryptoService().crossSigningService()
-                    .initializeCrossSigning(
-                            object : UserInteractiveAuthInterceptor {
-                                override fun performStage(flowResponse: RegistrationFlowResponse, errCode: String?, promise: Continuation<UIABaseAuth>) {
-                                    promise.resume(
-                                            UserPasswordAuth(
-                                                    user = bobSession.myUserId,
-                                                    password = TestConstants.PASSWORD,
-                                                    session = flowResponse.session
-                                            )
-                                    )
-                                }
-                            }, it
-                    )
-        }
-
-        // Let alice invite bob
-        commonTestHelper.runBlockingTest {
-            roomAlicePov.membershipService().invite(bobSession.myUserId, null)
->>>>>>> 04cadb94
         }
 
         val newEvent = commonTestHelper.sendTextMessage(roomFromBob, "The New", 1).first()
