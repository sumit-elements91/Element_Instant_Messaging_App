--- conflicted
+++ resolved
@@ -308,7 +308,6 @@
                                 }
                             }, it
                     )
-<<<<<<< HEAD
         }
     }
 
@@ -362,8 +361,6 @@
                         listOf(SharedSecretStorageService.KeyRef(keyInfo.keyId, keyInfo.keySpec))
                 )
             }
-=======
->>>>>>> 04cadb94
         }
     }
 
@@ -374,15 +371,6 @@
         val aliceVerificationService = alice.cryptoService().verificationService()
         val bobVerificationService = bob.cryptoService().verificationService()
 
-<<<<<<< HEAD
-        val localId = UUID.randomUUID().toString()
-        aliceVerificationService.requestKeyVerificationInDMs(
-                localId = localId,
-                methods = listOf(VerificationMethod.SAS, VerificationMethod.QR_CODE_SCAN, VerificationMethod.QR_CODE_SHOW),
-                otherUserId = bob.myUserId,
-                roomId = roomId
-        ).transactionId
-=======
         aliceVerificationService.beginKeyVerificationInDMs(
                 VerificationMethod.SAS,
                 requestID,
@@ -390,7 +378,6 @@
                 bob.myUserId,
                 bob.sessionParams.credentials.deviceId!!
         )
->>>>>>> 04cadb94
 
         testHelper.waitWithLatch {
             testHelper.retryPeriodicallyWithLatch(it) {
