--- conflicted
+++ resolved
@@ -21,10 +21,7 @@
 import io.realm.DynamicRealm
 import io.realm.FieldAttribute
 import io.realm.RealmMigration
-<<<<<<< HEAD
-=======
 import org.matrix.android.sdk.api.session.room.model.VersioningState
->>>>>>> 7f96749d
 import org.matrix.android.sdk.api.session.events.model.EventType
 import org.matrix.android.sdk.api.session.room.model.RoomJoinRulesContent
 import org.matrix.android.sdk.api.session.room.model.create.RoomCreateContent
@@ -51,11 +48,7 @@
 class RealmSessionStoreMigration @Inject constructor() : RealmMigration {
 
     companion object {
-<<<<<<< HEAD
-        const val SESSION_STORE_SCHEMA_VERSION = 12L
-=======
         const val SESSION_STORE_SCHEMA_VERSION = 14L
->>>>>>> 7f96749d
     }
 
     override fun migrate(realm: DynamicRealm, oldVersion: Long, newVersion: Long) {
@@ -73,11 +66,8 @@
         if (oldVersion <= 9) migrateTo10(realm)
         if (oldVersion <= 10) migrateTo11(realm)
         if (oldVersion <= 11) migrateTo12(realm)
-<<<<<<< HEAD
-=======
         if (oldVersion <= 12) migrateTo13(realm)
         if (oldVersion <= 13) migrateTo14(realm)
->>>>>>> 7f96749d
     }
 
     private fun migrateTo1(realm: DynamicRealm) {
@@ -162,13 +152,6 @@
         Timber.d("Step 7 -> 8")
 
         val editionOfEventSchema = realm.schema.create("EditionOfEvent")
-<<<<<<< HEAD
-                .apply {
-                    // setEmbedded does not return `this`...
-                    isEmbedded = true
-                }
-=======
->>>>>>> 7f96749d
                 .addField(EditionOfEventFields.CONTENT, String::class.java)
                 .addField(EditionOfEventFields.EVENT_ID, String::class.java)
                 .setRequired(EditionOfEventFields.EVENT_ID, true)
@@ -183,13 +166,10 @@
                 ?.removeField("lastEditTs")
                 ?.removeField("sourceLocalEchoEvents")
                 ?.addRealmListField(EditAggregatedSummaryEntityFields.EDITIONS.`$`, editionOfEventSchema)
-<<<<<<< HEAD
-=======
 
         // This has to be done once a parent use the model as a child
         // See https://github.com/realm/realm-java/issues/7402
         editionOfEventSchema.isEmbedded = true
->>>>>>> 7f96749d
     }
 
     private fun migrateTo9(realm: DynamicRealm) {
@@ -293,27 +273,6 @@
                                 joinRulesContentAdapter.fromJson(it)?.joinRules
                             }
 
-<<<<<<< HEAD
-                    obj.setString(RoomSummaryEntityFields.JOIN_RULES_STR, roomJoinRules?.value)
-                }
-
-        val accessRulesContentAdapter = MoshiProvider.providesMoshi().adapter(RoomAccessRulesContent::class.java)
-        realm.schema.get("RoomSummaryEntity")
-                ?.addField(RoomSummaryEntityFields.ACCESS_RULES_STR, String::class.java)
-                ?.transform { obj ->
-                    val accessRulesEvent = realm.where("CurrentStateEventEntity")
-                            .equalTo(CurrentStateEventEntityFields.ROOM_ID, obj.getString(RoomSummaryEntityFields.ROOM_ID))
-                            .equalTo(CurrentStateEventEntityFields.TYPE, TchapEventType.STATE_ROOM_ACCESS_RULES)
-                            .findFirst()
-
-                    val roomAccessRules = accessRulesEvent?.getObject(CurrentStateEventEntityFields.ROOT.`$`)
-                            ?.getString(EventEntityFields.CONTENT)?.let {
-                                accessRulesContentAdapter.fromJson(it)?.accessRules
-                            }
-
-                    obj.setString(RoomSummaryEntityFields.ACCESS_RULES_STR, roomAccessRules?.value)
-                }
-=======
                     obj.setString(RoomSummaryEntityFields.JOIN_RULES_STR, roomJoinRules?.name)
                 }
 
@@ -348,6 +307,5 @@
                 }
 
         roomAccountDataSchema.isEmbedded = true
->>>>>>> 7f96749d
     }
 }