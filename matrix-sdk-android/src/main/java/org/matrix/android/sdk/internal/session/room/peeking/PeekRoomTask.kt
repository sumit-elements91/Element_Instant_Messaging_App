--- conflicted
+++ resolved
@@ -23,11 +23,8 @@
 import org.matrix.android.sdk.api.session.room.model.RoomAvatarContent
 import org.matrix.android.sdk.api.session.room.model.RoomCanonicalAliasContent
 import org.matrix.android.sdk.api.session.room.model.RoomDirectoryVisibility
-<<<<<<< HEAD
-=======
 import org.matrix.android.sdk.api.session.room.model.RoomHistoryVisibility
 import org.matrix.android.sdk.api.session.room.model.RoomHistoryVisibilityContent
->>>>>>> 7f96749d
 import org.matrix.android.sdk.api.session.room.model.RoomMemberContent
 import org.matrix.android.sdk.api.session.room.model.RoomNameContent
 import org.matrix.android.sdk.api.session.room.model.RoomTopicContent
@@ -110,12 +107,8 @@
                     numJoinedMembers = publicRepoResult.numJoinedMembers,
                     viaServers = serverList,
                     roomType = null, // would be nice to get that from directory...
-<<<<<<< HEAD
-                    someMembers = null
-=======
                     someMembers = null,
                     isPublic = true
->>>>>>> 7f96749d
             )
         }
 
@@ -153,14 +146,11 @@
                 }
             }
 
-<<<<<<< HEAD
-=======
             val historyVisibility =
                     stateEvents
                             .lastOrNull { it.type == EventType.STATE_ROOM_HISTORY_VISIBILITY && it.stateKey?.isNotEmpty() == true }
                             ?.let { it.content?.toModel<RoomHistoryVisibilityContent>()?.historyVisibility }
 
->>>>>>> 7f96749d
             val roomType = stateEvents
                     .lastOrNull { it.type == EventType.STATE_ROOM_CREATE }
                     ?.content
@@ -176,12 +166,8 @@
                     numJoinedMembers = memberCount,
                     roomType = roomType,
                     viaServers = serverList,
-<<<<<<< HEAD
-                    someMembers = someMembers
-=======
                     someMembers = someMembers,
                     isPublic = historyVisibility == RoomHistoryVisibility.WORLD_READABLE
->>>>>>> 7f96749d
             )
         } catch (failure: Throwable) {
             // Would be M_FORBIDDEN if cannot peek :/
