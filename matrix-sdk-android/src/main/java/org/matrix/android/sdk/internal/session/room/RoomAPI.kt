--- conflicted
+++ resolved
@@ -360,8 +360,6 @@
     suspend fun deleteTag(@Path("userId") userId: String,
                           @Path("roomId") roomId: String,
                           @Path("tag") tag: String)
-<<<<<<< HEAD
-=======
 
     /**
      * Set an AccountData event to the room.
@@ -371,5 +369,4 @@
                                    @Path("roomId") roomId: String,
                                    @Path("type") type: String,
                                    @Body content: JsonDict)
->>>>>>> 7f96749d
 }