/*
 * Copyright 2020 The Matrix.org Foundation C.I.C.
 *
 * Licensed under the Apache License, Version 2.0 (the "License");
 * you may not use this file except in compliance with the License.
 * You may obtain a copy of the License at
 *
 * http://www.apache.org/licenses/LICENSE-2.0
 *
 * Unless required by applicable law or agreed to in writing, software
 * distributed under the License is distributed on an "AS IS" BASIS,
 * WITHOUT WARRANTIES OR CONDITIONS OF ANY KIND, either express or implied.
 * See the License for the specific language governing permissions and
 * limitations under the License.
 */

package org.matrix.android.sdk.api.session

import androidx.annotation.MainThread
import androidx.lifecycle.LiveData
import okhttp3.OkHttpClient
import org.matrix.android.sdk.api.auth.data.SessionParams
import org.matrix.android.sdk.api.failure.GlobalError
import org.matrix.android.sdk.api.federation.FederationService
import org.matrix.android.sdk.api.pushrules.PushRuleService
import org.matrix.android.sdk.api.session.account.AccountService
import org.matrix.android.sdk.api.session.accountdata.AccountDataService
import org.matrix.android.sdk.api.session.cache.CacheService
import org.matrix.android.sdk.api.session.call.CallSignalingService
import org.matrix.android.sdk.api.session.content.ContentUploadStateTracker
import org.matrix.android.sdk.api.session.content.ContentUrlResolver
import org.matrix.android.sdk.api.session.crypto.CryptoService
import org.matrix.android.sdk.api.session.events.EventService
import org.matrix.android.sdk.api.session.file.ContentDownloadStateTracker
import org.matrix.android.sdk.api.session.file.FileService
import org.matrix.android.sdk.api.session.group.GroupService
import org.matrix.android.sdk.api.session.homeserver.HomeServerCapabilitiesService
import org.matrix.android.sdk.api.session.identity.IdentityService
import org.matrix.android.sdk.api.session.initsync.InitialSyncProgressService
import org.matrix.android.sdk.api.session.integrationmanager.IntegrationManagerService
import org.matrix.android.sdk.api.session.media.MediaService
import org.matrix.android.sdk.api.session.openid.OpenIdService
import org.matrix.android.sdk.api.session.permalinks.PermalinkService
import org.matrix.android.sdk.api.session.profile.ProfileService
import org.matrix.android.sdk.api.session.pushers.PushersService
import org.matrix.android.sdk.api.session.room.RoomDirectoryService
import org.matrix.android.sdk.api.session.room.RoomService
import org.matrix.android.sdk.api.session.search.SearchService
import org.matrix.android.sdk.api.session.securestorage.SecureStorageService
import org.matrix.android.sdk.api.session.securestorage.SharedSecretStorageService
import org.matrix.android.sdk.api.session.signout.SignOutService
import org.matrix.android.sdk.api.session.space.SpaceService
import org.matrix.android.sdk.api.session.sync.FilterService
import org.matrix.android.sdk.api.session.sync.SyncState
import org.matrix.android.sdk.api.session.terms.TermsService
import org.matrix.android.sdk.api.session.thirdparty.ThirdPartyService
import org.matrix.android.sdk.api.session.typing.TypingUsersTracker
import org.matrix.android.sdk.api.session.user.UserService
import org.matrix.android.sdk.api.session.widgets.WidgetService

/**
 * This interface defines interactions with a session.
 * An instance of a session will be provided by the SDK.
 */
interface Session :
        RoomService,
        RoomDirectoryService,
        GroupService,
        UserService,
        CacheService,
        SignOutService,
        FilterService,
        TermsService,
        EventService,
        ProfileService,
        PushRuleService,
        PushersService,
        InitialSyncProgressService,
        HomeServerCapabilitiesService,
        SecureStorageService,
        AccountService {

    /**
     * The params associated to the session
     */
    val sessionParams: SessionParams

    /**
     * The session is valid, i.e. it has a valid token so far
     */
    val isOpenable: Boolean

    /**
     * Useful shortcut to get access to the userId
     */
    val myUserId: String
        get() = sessionParams.userId

    /**
     * The sessionId
     */
    val sessionId: String

    /**
     * This method allow to open a session. It does start some service on the background.
     */
    @MainThread
    fun open()

    /**
     * Requires a one time background sync
     */
    fun requireBackgroundSync()

    /**
     * Launches infinite periodic background syncs
     * This does not work in doze mode :/
     * If battery optimization is on it can work in app standby but that's all :/
     */
    fun startAutomaticBackgroundSync(timeOutInSeconds: Long, repeatDelayInSeconds: Long)

    fun stopAnyBackgroundSync()

    /**
     * This method start the sync thread.
     */
    fun startSync(fromForeground: Boolean)

    /**
     * This method stop the sync thread.
     */
    fun stopSync()

    /**
     * This method allows to listen the sync state.
     * @return a [LiveData] of [SyncState].
     */
    fun getSyncStateLive(): LiveData<SyncState>

    /**
     * This method returns the current sync state.
     * @return the current [SyncState].
     */
    fun getSyncState(): SyncState

    /**
     * This methods return true if an initial sync has been processed
     */
    fun hasAlreadySynced(): Boolean

    /**
     * This method allow to close a session. It does stop some services.
     */
    fun close()

    /**
     * Returns the ContentUrlResolver associated to the session.
     */
    fun contentUrlResolver(): ContentUrlResolver

    /**
     * Returns the ContentUploadProgressTracker associated with the session
     */
    fun contentUploadProgressTracker(): ContentUploadStateTracker

    /**
     * Returns the TypingUsersTracker associated with the session
     */
    fun typingUsersTracker(): TypingUsersTracker

    /**
     * Returns the ContentDownloadStateTracker associated with the session
     */
    fun contentDownloadProgressTracker(): ContentDownloadStateTracker

    /**
     * Returns the cryptoService associated with the session
     */
    fun cryptoService(): CryptoService

    /**
     * Returns the identity service associated with the session
     */
    fun identityService(): IdentityService

    /**
     * Returns the widget service associated with the session
     */
    fun widgetService(): WidgetService

    /**
     * Returns the media service associated with the session
     */
    fun mediaService(): MediaService

    /**
     * Returns the integration manager service associated with the session
     */
    fun integrationManagerService(): IntegrationManagerService

    /**
     * Returns the call signaling service associated with the session
     */
    fun callSignalingService(): CallSignalingService

    /**
     * Returns the file download service associated with the session
     */
    fun fileService(): FileService

    /**
     * Returns the permalink service associated with the session
     */
    fun permalinkService(): PermalinkService

    /**
     * Returns the search service associated with the session
     */
    fun searchService(): SearchService

    /**
     * Returns the federation service associated with the session
     */
    fun federationService(): FederationService

    /**
     * Returns the third party service associated with the session
     */
    fun thirdPartyService(): ThirdPartyService

    /**
     * Returns the space service associated with the session
     */
    fun spaceService(): SpaceService

    /**
<<<<<<< HEAD
=======
     * Returns the open id service associated with the session
     */
    fun openIdService(): OpenIdService

    /**
     * Returns the user account data service associated with the session
     */
    fun userAccountDataService(): AccountDataService

    /**
>>>>>>> 7f96749d
     * Add a listener to the session.
     * @param listener the listener to add.
     */
    fun addListener(listener: Listener)

    /**
     * Remove a listener from the session.
     * @param listener the listener to remove.
     */
    fun removeListener(listener: Listener)

    /**
     * Will return a OkHttpClient which will manage pinned certificates and Proxy if configured.
     * It will not add any access-token to the request.
     * So it is exposed to let the app be able to download image with Glide or any other libraries which accept an OkHttp client.
     */
    fun getOkHttpClient(): OkHttpClient

    /**
     * A global session listener to get notified for some events.
     */
    interface Listener : SessionLifecycleObserver {
<<<<<<< HEAD
=======
        /**
         * Called when the session received new invites to room so the client can react to it once.
         */
        fun onNewInvitedRoom(session: Session, roomId: String) = Unit

>>>>>>> 7f96749d
        /**
         * Possible cases:
         * - The access token is not valid anymore,
         * - a M_CONSENT_NOT_GIVEN error has been received from the homeserver
         */
<<<<<<< HEAD
        fun onGlobalError(session: Session, globalError: GlobalError)
=======
        fun onGlobalError(session: Session, globalError: GlobalError) = Unit
>>>>>>> 7f96749d
    }

    val sharedSecretStorageService: SharedSecretStorageService

    fun getUiaSsoFallbackUrl(authenticationSessionId: String): String

    /**
     * Maintenance API, allows to print outs info on DB size to logcat
     */
    fun logDbUsageInfo()
}<|MERGE_RESOLUTION|>--- conflicted
+++ resolved
@@ -234,8 +234,6 @@
     fun spaceService(): SpaceService
 
     /**
-<<<<<<< HEAD
-=======
      * Returns the open id service associated with the session
      */
     fun openIdService(): OpenIdService
@@ -246,7 +244,6 @@
     fun userAccountDataService(): AccountDataService
 
     /**
->>>>>>> 7f96749d
      * Add a listener to the session.
      * @param listener the listener to add.
      */
@@ -269,24 +266,17 @@
      * A global session listener to get notified for some events.
      */
     interface Listener : SessionLifecycleObserver {
-<<<<<<< HEAD
-=======
         /**
          * Called when the session received new invites to room so the client can react to it once.
          */
         fun onNewInvitedRoom(session: Session, roomId: String) = Unit
 
->>>>>>> 7f96749d
         /**
          * Possible cases:
          * - The access token is not valid anymore,
          * - a M_CONSENT_NOT_GIVEN error has been received from the homeserver
          */
-<<<<<<< HEAD
-        fun onGlobalError(session: Session, globalError: GlobalError)
-=======
         fun onGlobalError(session: Session, globalError: GlobalError) = Unit
->>>>>>> 7f96749d
     }
 
     val sharedSecretStorageService: SharedSecretStorageService
