--- conflicted
+++ resolved
@@ -16,6 +16,8 @@
 
 package org.matrix.android.sdk.api.session.crypto.verification
 
+import kotlinx.coroutines.flow.Flow
+import org.matrix.android.sdk.api.session.events.model.Event
 import org.matrix.android.sdk.api.session.events.model.LocalEcho
 
 /**
@@ -28,43 +30,25 @@
  */
 interface VerificationService {
 
-    fun addListener(listener: Listener)
+//    fun addListener(listener: Listener)
+//
+//    fun removeListener(listener: Listener)
 
-    fun removeListener(listener: Listener)
+    fun requestEventFlow(): Flow<VerificationEvent>
 
     /**
      * Mark this device as verified manually.
      */
     suspend fun markedLocallyAsManuallyVerified(userId: String, deviceID: String)
 
-    fun getExistingTransaction(otherUserId: String, tid: String): VerificationTransaction?
+    suspend fun getExistingTransaction(otherUserId: String, tid: String): VerificationTransaction?
 
-    fun getExistingVerificationRequests(otherUserId: String): List<PendingVerificationRequest>
+    suspend fun getExistingVerificationRequests(otherUserId: String): List<PendingVerificationRequest>
 
-    fun getExistingVerificationRequest(otherUserId: String, tid: String?): PendingVerificationRequest?
+    suspend fun getExistingVerificationRequest(otherUserId: String, tid: String?): PendingVerificationRequest?
 
-    fun getExistingVerificationRequestInRoom(roomId: String, tid: String?): PendingVerificationRequest?
+    suspend fun getExistingVerificationRequestInRoom(roomId: String, tid: String): PendingVerificationRequest?
 
-<<<<<<< HEAD
-    fun beginKeyVerification(
-            method: VerificationMethod,
-            otherUserId: String,
-            otherDeviceId: String,
-            transactionId: String?
-    ): String?
-
-    /**
-     * Request key verification with another user via room events (instead of the to-device API).
-     */
-    fun requestKeyVerificationInDMs(
-            methods: List<VerificationMethod>,
-            otherUserId: String,
-            roomId: String,
-            localId: String? = LocalEcho.createLocalEchoId()
-    ): PendingVerificationRequest
-
-    fun cancelVerificationRequest(request: PendingVerificationRequest)
-=======
     /**
      * Request an interactive verification to begin
      *
@@ -74,62 +58,23 @@
      * If no specific device should be verified, but we would like to request
      * verification from all our devices, use [requestSelfKeyVerification] instead.
      */
-    suspend fun requestDeviceVerification(methods: List<VerificationMethod>, otherUserId: String, otherDeviceId: String): PendingVerificationRequest?
->>>>>>> bda03149
+    suspend fun requestDeviceVerification(methods: List<VerificationMethod>, otherUserId: String, otherDeviceId: String?): PendingVerificationRequest?
 
     /**
      * Request key verification with another user via room events (instead of the to-device API).
      */
-<<<<<<< HEAD
-    fun requestKeyVerification(
-            methods: List<VerificationMethod>,
-            otherUserId: String,
-            otherDevices: List<String>?
-    ): PendingVerificationRequest
-
-    fun declineVerificationRequestInDMs(
-            otherUserId: String,
-            transactionId: String,
-            roomId: String
-    )
-
-    // Only SAS method is supported for the moment
-    // TODO Parameter otherDeviceId should be removed in this case
-    fun beginKeyVerificationInDMs(
-            method: VerificationMethod,
-            transactionId: String,
-            roomId: String,
-            otherUserId: String,
-            otherDeviceId: String
-    ): String
-
-    /**
-     * Returns false if the request is unknown.
-     */
-    fun readyPendingVerificationInDMs(
+    @Throws
+    suspend fun requestKeyVerificationInDMs(
             methods: List<VerificationMethod>,
             otherUserId: String,
             roomId: String,
-            transactionId: String
-    ): Boolean
-
-    /**
-     * Returns false if the request is unknown.
-     */
-    fun readyPendingVerification(
-            methods: List<VerificationMethod>,
-            otherUserId: String,
-            transactionId: String
-    ): Boolean
-=======
-    suspend fun requestKeyVerificationInDMs(methods: List<VerificationMethod>,
-                                            otherUserId: String,
-                                            roomId: String,
-                                            localId: String? = LocalEcho.createLocalEchoId()): PendingVerificationRequest
+            localId: String? = LocalEcho.createLocalEchoId()
+    ): PendingVerificationRequest
 
     /**
      * Request a self key verification using to-device API (instead of room events).
      */
+    @Throws
     suspend fun requestSelfKeyVerification(methods: List<VerificationMethod>): PendingVerificationRequest
 
     /**
@@ -137,21 +82,33 @@
      * Accept the verification request advertising the given methods as supported
      * Returns false if the request is unknown or transaction is not ready.
      */
-    suspend fun readyPendingVerification(methods: List<VerificationMethod>,
-                                         otherUserId: String,
-                                         transactionId: String): Boolean
+    suspend fun readyPendingVerification(
+            methods: List<VerificationMethod>,
+            otherUserId: String,
+            transactionId: String
+    ): Boolean
 
     suspend fun cancelVerificationRequest(request: PendingVerificationRequest)
 
     suspend fun cancelVerificationRequest(otherUserId: String, transactionId: String)
 
-    suspend fun beginKeyVerification(method: VerificationMethod,
-                                     otherUserId: String,
-                                     transactionId: String): String?
+    suspend fun startKeyVerification(
+            method: VerificationMethod,
+            otherUserId: String,
+            requestId: String
+    ): String?
 
-    suspend fun beginDeviceVerification(otherUserId: String, otherDeviceId: String): String?
->>>>>>> bda03149
+    suspend fun reciprocateQRVerification(
+            otherUserId: String,
+            requestId: String,
+            scannedData: String
+    ): String?
 
+    suspend fun sasCodeMatch(theyMatch: Boolean, transactionId: String)
+
+    // This starts the short SAS flow, the one that doesn't start with a request, deprecated
+
+    // using flow now?
     interface Listener {
         /**
          * Called when a verification request is created either by the user, or by the other user.
@@ -193,4 +150,7 @@
             return age in tooInThePast..tooInTheFuture
         }
     }
+
+    suspend fun onPotentiallyInterestingEventRoomFailToDecrypt(event: Event)
+    suspend fun declineVerificationRequestInDMs(otherUserId: String, transactionId: String, roomId: String)
 }