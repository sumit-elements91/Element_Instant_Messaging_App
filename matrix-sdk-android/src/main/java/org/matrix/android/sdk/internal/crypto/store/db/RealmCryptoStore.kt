--- conflicted
+++ resolved
@@ -286,25 +286,15 @@
                 val userEntity = UserEntity.getOrCreate(realm, userId)
                 // First delete the removed devices
                 val deviceIds = devices.keys
-<<<<<<< HEAD
                 val devicesToDelete = ArrayList<DeviceInfoEntity>()
                 userEntity.devices.iterator().forEach { deviceInfoEntity ->
                     if (deviceInfoEntity.deviceId !in deviceIds) {
-                        Timber.d("Remove device ${deviceInfoEntity.deviceId} of user $userId")
                         devicesToDelete.add(deviceInfoEntity)
-=======
-                userEntity.devices.toTypedArray().iterator().let {
-                    while (it.hasNext()) {
-                        val deviceInfoEntity = it.next()
-                        if (deviceInfoEntity.deviceId !in deviceIds) {
-                            Timber.d("Remove device ${deviceInfoEntity.deviceId} of user $userId")
-                            deviceInfoEntity.deleteOnCascade()
-                        }
->>>>>>> 78012d5c
                     }
                 }
                 while (devicesToDelete.isNotEmpty()) {
                     val device = devicesToDelete.removeAt(0)
+                    Timber.d("Remove device ${device.deviceId} of user $userId")
                     device.deleteOnCascade()
                 }
                 // Then update existing devices or add new one
