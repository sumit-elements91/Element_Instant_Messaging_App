--- conflicted
+++ resolved
@@ -1290,20 +1290,12 @@
 
     override fun prepareToEncrypt(roomId: String, callback: MatrixCallback<Unit>) {
         cryptoCoroutineScope.launch(coroutineDispatchers.crypto) {
-<<<<<<< HEAD
-            Timber.d("## CRYPTO | prepareToEncrypt() : Check room members up to date")
-=======
             Timber.d("## CRYPTO | prepareToEncrypt() : Check room members up to date")
->>>>>>> 7f96749d
             // Ensure to load all room members
             try {
                 loadRoomMembersTask.execute(LoadRoomMembersTask.Params(roomId))
             } catch (failure: Throwable) {
-<<<<<<< HEAD
-                Timber.e("## CRYPTO | prepareToEncrypt() : Failed to load room members")
-=======
                 Timber.e("## CRYPTO | prepareToEncrypt() : Failed to load room members")
->>>>>>> 7f96749d
                 callback.onFailure(failure)
                 return@launch
             }
@@ -1316,11 +1308,7 @@
 
             if (alg == null) {
                 val reason = String.format(MXCryptoError.UNABLE_TO_ENCRYPT_REASON, MXCryptoError.NO_MORE_ALGORITHM_REASON)
-<<<<<<< HEAD
-                Timber.e("## CRYPTO | prepareToEncrypt() : $reason")
-=======
                 Timber.e("## CRYPTO | prepareToEncrypt() : $reason")
->>>>>>> 7f96749d
                 callback.onFailure(IllegalArgumentException("Missing algorithm"))
                 return@launch
             }
@@ -1330,11 +1318,7 @@
             }.fold(
                     { callback.onSuccess(Unit) },
                     {
-<<<<<<< HEAD
-                        Timber.e("## CRYPTO | prepareToEncrypt() failed.")
-=======
                         Timber.e("## CRYPTO | prepareToEncrypt() failed.")
->>>>>>> 7f96749d
                         callback.onFailure(it)
                     }
             )
