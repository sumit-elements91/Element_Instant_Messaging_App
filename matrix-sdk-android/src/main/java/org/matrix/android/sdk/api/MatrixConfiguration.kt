/*
 * Copyright 2020 The Matrix.org Foundation C.I.C.
 *
 * Licensed under the Apache License, Version 2.0 (the "License");
 * you may not use this file except in compliance with the License.
 * You may obtain a copy of the License at
 *
 *     http://www.apache.org/licenses/LICENSE-2.0
 *
 * Unless required by applicable law or agreed to in writing, software
 * distributed under the License is distributed on an "AS IS" BASIS,
 * WITHOUT WARRANTIES OR CONDITIONS OF ANY KIND, either express or implied.
 * See the License for the specific language governing permissions and
 * limitations under the License.
 */

package org.matrix.android.sdk.api

import okhttp3.ConnectionSpec
import org.matrix.android.sdk.api.crypto.MXCryptoConfig
import java.net.Proxy

data class MatrixConfiguration(
        val applicationFlavor: String = "Default-application-flavor",
        val cryptoConfig: MXCryptoConfig = MXCryptoConfig(),
        val integrationUIUrl: String = "https://scalar.vector.im/",
        val integrationRestUrl: String = "https://scalar.vector.im/api",
        val integrationWidgetUrls: List<String> = listOf(
                "https://scalar.vector.im/_matrix/integrations/v1",
                "https://scalar.vector.im/api",
                "https://scalar-staging.vector.im/_matrix/integrations/v1",
                "https://scalar-staging.vector.im/api",
                "https://scalar-staging.riot.im/scalar/api"
        ),
        /**
         * Optional base url to create client permalinks (eg. https://www.example.com/#/) instead of Matrix ones (matrix.to links).
         * Do not forget to add the "#" which is required by the permalink parser.
         *
         * Note: this field is only used for permalinks creation, you will also have to edit the string-array `permalink_supported_hosts` in the config file
         * and add it to your manifest to handle these links in the application.
         */
        val clientPermalinkBaseUrl: String? = null,
        /**
         * Optional proxy to connect to the matrix servers.
         * You can create one using for instance Proxy(proxyType, InetSocketAddress.createUnresolved(hostname, port).
         */
        val proxy: Proxy? = null,
        /**
         * TLS versions and cipher suites limitation for unauthenticated requests
         */
        val connectionSpec: ConnectionSpec = ConnectionSpec.RESTRICTED_TLS,
        /**
         * True to advertise support for call transfers to other parties on Matrix calls.
         */
        val supportsCallTransfer: Boolean = false,
        /**
         * MatrixItemDisplayNameFallbackProvider to provide default display name for MatrixItem. By default, the id will be used
         */
        val matrixItemDisplayNameFallbackProvider: MatrixItemDisplayNameFallbackProvider? = null,
        /**
         * RoomDisplayNameFallbackProvider to provide default room display name.
         */
<<<<<<< HEAD
        val roomDisplayNameFallbackProvider: RoomDisplayNameFallbackProvider
=======
        val roomDisplayNameFallbackProvider: RoomDisplayNameFallbackProvider,
        /**
         * True to enable presence information sync (if available). False to disable regardless of server setting.
         */
        val presenceSyncEnabled: Boolean = true,
        /**
         * Thread messages default enable/disabled value
         */
        val threadMessagesEnabledDefault: Boolean = false,
>>>>>>> 951171cb
) {

    /**
     * Can be implemented by your Application class.
     */
    @Deprecated("Use Matrix.createInstance and manage the instance manually instead of Matrix.getInstance")
    interface Provider {
        fun providesMatrixConfiguration(): MatrixConfiguration
    }
}<|MERGE_RESOLUTION|>--- conflicted
+++ resolved
@@ -60,19 +60,11 @@
         /**
          * RoomDisplayNameFallbackProvider to provide default room display name.
          */
-<<<<<<< HEAD
-        val roomDisplayNameFallbackProvider: RoomDisplayNameFallbackProvider
-=======
         val roomDisplayNameFallbackProvider: RoomDisplayNameFallbackProvider,
-        /**
-         * True to enable presence information sync (if available). False to disable regardless of server setting.
-         */
-        val presenceSyncEnabled: Boolean = true,
         /**
          * Thread messages default enable/disabled value
          */
         val threadMessagesEnabledDefault: Boolean = false,
->>>>>>> 951171cb
 ) {
 
     /**
