/*
 * Copyright 2020 The Matrix.org Foundation C.I.C.
 *
 * Licensed under the Apache License, Version 2.0 (the "License");
 * you may not use this file except in compliance with the License.
 * You may obtain a copy of the License at
 *
 *     http://www.apache.org/licenses/LICENSE-2.0
 *
 * Unless required by applicable law or agreed to in writing, software
 * distributed under the License is distributed on an "AS IS" BASIS,
 * WITHOUT WARRANTIES OR CONDITIONS OF ANY KIND, either express or implied.
 * See the License for the specific language governing permissions and
 * limitations under the License.
 */

package org.matrix.android.sdk.api

import okhttp3.ConnectionSpec
import okhttp3.Interceptor
import org.matrix.android.sdk.api.crypto.MXCryptoConfig
import org.matrix.android.sdk.api.metrics.CryptoMetricPlugin
import org.matrix.android.sdk.api.metrics.MetricPlugin
import org.matrix.android.sdk.api.provider.CustomEventTypesProvider
import org.matrix.android.sdk.api.provider.MatrixItemDisplayNameFallbackProvider
import org.matrix.android.sdk.api.provider.RoomDisplayNameFallbackProvider
import java.net.Proxy

data class MatrixConfiguration(
        val applicationFlavor: String = "Default-application-flavor",
        val cryptoConfig: MXCryptoConfig = MXCryptoConfig(),
        val cryptoFlavor: String = "Default-crypto-flavor",
        val integrationUIUrl: String = "https://scalar.vector.im/",
        val integrationRestUrl: String = "https://scalar.vector.im/api",
        val integrationWidgetUrls: List<String> = listOf(
                "https://scalar.vector.im/_matrix/integrations/v1",
                "https://scalar.vector.im/api",
                "https://scalar-staging.vector.im/_matrix/integrations/v1",
                "https://scalar-staging.vector.im/api",
                "https://scalar-staging.riot.im/scalar/api"
        ),
        /**
         * Optional base url to create client permalinks (eg. https://www.example.com/#/) instead of Matrix ones (matrix.to links).
         * Do not forget to add the "#" which is required by the permalink parser.
         *
         * Note: this field is only used for permalinks creation, you will also have to edit the string-array `permalink_supported_hosts` in the config file
         * and add it to your manifest to handle these links in the application.
         */
        val clientPermalinkBaseUrl: String? = null,
        /**
         * Optional proxy to connect to the matrix servers.
         * You can create one using for instance Proxy(proxyType, InetSocketAddress.createUnresolved(hostname, port).
         */
        val proxy: Proxy? = null,
        /**
         * TLS versions and cipher suites limitation for unauthenticated requests.
         */
        val connectionSpec: ConnectionSpec = ConnectionSpec.RESTRICTED_TLS,
        /**
         * True to advertise support for call transfers to other parties on Matrix calls.
         */
        val supportsCallTransfer: Boolean = false,
        /**
         * MatrixItemDisplayNameFallbackProvider to provide default display name for MatrixItem. By default, the id will be used
         */
        val matrixItemDisplayNameFallbackProvider: MatrixItemDisplayNameFallbackProvider? = null,
        /**
         * RoomDisplayNameFallbackProvider to provide default room display name.
         */
        val roomDisplayNameFallbackProvider: RoomDisplayNameFallbackProvider,
        /**
         * Thread messages default enable/disabled value.
         */
        val threadMessagesEnabledDefault: Boolean = true,
        /**
         * List of network interceptors, they will be added when building an OkHttp client.
         */
        val networkInterceptors: List<Interceptor> = emptyList(),
        /**
         * Sync configuration.
         */
        val syncConfig: SyncConfig = SyncConfig(),
        /**
         * Metrics plugin that can be used to capture metrics from matrix-sdk-android.
         */
        val metricPlugins: List<MetricPlugin> = emptyList(),
<<<<<<< HEAD

        val cryptoAnalyticsPlugin: CryptoMetricPlugin? = null
=======
        /**
         * CustomEventTypesProvider to provide custom event types to the sdk which should be processed with internal events.
         */
        val customEventTypesProvider: CustomEventTypesProvider? = null,
>>>>>>> 67edf668
)<|MERGE_RESOLUTION|>--- conflicted
+++ resolved
@@ -84,13 +84,10 @@
          * Metrics plugin that can be used to capture metrics from matrix-sdk-android.
          */
         val metricPlugins: List<MetricPlugin> = emptyList(),
-<<<<<<< HEAD
 
-        val cryptoAnalyticsPlugin: CryptoMetricPlugin? = null
-=======
+        val cryptoAnalyticsPlugin: CryptoMetricPlugin? = null,
         /**
          * CustomEventTypesProvider to provide custom event types to the sdk which should be processed with internal events.
          */
         val customEventTypesProvider: CustomEventTypesProvider? = null,
->>>>>>> 67edf668
 )