/*
 * Copyright 2020 The Matrix.org Foundation C.I.C.
 *
 * Licensed under the Apache License, Version 2.0 (the "License");
 * you may not use this file except in compliance with the License.
 * You may obtain a copy of the License at
 *
 *     http://www.apache.org/licenses/LICENSE-2.0
 *
 * Unless required by applicable law or agreed to in writing, software
 * distributed under the License is distributed on an "AS IS" BASIS,
 * WITHOUT WARRANTIES OR CONDITIONS OF ANY KIND, either express or implied.
 * See the License for the specific language governing permissions and
 * limitations under the License.
 */

package org.matrix.android.sdk.api.auth.registration

<<<<<<< HEAD
=======
/**
 * Set of methods to be able to create an account on a homeserver.
 *
 * Common scenario to register an account successfully:
 *  - Call [getRegistrationFlow] to check that you application supports all the mandatory registration stages
 *  - Call [createAccount] to start the account creation
 *  - Fulfill all mandatory stages using the methods [performReCaptcha] [acceptTerms] [dummy], etc.
 *
 * More documentation can be found in the file https://github.com/vector-im/element-android/blob/main/docs/signup.md
 * and https://matrix.org/docs/spec/client_server/latest#account-registration-and-management
 */
>>>>>>> 7f96749d
interface RegistrationWizard {
    /**
     * Call this method to get the possible registration flow of the current homeserver.
     * It can be useful to ensure that your application implementation supports all the stages
     * required to create an account. If it is not the case, you will have to use the web fallback
     * to let the user create an account with your application.
     * See [org.matrix.android.sdk.api.auth.AuthenticationService.getFallbackUrl]
     */
    suspend fun getRegistrationFlow(): RegistrationResult

<<<<<<< HEAD
    suspend fun getRegistrationFlow(): RegistrationResult

    suspend fun createAccount(userName: String?,
                              password: String?,
                              initialDeviceDisplayName: String?): RegistrationResult

    suspend fun performReCaptcha(response: String): RegistrationResult

    suspend fun acceptTerms(): RegistrationResult

    suspend fun dummy(): RegistrationResult

    suspend fun addThreePid(threePid: RegisterThreePid): RegistrationResult

    suspend fun sendAgainThreePid(): RegistrationResult

    suspend fun handleValidateThreePid(code: String): RegistrationResult

    suspend fun checkIfEmailHasBeenValidated(delayMillis: Long): RegistrationResult

    suspend fun registrationAvailable(userName: String): RegistrationAvailability
=======
    /**
     * Can be call to check is the desired userName is available for registration on the current homeserver.
     * It may also fails if the desired userName is not correctly formatted or does not follow any restriction on
     * the homeserver. Ex: userName with only digits may be rejected.
     * @param userName the desired username. Ex: "alice"
     */
    suspend fun registrationAvailable(userName: String): RegistrationAvailability

    /**
     * This is the first method to call in order to create an account and start the registration process.
     *
     * @param userName the desired username. Ex: "alice"
     * @param password the desired password
     * @param initialDeviceDisplayName the device display name
     */
    suspend fun createAccount(userName: String?,
                              password: String?,
                              initialDeviceDisplayName: String?): RegistrationResult

    /**
     * Perform the "m.login.recaptcha" stage.
     *
     * @param response the response from ReCaptcha
     */
    suspend fun performReCaptcha(response: String): RegistrationResult

    /**
     * Perform the "m.login.terms" stage.
     */
    suspend fun acceptTerms(): RegistrationResult

    /**
     * Perform the "m.login.dummy" stage.
     */
    suspend fun dummy(): RegistrationResult

    /**
     * Perform the "m.login.email.identity" or "m.login.msisdn" stage.
     *
     * @param threePid the threePid to add to the account. If this is an email, the homeserver will send an email
     * to validate it. For a msisdn a SMS will be sent.
     */
    suspend fun addThreePid(threePid: RegisterThreePid): RegistrationResult

    /**
     * Ask the homeserver to send again the current threePid (email or msisdn).
     */
    suspend fun sendAgainThreePid(): RegistrationResult

    /**
     * Send the code received by SMS to validate a msisdn.
     * If the code is correct, the registration request will be executed to validate the msisdn.
     */
    suspend fun handleValidateThreePid(code: String): RegistrationResult

    /**
     * Useful to poll the homeserver when waiting for the email to be validated by the user.
     * Once the email is validated, this method will return successfully.
     * @param delayMillis the SDK can wait before sending the request
     */
    suspend fun checkIfEmailHasBeenValidated(delayMillis: Long): RegistrationResult
>>>>>>> 7f96749d

    /**
     * This is the current ThreePid, waiting for validation. The SDK will store it in database, so it can be
     * restored even if the app has been killed during the registration
     */
    val currentThreePid: String?

    /**
     * True when login and password have been sent with success to the homeserver, i.e. [createAccount] has been
     * called successfully.
     */
    val isRegistrationStarted: Boolean
}<|MERGE_RESOLUTION|>--- conflicted
+++ resolved
@@ -16,8 +16,6 @@
 
 package org.matrix.android.sdk.api.auth.registration
 
-<<<<<<< HEAD
-=======
 /**
  * Set of methods to be able to create an account on a homeserver.
  *
@@ -29,7 +27,6 @@
  * More documentation can be found in the file https://github.com/vector-im/element-android/blob/main/docs/signup.md
  * and https://matrix.org/docs/spec/client_server/latest#account-registration-and-management
  */
->>>>>>> 7f96749d
 interface RegistrationWizard {
     /**
      * Call this method to get the possible registration flow of the current homeserver.
@@ -40,29 +37,6 @@
      */
     suspend fun getRegistrationFlow(): RegistrationResult
 
-<<<<<<< HEAD
-    suspend fun getRegistrationFlow(): RegistrationResult
-
-    suspend fun createAccount(userName: String?,
-                              password: String?,
-                              initialDeviceDisplayName: String?): RegistrationResult
-
-    suspend fun performReCaptcha(response: String): RegistrationResult
-
-    suspend fun acceptTerms(): RegistrationResult
-
-    suspend fun dummy(): RegistrationResult
-
-    suspend fun addThreePid(threePid: RegisterThreePid): RegistrationResult
-
-    suspend fun sendAgainThreePid(): RegistrationResult
-
-    suspend fun handleValidateThreePid(code: String): RegistrationResult
-
-    suspend fun checkIfEmailHasBeenValidated(delayMillis: Long): RegistrationResult
-
-    suspend fun registrationAvailable(userName: String): RegistrationAvailability
-=======
     /**
      * Can be call to check is the desired userName is available for registration on the current homeserver.
      * It may also fails if the desired userName is not correctly formatted or does not follow any restriction on
@@ -124,7 +98,6 @@
      * @param delayMillis the SDK can wait before sending the request
      */
     suspend fun checkIfEmailHasBeenValidated(delayMillis: Long): RegistrationResult
->>>>>>> 7f96749d
 
     /**
      * This is the current ThreePid, waiting for validation. The SDK will store it in database, so it can be
