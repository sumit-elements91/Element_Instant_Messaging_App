--- conflicted
+++ resolved
@@ -31,10 +31,7 @@
 import org.matrix.android.sdk.api.session.room.model.RoomNameContent
 import org.matrix.android.sdk.api.session.room.model.RoomTopicContent
 import org.matrix.android.sdk.api.session.room.model.RoomType
-<<<<<<< HEAD
-=======
 import org.matrix.android.sdk.api.session.room.model.VersioningState
->>>>>>> 7f96749d
 import org.matrix.android.sdk.api.session.room.model.create.RoomCreateContent
 import org.matrix.android.sdk.api.session.room.send.SendState
 import org.matrix.android.sdk.internal.crypto.EventDecryptor
@@ -66,10 +63,6 @@
 import org.matrix.android.sdk.internal.session.room.membership.RoomDisplayNameResolver
 import org.matrix.android.sdk.internal.session.room.membership.RoomMemberHelper
 import org.matrix.android.sdk.internal.session.room.relationship.RoomChildRelationInfo
-<<<<<<< HEAD
-import org.matrix.android.sdk.internal.session.room.state.StateEventDataSource
-=======
->>>>>>> 7f96749d
 import org.matrix.android.sdk.internal.session.sync.model.RoomSyncSummary
 import org.matrix.android.sdk.internal.session.sync.model.RoomSyncUnreadNotifications
 import timber.log.Timber
@@ -82,11 +75,7 @@
         private val roomAvatarResolver: RoomAvatarResolver,
         private val eventDecryptor: EventDecryptor,
         private val crossSigningService: DefaultCrossSigningService,
-<<<<<<< HEAD
-        private val stateEventDataSource: StateEventDataSource) {
-=======
         private val roomAccountDataDataSource: RoomAccountDataDataSource) {
->>>>>>> 7f96749d
 
     fun update(realm: Realm,
                roomId: String,
@@ -125,10 +114,7 @@
         val lastAliasesEvent = CurrentStateEventEntity.getOrNull(realm, roomId, type = EventType.STATE_ROOM_ALIASES, stateKey = "")?.root
         val roomCreateEvent = CurrentStateEventEntity.getOrNull(realm, roomId, type = EventType.STATE_ROOM_CREATE, stateKey = "")?.root
         val joinRulesEvent = CurrentStateEventEntity.getOrNull(realm, roomId, type = EventType.STATE_ROOM_JOIN_RULES, stateKey = "")?.root
-<<<<<<< HEAD
         val accessRulesEvent = CurrentStateEventEntity.getOrNull(realm, roomId, type = TchapEventType.STATE_ROOM_ACCESS_RULES, stateKey = "")?.root
-=======
->>>>>>> 7f96749d
 
         val roomType = ContentMapper.map(roomCreateEvent?.content).toModel<RoomCreateContent>()?.type
         roomSummaryEntity.roomType = roomType
@@ -156,10 +142,7 @@
         roomSummaryEntity.name = ContentMapper.map(lastNameEvent?.content).toModel<RoomNameContent>()?.name
         roomSummaryEntity.topic = ContentMapper.map(lastTopicEvent?.content).toModel<RoomTopicContent>()?.topic
         roomSummaryEntity.joinRules = ContentMapper.map(joinRulesEvent?.content).toModel<RoomJoinRulesContent>()?.joinRules
-<<<<<<< HEAD
         roomSummaryEntity.accessRules = ContentMapper.map(accessRulesEvent?.content).toModel<RoomAccessRulesContent>()?.accessRules
-=======
->>>>>>> 7f96749d
         roomSummaryEntity.latestPreviewableEvent = latestPreviewableEvent
         roomSummaryEntity.canonicalAlias = ContentMapper.map(lastCanonicalAliasEvent?.content).toModel<RoomCanonicalAliasContent>()
                 ?.canonicalAlias
@@ -324,11 +307,7 @@
 //            Timber.v("## SPACES: lookup map ${lookupMap.map { it.key.name to it.value.map { it.name } }.toMap()}")
 
             lookupMap.entries
-<<<<<<< HEAD
-                    .filter { it.key.roomType == RoomType.SPACE && it.key.membership == Membership.JOIN  }
-=======
                     .filter { it.key.roomType == RoomType.SPACE && it.key.membership == Membership.JOIN }
->>>>>>> 7f96749d
                     .forEach { entry ->
                         val parent = RoomSummaryEntity.where(realm, entry.key.roomId).findFirst()
                         if (parent != null) {
@@ -375,16 +354,9 @@
                                 if (it != null) addAll(it)
                             }
                         }.distinct()
-<<<<<<< HEAD
-                        if (flattenRelated.isEmpty()) {
-                            dmRoom.flattenParentIds = null
-                        } else {
-                            dmRoom.flattenParentIds = "|${flattenRelated.joinToString("|")}|"
-=======
                         if (flattenRelated.isNotEmpty()) {
                             // we keep real m.child/m.parent relations and add the one for common memberships
                             dmRoom.flattenParentIds += "|${flattenRelated.joinToString("|")}|"
->>>>>>> 7f96749d
                         }
 //                        Timber.v("## SPACES: flatten of ${dmRoom.otherMemberIds.joinToString(",")} is ${dmRoom.flattenParentIds}")
                     }
@@ -401,11 +373,8 @@
                         realm.where(RoomSummaryEntity::class.java)
                                 .process(RoomSummaryEntityFields.MEMBERSHIP_STR, listOf(Membership.JOIN))
                                 .notEqualTo(RoomSummaryEntityFields.ROOM_TYPE, RoomType.SPACE)
-<<<<<<< HEAD
-=======
                                 // also we do not count DM in here, because home space will already show them
                                 .equalTo(RoomSummaryEntityFields.IS_DIRECT, false)
->>>>>>> 7f96749d
                                 .contains(RoomSummaryEntityFields.FLATTEN_PARENT_IDS, space.roomId)
                                 .findAll().forEach {
                                     highlightCount += it.highlightCount
