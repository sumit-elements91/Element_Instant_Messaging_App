--- conflicted
+++ resolved
@@ -42,13 +42,10 @@
             val contentMap: MXUsersDevicesMap<Any>,
             // the transactionId. If not provided, a transactionId will be created by the task
             val transactionId: String? = null,
-<<<<<<< HEAD
             // Number of retry before failing
-            val retryCount: Int = DEFAULT_REQUEST_RETRY_COUNT
-=======
+            val retryCount: Int = DEFAULT_REQUEST_RETRY_COUNT,
             // add tracing id, notice that to device events that do signature on content might be broken by it
             val addTracingIds: Boolean = !EventType.isVerificationEvent(eventType),
->>>>>>> de18f378
     )
 }
 
