--- conflicted
+++ resolved
@@ -18,18 +18,11 @@
 import dagger.Lazy
 import org.matrix.android.sdk.api.crypto.MXCRYPTO_ALGORITHM_MEGOLM
 import org.matrix.android.sdk.api.session.crypto.CryptoService
-import org.matrix.android.sdk.api.session.crypto.model.MXEncryptEventContentResult
 import org.matrix.android.sdk.api.session.crypto.model.MXEventDecryptionResult
 import org.matrix.android.sdk.api.session.events.model.Event
 import org.matrix.android.sdk.api.session.events.model.EventType
 import org.matrix.android.sdk.api.session.events.model.toContent
 import org.matrix.android.sdk.api.session.room.send.SendState
-<<<<<<< HEAD
-import org.matrix.android.sdk.internal.crypto.MXCRYPTO_ALGORITHM_MEGOLM
-import org.matrix.android.sdk.internal.crypto.MXEventDecryptionResult
-=======
-import org.matrix.android.sdk.api.util.awaitCallback
->>>>>>> 4309fdba
 import org.matrix.android.sdk.internal.database.mapper.ContentMapper
 import org.matrix.android.sdk.internal.session.room.send.LocalEchoRepository
 import org.matrix.android.sdk.internal.task.Task
@@ -56,8 +49,7 @@
         localEchoRepository.updateSendState(localEvent.eventId, localEvent.roomId, SendState.ENCRYPTING)
 
         // let it throws
-<<<<<<< HEAD
-        val result = cryptoService.encryptEventContent(localEvent.content ?: emptyMap(), localEvent.type, params.roomId)
+        val result = cryptoService.get().encryptEventContent(localEvent.content ?: emptyMap(), localEvent.type, params.roomId)
         // Better handling of local echo, to avoid decrypting transition on remote echo
         // Should I only do it for text messages?
         val decryptionLocalEcho = if (result.eventContent["algorithm"] == MXCRYPTO_ALGORITHM_MEGOLM) {
@@ -69,47 +61,7 @@
                     ).toContent(),
                     forwardingCurve25519KeyChain = emptyList(),
                     senderCurve25519Key = result.eventContent["sender_key"] as? String,
-                    claimedEd25519Key = cryptoService.getMyCryptoDevice().fingerprint()
-=======
-        awaitCallback<MXEncryptEventContentResult> {
-            cryptoService.get().encryptEventContent(localMutableContent, localEvent.type, params.roomId, it)
-        }.let { result ->
-            val modifiedContent = HashMap(result.eventContent)
-            params.keepKeys?.forEach { toKeep ->
-                localEvent.content?.get(toKeep)?.let {
-                    // put it back in the encrypted thing
-                    modifiedContent[toKeep] = it
-                }
-            }
-            val safeResult = result.copy(eventContent = modifiedContent)
-            // Better handling of local echo, to avoid decrypting transition on remote echo
-            // Should I only do it for text messages?
-            val decryptionLocalEcho = if (result.eventContent["algorithm"] == MXCRYPTO_ALGORITHM_MEGOLM) {
-                MXEventDecryptionResult(
-                        clearEvent = Event(
-                                type = localEvent.type,
-                                content = localEvent.content,
-                                roomId = localEvent.roomId
-                        ).toContent(),
-                        forwardingCurve25519KeyChain = emptyList(),
-                        senderCurve25519Key = result.eventContent["sender_key"] as? String,
-                        claimedEd25519Key = cryptoService.get().getMyDevice().fingerprint()
-                )
-            } else {
-                null
-            }
-
-            localEchoRepository.updateEcho(localEvent.eventId) { _, localEcho ->
-                localEcho.type = EventType.ENCRYPTED
-                localEcho.content = ContentMapper.map(modifiedContent)
-                decryptionLocalEcho?.also {
-                    localEcho.setDecryptionResult(it)
-                }
-            }
-            return localEvent.copy(
-                    type = safeResult.eventType,
-                    content = safeResult.eventContent
->>>>>>> 4309fdba
+                    claimedEd25519Key = cryptoService.get().getMyCryptoDevice().fingerprint()
             )
         } else {
             null
