/*
 * Copyright 2020 The Matrix.org Foundation C.I.C.
 *
 * Licensed under the Apache License, Version 2.0 (the "License");
 * you may not use this file except in compliance with the License.
 * You may obtain a copy of the License at
 *
 *     http://www.apache.org/licenses/LICENSE-2.0
 *
 * Unless required by applicable law or agreed to in writing, software
 * distributed under the License is distributed on an "AS IS" BASIS,
 * WITHOUT WARRANTIES OR CONDITIONS OF ANY KIND, either express or implied.
 * See the License for the specific language governing permissions and
 * limitations under the License.
 */

package org.matrix.android.sdk.internal.session.media

import android.util.Patterns
import org.matrix.android.sdk.api.session.events.model.Event
import org.matrix.android.sdk.api.session.events.model.EventType
import org.matrix.android.sdk.api.session.events.model.toModel
import org.matrix.android.sdk.api.session.room.model.message.MessageContent
import org.matrix.android.sdk.api.session.room.model.message.MessageType
import javax.inject.Inject

internal class UrlsExtractor @Inject constructor() {
    // Sadly Patterns.WEB_URL_WITH_PROTOCOL is not public so filter the protocol later
    private val urlRegex = Patterns.WEB_URL.toRegex()

    fun extract(event: Event): List<String> {
        return event.takeIf { it.getClearType() == EventType.MESSAGE }
                ?.getClearContent()
                ?.toModel<MessageContent>()
<<<<<<< HEAD
                ?.takeIf { it.msgType == MessageType.MSGTYPE_TEXT || it.msgType == MessageType.MSGTYPE_NOTICE || it.msgType == MessageType.MSGTYPE_EMOTE }
=======
                ?.takeIf {
                    it.msgType == MessageType.MSGTYPE_TEXT
                            || it.msgType == MessageType.MSGTYPE_NOTICE
                            || it.msgType == MessageType.MSGTYPE_EMOTE
                }
>>>>>>> 7c013de7
                ?.body
                ?.let { urlRegex.findAll(it) }
                ?.map { it.value }
                ?.filter { it.startsWith("https://") || it.startsWith("http://") }
                ?.distinct()
                ?.toList()
                .orEmpty()
    }
}<|MERGE_RESOLUTION|>--- conflicted
+++ resolved
@@ -32,15 +32,11 @@
         return event.takeIf { it.getClearType() == EventType.MESSAGE }
                 ?.getClearContent()
                 ?.toModel<MessageContent>()
-<<<<<<< HEAD
-                ?.takeIf { it.msgType == MessageType.MSGTYPE_TEXT || it.msgType == MessageType.MSGTYPE_NOTICE || it.msgType == MessageType.MSGTYPE_EMOTE }
-=======
                 ?.takeIf {
                     it.msgType == MessageType.MSGTYPE_TEXT
                             || it.msgType == MessageType.MSGTYPE_NOTICE
                             || it.msgType == MessageType.MSGTYPE_EMOTE
                 }
->>>>>>> 7c013de7
                 ?.body
                 ?.let { urlRegex.findAll(it) }
                 ?.map { it.value }
