/*
 * Copyright 2020 The Matrix.org Foundation C.I.C.
 *
 * Licensed under the Apache License, Version 2.0 (the "License");
 * you may not use this file except in compliance with the License.
 * You may obtain a copy of the License at
 *
 * http://www.apache.org/licenses/LICENSE-2.0
 *
 * Unless required by applicable law or agreed to in writing, software
 * distributed under the License is distributed on an "AS IS" BASIS,
 * WITHOUT WARRANTIES OR CONDITIONS OF ANY KIND, either express or implied.
 * See the License for the specific language governing permissions and
 * limitations under the License.
 */

package org.matrix.android.sdk.api.failure

import com.squareup.moshi.Json
import com.squareup.moshi.JsonClass
import org.matrix.android.sdk.api.util.JsonDict
import org.matrix.android.sdk.internal.auth.data.InteractiveAuthenticationFlow

/**
 * This data class holds the error defined by the matrix specifications.
 * You shouldn't have to instantiate it.
 * Ref: https://matrix.org/docs/spec/client_server/latest#api-standards
 */
@JsonClass(generateAdapter = true)
data class MatrixError(
        /** unique string which can be used to handle an error message */
        @Json(name = "errcode") val code: String,
        /** human-readable error message */
        @Json(name = "error") val message: String,

        // For M_CONSENT_NOT_GIVEN
        @Json(name = "consent_uri") val consentUri: String? = null,
        // For M_RESOURCE_LIMIT_EXCEEDED
        @Json(name = "limit_type") val limitType: String? = null,
        @Json(name = "admin_contact") val adminUri: String? = null,
        // For M_LIMIT_EXCEEDED
        @Json(name = "retry_after_ms") val retryAfterMillis: Long? = null,
        // For M_UNKNOWN_TOKEN
        @Json(name = "soft_logout") val isSoftLogout: Boolean? = null,
        // For M_INVALID_PEPPER
        // {"error": "pepper does not match 'erZvr'", "lookup_pepper": "pQgMS", "algorithm": "sha256", "errcode": "M_INVALID_PEPPER"}
        @Json(name = "lookup_pepper") val newLookupPepper: String? = null,

        // For M_FORBIDDEN UIA
        @Json(name = "session")
        val session: String? = null,
        @Json(name = "completed")
        val completedStages: List<String>? = null,
        @Json(name = "flows")
        val flows: List<InteractiveAuthenticationFlow>? = null,
        @Json(name = "params")
        val params: JsonDict? = null
) {

    companion object {
        /** Forbidden access, e.g. joining a room without permission, failed login. */
        const val M_FORBIDDEN = "M_FORBIDDEN"

        /** An unknown error has occurred. */
        const val M_UNKNOWN = "M_UNKNOWN"

        /** The access token specified was not recognised. */
        const val M_UNKNOWN_TOKEN = "M_UNKNOWN_TOKEN"

        /** No access token was specified for the request. */
        const val M_MISSING_TOKEN = "M_MISSING_TOKEN"

        /** Request contained valid JSON, but it was malformed in some way, e.g. missing required keys, invalid values for keys. */
        const val M_BAD_JSON = "M_BAD_JSON"

        /** Request did not contain valid JSON. */
        const val M_NOT_JSON = "M_NOT_JSON"

        /** No resource was found for this request. */
        const val M_NOT_FOUND = "M_NOT_FOUND"

        /** Too many requests have been sent in a short period of time. Wait a while then try again. */
        const val M_LIMIT_EXCEEDED = "M_LIMIT_EXCEEDED"

        /* ==========================================================================================
         * Other error codes the client might encounter are
         * ========================================================================================== */

        /** Encountered when trying to register a user ID which has been taken. */
        const val M_USER_IN_USE = "M_USER_IN_USE"

        /** Sent when the room alias given to the createRoom API is already in use. */
        const val M_ROOM_IN_USE = "M_ROOM_IN_USE"

        /** (Not documented yet) */
        const val M_BAD_PAGINATION = "M_BAD_PAGINATION"

        /** The request was not correctly authorized. Usually due to login failures. */
        const val M_UNAUTHORIZED = "M_UNAUTHORIZED"

        /** (Not documented yet) */
        const val M_OLD_VERSION = "M_OLD_VERSION"

        /** The server did not understand the request. */
        const val M_UNRECOGNIZED = "M_UNRECOGNIZED"

        /** (Not documented yet) */
        const val M_LOGIN_EMAIL_URL_NOT_YET = "M_LOGIN_EMAIL_URL_NOT_YET"

        /** Authentication could not be performed on the third party identifier. */
        const val M_THREEPID_AUTH_FAILED = "M_THREEPID_AUTH_FAILED"

        /** Sent when a threepid given to an API cannot be used because no record matching the threepid was found. */
        const val M_THREEPID_NOT_FOUND = "M_THREEPID_NOT_FOUND"

        /** Sent when a threepid given to an API cannot be used because the same threepid is already in use. */
        const val M_THREEPID_IN_USE = "M_THREEPID_IN_USE"

        /** The client's request used a third party server, eg. identity server, that this server does not trust. */
        const val M_SERVER_NOT_TRUSTED = "M_SERVER_NOT_TRUSTED"

        /** The request or entity was too large. */
        const val M_TOO_LARGE = "M_TOO_LARGE"

        /** (Not documented yet) */
        const val M_CONSENT_NOT_GIVEN = "M_CONSENT_NOT_GIVEN"

        /** The request cannot be completed because the homeserver has reached a resource limit imposed on it. For example,
         *  a homeserver held in a shared hosting environment may reach a resource limit if it starts using too much memory
         *  or disk space. The error MUST have an admin_contact field to provide the user receiving the error a place to reach
         *  out to. Typically, this error will appear on routes which attempt to modify state (eg: sending messages, account
         *  data, etc) and not routes which only read state (eg: /sync, get account data, etc). */
        const val M_RESOURCE_LIMIT_EXCEEDED = "M_RESOURCE_LIMIT_EXCEEDED"

        /** The user ID associated with the request has been deactivated. Typically for endpoints that prove authentication, such as /login. */
        const val M_USER_DEACTIVATED = "M_USER_DEACTIVATED"

        /** Encountered when trying to register a user ID which is not valid. */
        const val M_INVALID_USERNAME = "M_INVALID_USERNAME"

        /** Sent when the initial state given to the createRoom API is invalid. */
        const val M_INVALID_ROOM_STATE = "M_INVALID_ROOM_STATE"

        /** The server does not permit this third party identifier. This may happen if the server only permits,
         *  for example, email addresses from a particular domain. */
        const val M_THREEPID_DENIED = "M_THREEPID_DENIED"

        /** The client's request to create a room used a room version that the server does not support. */
        const val M_UNSUPPORTED_ROOM_VERSION = "M_UNSUPPORTED_ROOM_VERSION"

        /** The client attempted to join a room that has a version the server does not support.
         *  Inspect the room_version property of the error response for the room's version. */
        const val M_INCOMPATIBLE_ROOM_VERSION = "M_INCOMPATIBLE_ROOM_VERSION"

        /** The state change requested cannot be performed, such as attempting to unban a user who is not banned. */
        const val M_BAD_STATE = "M_BAD_STATE"

        /** The room or resource does not permit guests to access it. */
        const val M_GUEST_ACCESS_FORBIDDEN = "M_GUEST_ACCESS_FORBIDDEN"

        /** A Captcha is required to complete the request. */
        const val M_CAPTCHA_NEEDED = "M_CAPTCHA_NEEDED"

        /** The Captcha provided did not match what was expected. */
        const val M_CAPTCHA_INVALID = "M_CAPTCHA_INVALID"

        /** A required parameter was missing from the request. */
        const val M_MISSING_PARAM = "M_MISSING_PARAM"

        /** A parameter that was specified has the wrong value. For example, the server expected an integer and instead received a string. */
        const val M_INVALID_PARAM = "M_INVALID_PARAM"

        /** The resource being requested is reserved by an application service, or the application service making the request has not created the resource. */
        const val M_EXCLUSIVE = "M_EXCLUSIVE"

        /** The user is unable to reject an invite to join the server notices room. See the Server Notices module for more information. */
        const val M_CANNOT_LEAVE_SERVER_NOTICE_ROOM = "M_CANNOT_LEAVE_SERVER_NOTICE_ROOM"

        /** (Not documented yet) */
        const val M_WRONG_ROOM_KEYS_VERSION = "M_WRONG_ROOM_KEYS_VERSION"

        /** (Not documented yet) */
        const val M_WEAK_PASSWORD = "M_WEAK_PASSWORD"

<<<<<<< HEAD
        /** (Not documented yet) */
        const val M_PASSWORD_TOO_SHORT = "M_PASSWORD_TOO_SHORT"

        /** (Not documented yet) */
        const val M_PASSWORD_NO_DIGIT = "M_PASSWORD_NO_DIGIT"

        /** (Not documented yet) */
        const val M_PASSWORD_NO_UPPERCASE = "M_PASSWORD_NO_UPPERCASE"

        /** (Not documented yet) */
        const val M_PASSWORD_NO_LOWERCASE = "M_PASSWORD_NO_LOWERCASE"

        /** (Not documented yet) */
        const val M_PASSWORD_NO_SYMBOL = "M_PASSWORD_NO_SYMBOL"

        /** (Not documented yet) */
=======
        /** The provided password's length is shorter than the minimum length required by the server. */
        const val M_PASSWORD_TOO_SHORT = "M_PASSWORD_TOO_SHORT"

        /** The password doesn't contain any digit but the server requires at least one. */
        const val M_PASSWORD_NO_DIGIT = "M_PASSWORD_NO_DIGIT"

        /** The password doesn't contain any uppercase letter but the server requires at least one. */
        const val M_PASSWORD_NO_UPPERCASE = "M_PASSWORD_NO_UPPERCASE"

        /** The password doesn't contain any lowercase letter but the server requires at least one. */
        const val M_PASSWORD_NO_LOWERCASE = "M_PASSWORD_NO_LOWERCASE"

        /** The password doesn't contain any symbol but the server requires at least one. */
        const val M_PASSWORD_NO_SYMBOL = "M_PASSWORD_NO_SYMBOL"

        /** The password was found in a dictionary, and is not acceptable. */
>>>>>>> bcbe8d31
        const val M_PASSWORD_IN_DICTIONARY = "M_PASSWORD_IN_DICTIONARY"

        const val M_TERMS_NOT_SIGNED = "M_TERMS_NOT_SIGNED"

        // For identity service
        const val M_INVALID_PEPPER = "M_INVALID_PEPPER"

        // Possible value for "limit_type"
        const val LIMIT_TYPE_MAU = "monthly_active_user"

        /**
         * The user account has expired. It has to be renewed by clicking on an email or by sending a renewal token.
         *
         * More documentation can be found in the dedicated Synapse plugin module repository: https://github.com/matrix-org/synapse-email-account-validity
         */
        const val ORG_MATRIX_EXPIRED_ACCOUNT = "ORG_MATRIX_EXPIRED_ACCOUNT"
    }
}<|MERGE_RESOLUTION|>--- conflicted
+++ resolved
@@ -182,24 +182,6 @@
         /** (Not documented yet) */
         const val M_WEAK_PASSWORD = "M_WEAK_PASSWORD"
 
-<<<<<<< HEAD
-        /** (Not documented yet) */
-        const val M_PASSWORD_TOO_SHORT = "M_PASSWORD_TOO_SHORT"
-
-        /** (Not documented yet) */
-        const val M_PASSWORD_NO_DIGIT = "M_PASSWORD_NO_DIGIT"
-
-        /** (Not documented yet) */
-        const val M_PASSWORD_NO_UPPERCASE = "M_PASSWORD_NO_UPPERCASE"
-
-        /** (Not documented yet) */
-        const val M_PASSWORD_NO_LOWERCASE = "M_PASSWORD_NO_LOWERCASE"
-
-        /** (Not documented yet) */
-        const val M_PASSWORD_NO_SYMBOL = "M_PASSWORD_NO_SYMBOL"
-
-        /** (Not documented yet) */
-=======
         /** The provided password's length is shorter than the minimum length required by the server. */
         const val M_PASSWORD_TOO_SHORT = "M_PASSWORD_TOO_SHORT"
 
@@ -216,7 +198,6 @@
         const val M_PASSWORD_NO_SYMBOL = "M_PASSWORD_NO_SYMBOL"
 
         /** The password was found in a dictionary, and is not acceptable. */
->>>>>>> bcbe8d31
         const val M_PASSWORD_IN_DICTIONARY = "M_PASSWORD_IN_DICTIONARY"
 
         const val M_TERMS_NOT_SIGNED = "M_TERMS_NOT_SIGNED"
