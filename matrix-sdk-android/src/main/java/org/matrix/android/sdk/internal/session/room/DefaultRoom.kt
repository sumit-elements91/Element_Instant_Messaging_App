/*
 * Copyright 2020 The Matrix.org Foundation C.I.C.
 *
 * Licensed under the Apache License, Version 2.0 (the "License");
 * you may not use this file except in compliance with the License.
 * You may obtain a copy of the License at
 *
 * http://www.apache.org/licenses/LICENSE-2.0
 *
 * Unless required by applicable law or agreed to in writing, software
 * distributed under the License is distributed on an "AS IS" BASIS,
 * WITHOUT WARRANTIES OR CONDITIONS OF ANY KIND, either express or implied.
 * See the License for the specific language governing permissions and
 * limitations under the License.
 */

package org.matrix.android.sdk.internal.session.room

import androidx.lifecycle.LiveData
import org.matrix.android.sdk.api.MatrixCoroutineDispatchers
import org.matrix.android.sdk.api.session.room.Room
import org.matrix.android.sdk.api.session.room.accountdata.RoomAccountDataService
import org.matrix.android.sdk.api.session.room.alias.AliasService
import org.matrix.android.sdk.api.session.room.call.RoomCallService
import org.matrix.android.sdk.api.session.room.crypto.RoomCryptoService
import org.matrix.android.sdk.api.session.room.members.MembershipService
import org.matrix.android.sdk.api.session.room.model.RoomSummary
import org.matrix.android.sdk.api.session.room.model.RoomType
import org.matrix.android.sdk.api.session.room.model.relation.RelationService
import org.matrix.android.sdk.api.session.room.notification.RoomPushRuleService
import org.matrix.android.sdk.api.session.room.read.ReadService
import org.matrix.android.sdk.api.session.room.reporting.ReportingService
import org.matrix.android.sdk.api.session.room.send.DraftService
import org.matrix.android.sdk.api.session.room.send.SendService
import org.matrix.android.sdk.api.session.room.state.StateService
import org.matrix.android.sdk.api.session.room.tags.TagsService
import org.matrix.android.sdk.api.session.room.threads.ThreadsService
import org.matrix.android.sdk.api.session.room.threads.local.ThreadsLocalService
import org.matrix.android.sdk.api.session.room.timeline.TimelineService
import org.matrix.android.sdk.api.session.room.typing.TypingService
import org.matrix.android.sdk.api.session.room.uploads.UploadsService
import org.matrix.android.sdk.api.session.room.version.RoomVersionService
import org.matrix.android.sdk.api.session.space.Space
import org.matrix.android.sdk.api.util.Optional
import org.matrix.android.sdk.internal.session.permalinks.ViaParameterFinder
import org.matrix.android.sdk.internal.session.room.summary.RoomSummaryDataSource
import org.matrix.android.sdk.internal.session.space.DefaultSpace
<<<<<<< HEAD
import java.security.InvalidParameterException
=======
>>>>>>> 4309fdba

internal class DefaultRoom(
        override val roomId: String,
        private val roomSummaryDataSource: RoomSummaryDataSource,
        private val roomCryptoService: RoomCryptoService,
        private val timelineService: TimelineService,
        private val threadsService: ThreadsService,
        private val threadsLocalService: ThreadsLocalService,
        private val sendService: SendService,
        private val draftService: DraftService,
        private val stateService: StateService,
        private val uploadsService: UploadsService,
        private val reportingService: ReportingService,
        private val roomCallService: RoomCallService,
        private val readService: ReadService,
        private val typingService: TypingService,
        private val aliasService: AliasService,
        private val tagsService: TagsService,
        private val relationService: RelationService,
        private val roomMembersService: MembershipService,
        private val roomPushRuleService: RoomPushRuleService,
        private val roomAccountDataService: RoomAccountDataService,
        private val roomVersionService: RoomVersionService,
        private val viaParameterFinder: ViaParameterFinder,
        override val coroutineDispatchers: MatrixCoroutineDispatchers
) : Room {

    override fun getRoomSummaryLive(): LiveData<Optional<RoomSummary>> {
        return roomSummaryDataSource.getRoomSummaryLive(roomId)
    }

    override fun roomSummary(): RoomSummary? {
        return roomSummaryDataSource.getRoomSummary(roomId)
    }

<<<<<<< HEAD
    override fun isEncrypted(): Boolean {
        return cryptoService.isRoomEncrypted(roomId)
    }

    override fun encryptionAlgorithm(): String? {
        return cryptoService.getEncryptionAlgorithm(roomId)
    }

    override fun shouldEncryptForInvitedMembers(): Boolean {
        return cryptoService.shouldEncryptForInvitedMembers(roomId)
    }

    override suspend fun prepareToEncrypt() {
        cryptoService.prepareToEncrypt(roomId)
    }

    override suspend fun enableEncryption(algorithm: String, force: Boolean) {
        when {
            (!force && isEncrypted() && encryptionAlgorithm() == MXCRYPTO_ALGORITHM_MEGOLM) -> {
                throw IllegalStateException("Encryption is already enabled for this room")
            }
            (!force && algorithm != MXCRYPTO_ALGORITHM_MEGOLM)                              -> {
                throw InvalidParameterException("Only MXCRYPTO_ALGORITHM_MEGOLM algorithm is supported")
            }
            else                                                                            -> {
                val params = SendStateTask.Params(
                        roomId = roomId,
                        stateKey = "",
                        eventType = EventType.STATE_ROOM_ENCRYPTION,
                        body = mapOf(
                                "algorithm" to algorithm
                        ))

                sendStateTask.execute(params)
            }
        }
    }

    override suspend fun search(searchTerm: String,
                                nextBatch: String?,
                                orderByRecent: Boolean,
                                limit: Int,
                                beforeLimit: Int,
                                afterLimit: Int,
                                includeProfile: Boolean): SearchResult {
        return searchTask.execute(
                SearchTask.Params(
                        searchTerm = searchTerm,
                        roomId = roomId,
                        nextBatch = nextBatch,
                        orderByRecent = orderByRecent,
                        limit = limit,
                        beforeLimit = beforeLimit,
                        afterLimit = afterLimit,
                        includeProfile = includeProfile
                )
        )
    }

=======
>>>>>>> 4309fdba
    override fun asSpace(): Space? {
        if (roomSummary()?.roomType != RoomType.SPACE) return null
        return DefaultSpace(this, roomSummaryDataSource, viaParameterFinder)
    }

    override fun timelineService() = timelineService
    override fun threadsService() = threadsService
    override fun threadsLocalService() = threadsLocalService
    override fun sendService() = sendService
    override fun draftService() = draftService
    override fun stateService() = stateService
    override fun uploadsService() = uploadsService
    override fun reportingService() = reportingService
    override fun roomCallService() = roomCallService
    override fun readService() = readService
    override fun typingService() = typingService
    override fun aliasService() = aliasService
    override fun tagsService() = tagsService
    override fun relationService() = relationService
    override fun roomCryptoService() = roomCryptoService
    override fun membershipService() = roomMembersService
    override fun roomPushRuleService() = roomPushRuleService
    override fun roomAccountDataService() = roomAccountDataService
    override fun roomVersionService() = roomVersionService
}<|MERGE_RESOLUTION|>--- conflicted
+++ resolved
@@ -45,10 +45,7 @@
 import org.matrix.android.sdk.internal.session.permalinks.ViaParameterFinder
 import org.matrix.android.sdk.internal.session.room.summary.RoomSummaryDataSource
 import org.matrix.android.sdk.internal.session.space.DefaultSpace
-<<<<<<< HEAD
 import java.security.InvalidParameterException
-=======
->>>>>>> 4309fdba
 
 internal class DefaultRoom(
         override val roomId: String,
@@ -84,68 +81,7 @@
         return roomSummaryDataSource.getRoomSummary(roomId)
     }
 
-<<<<<<< HEAD
-    override fun isEncrypted(): Boolean {
-        return cryptoService.isRoomEncrypted(roomId)
-    }
 
-    override fun encryptionAlgorithm(): String? {
-        return cryptoService.getEncryptionAlgorithm(roomId)
-    }
-
-    override fun shouldEncryptForInvitedMembers(): Boolean {
-        return cryptoService.shouldEncryptForInvitedMembers(roomId)
-    }
-
-    override suspend fun prepareToEncrypt() {
-        cryptoService.prepareToEncrypt(roomId)
-    }
-
-    override suspend fun enableEncryption(algorithm: String, force: Boolean) {
-        when {
-            (!force && isEncrypted() && encryptionAlgorithm() == MXCRYPTO_ALGORITHM_MEGOLM) -> {
-                throw IllegalStateException("Encryption is already enabled for this room")
-            }
-            (!force && algorithm != MXCRYPTO_ALGORITHM_MEGOLM)                              -> {
-                throw InvalidParameterException("Only MXCRYPTO_ALGORITHM_MEGOLM algorithm is supported")
-            }
-            else                                                                            -> {
-                val params = SendStateTask.Params(
-                        roomId = roomId,
-                        stateKey = "",
-                        eventType = EventType.STATE_ROOM_ENCRYPTION,
-                        body = mapOf(
-                                "algorithm" to algorithm
-                        ))
-
-                sendStateTask.execute(params)
-            }
-        }
-    }
-
-    override suspend fun search(searchTerm: String,
-                                nextBatch: String?,
-                                orderByRecent: Boolean,
-                                limit: Int,
-                                beforeLimit: Int,
-                                afterLimit: Int,
-                                includeProfile: Boolean): SearchResult {
-        return searchTask.execute(
-                SearchTask.Params(
-                        searchTerm = searchTerm,
-                        roomId = roomId,
-                        nextBatch = nextBatch,
-                        orderByRecent = orderByRecent,
-                        limit = limit,
-                        beforeLimit = beforeLimit,
-                        afterLimit = afterLimit,
-                        includeProfile = includeProfile
-                )
-        )
-    }
-
-=======
->>>>>>> 4309fdba
     override fun asSpace(): Space? {
         if (roomSummary()?.roomType != RoomType.SPACE) return null
         return DefaultSpace(this, roomSummaryDataSource, viaParameterFinder)
