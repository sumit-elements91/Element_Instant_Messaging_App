/*
 * Copyright 2020 The Matrix.org Foundation C.I.C.
 *
 * Licensed under the Apache License, Version 2.0 (the "License");
 * you may not use this file except in compliance with the License.
 * You may obtain a copy of the License at
 *
 * http://www.apache.org/licenses/LICENSE-2.0
 *
 * Unless required by applicable law or agreed to in writing, software
 * distributed under the License is distributed on an "AS IS" BASIS,
 * WITHOUT WARRANTIES OR CONDITIONS OF ANY KIND, either express or implied.
 * See the License for the specific language governing permissions and
 * limitations under the License.
 */
package org.matrix.android.sdk.internal.session.room.relation

import androidx.lifecycle.LiveData
import androidx.lifecycle.Transformations
import com.zhuinden.monarchy.Monarchy
import dagger.assisted.Assisted
import dagger.assisted.AssistedFactory
import dagger.assisted.AssistedInject
import org.matrix.android.sdk.api.session.events.model.Event
import org.matrix.android.sdk.api.session.room.model.EventAnnotationsSummary
import org.matrix.android.sdk.api.session.room.model.message.PollType
import org.matrix.android.sdk.api.session.room.model.relation.RelationService
import org.matrix.android.sdk.api.session.room.timeline.TimelineEvent
import org.matrix.android.sdk.api.util.Cancelable
import org.matrix.android.sdk.api.util.NoOpCancellable
import org.matrix.android.sdk.api.util.Optional
import org.matrix.android.sdk.api.util.toOptional
import org.matrix.android.sdk.internal.database.mapper.asDomain
import org.matrix.android.sdk.internal.database.model.EventAnnotationsSummaryEntity
import org.matrix.android.sdk.internal.database.query.where
import org.matrix.android.sdk.internal.di.SessionDatabase
import org.matrix.android.sdk.internal.session.room.send.LocalEchoEventFactory
import org.matrix.android.sdk.internal.session.room.send.queue.EventSenderProcessor
import org.matrix.android.sdk.internal.session.room.timeline.TimelineEventDataSource
import org.matrix.android.sdk.internal.util.fetchCopyMap
import timber.log.Timber

internal class DefaultRelationService @AssistedInject constructor(
        @Assisted private val roomId: String,
        private val eventEditor: EventEditor,
        private val eventSenderProcessor: EventSenderProcessor,
        private val eventFactory: LocalEchoEventFactory,
        private val findReactionEventForUndoTask: FindReactionEventForUndoTask,
        private val fetchEditHistoryTask: FetchEditHistoryTask,
<<<<<<< HEAD
        private val timelineEventMapper: TimelineEventMapper,
=======
        private val fetchThreadTimelineTask: FetchThreadTimelineTask,
        private val timelineEventDataSource: TimelineEventDataSource,
>>>>>>> dd0d2e81
        @SessionDatabase private val monarchy: Monarchy
) : RelationService {

    @AssistedFactory
    interface Factory {
        fun create(roomId: String): DefaultRelationService
    }

    override fun sendReaction(targetEventId: String, reaction: String): Cancelable {
        val targetTimelineEvent = timelineEventDataSource.getTimelineEvent(roomId, targetEventId)
        return if (targetTimelineEvent
                        ?.annotations
                        ?.reactionsSummary
                        .orEmpty()
                        .none { it.addedByMe && it.key == reaction }) {
            val event = eventFactory.createReactionEvent(roomId, targetEventId, reaction)
                    .also { saveLocalEcho(it) }
            eventSenderProcessor.postEvent(event, false /* reaction are not encrypted*/)
        } else {
            Timber.w("Reaction already added")
            NoOpCancellable
        }
    }

    override suspend fun undoReaction(targetEventId: String, reaction: String): Cancelable {
        val params = FindReactionEventForUndoTask.Params(
                roomId,
                targetEventId,
                reaction
        )

        val data = findReactionEventForUndoTask.executeRetry(params, Int.MAX_VALUE)

        return if (data.redactEventId == null) {
            Timber.w("Cannot find reaction to undo (not yet synced?)")
            // TODO?
            NoOpCancellable
        } else {
            val redactEvent = eventFactory.createRedactEvent(roomId, data.redactEventId, null)
                    .also { saveLocalEcho(it) }
            eventSenderProcessor.postRedaction(redactEvent, null)
        }
    }

    override fun editPoll(targetEvent: TimelineEvent,
                          pollType: PollType,
                          question: String,
                          options: List<String>): Cancelable {
        return eventEditor.editPoll(targetEvent, pollType, question, options)
    }

    override fun editTextMessage(targetEvent: TimelineEvent,
                                 msgType: String,
                                 newBodyText: CharSequence,
                                 newBodyAutoMarkdown: Boolean,
                                 compatibilityBodyText: String): Cancelable {
        return eventEditor.editTextMessage(targetEvent, msgType, newBodyText, newBodyAutoMarkdown, compatibilityBodyText)
    }

    override fun editReply(replyToEdit: TimelineEvent,
                           originalTimelineEvent: TimelineEvent,
                           newBodyText: String,
                           compatibilityBodyText: String): Cancelable {
        return eventEditor.editReply(replyToEdit, originalTimelineEvent, newBodyText, compatibilityBodyText)
    }

    override suspend fun fetchEditHistory(eventId: String): List<Event> {
        return fetchEditHistoryTask.execute(FetchEditHistoryTask.Params(roomId, eventId))
    }

    override fun replyToMessage(
            eventReplied: TimelineEvent,
            replyText: CharSequence,
            autoMarkdown: Boolean,
            showInThread: Boolean,
            rootThreadEventId: String?
    ): Cancelable? {
        val event = eventFactory.createReplyTextEvent(
                roomId = roomId,
                eventReplied = eventReplied,
                replyText = replyText,
                autoMarkdown = autoMarkdown,
                rootThreadEventId = rootThreadEventId,
                showInThread = showInThread)
                ?.also { saveLocalEcho(it) }
                ?: return null

        return eventSenderProcessor.postEvent(event)
    }

    override fun getEventAnnotationsSummary(eventId: String): EventAnnotationsSummary? {
        return monarchy.fetchCopyMap(
                { EventAnnotationsSummaryEntity.where(it, roomId, eventId).findFirst() },
                { entity, _ ->
                    entity.asDomain()
                }
        )
    }

    override fun getEventAnnotationsSummaryLive(eventId: String): LiveData<Optional<EventAnnotationsSummary>> {
        val liveData = monarchy.findAllMappedWithChanges(
                { EventAnnotationsSummaryEntity.where(it, roomId, eventId) },
                { it.asDomain() }
        )
        return Transformations.map(liveData) { results ->
            results.firstOrNull().toOptional()
        }
    }

    override fun replyInThread(
            rootThreadEventId: String,
            replyInThreadText: CharSequence,
            msgType: String,
            autoMarkdown: Boolean,
            formattedText: String?,
            eventReplied: TimelineEvent?): Cancelable? {
        val event = if (eventReplied != null) {
            // Reply within a thread
            eventFactory.createReplyTextEvent(
                    roomId = roomId,
                    eventReplied = eventReplied,
                    replyText = replyInThreadText,
                    autoMarkdown = autoMarkdown,
                    rootThreadEventId = rootThreadEventId,
                    showInThread = false
            )
                    ?.also {
                        saveLocalEcho(it)
                    }
                    ?: return null
        } else {
            // Normal thread reply
            eventFactory.createThreadTextEvent(
                    rootThreadEventId = rootThreadEventId,
                    roomId = roomId,
                    text = replyInThreadText,
                    msgType = msgType,
                    autoMarkdown = autoMarkdown,
                    formattedText = formattedText)
                    .also {
                        saveLocalEcho(it)
                    }
        }
        return eventSenderProcessor.postEvent(event)
    }

    /**
     * Saves the event in database as a local echo.
     * SendState is set to UNSENT and it's added to a the sendingTimelineEvents list of the room.
     * The sendingTimelineEvents is checked on new sync and will remove the local echo if an event with
     * the same transaction id is received (in unsigned data)
     */
    private fun saveLocalEcho(event: Event) {
        eventFactory.createLocalEcho(event)
    }
}<|MERGE_RESOLUTION|>--- conflicted
+++ resolved
@@ -47,12 +47,7 @@
         private val eventFactory: LocalEchoEventFactory,
         private val findReactionEventForUndoTask: FindReactionEventForUndoTask,
         private val fetchEditHistoryTask: FetchEditHistoryTask,
-<<<<<<< HEAD
-        private val timelineEventMapper: TimelineEventMapper,
-=======
-        private val fetchThreadTimelineTask: FetchThreadTimelineTask,
         private val timelineEventDataSource: TimelineEventDataSource,
->>>>>>> dd0d2e81
         @SessionDatabase private val monarchy: Monarchy
 ) : RelationService {
 
