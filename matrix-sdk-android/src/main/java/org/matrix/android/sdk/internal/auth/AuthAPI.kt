/*
 * Copyright 2020 The Matrix.org Foundation C.I.C.
 *
 * Licensed under the Apache License, Version 2.0 (the "License");
 * you may not use this file except in compliance with the License.
 * You may obtain a copy of the License at
 *
 * http://www.apache.org/licenses/LICENSE-2.0
 *
 * Unless required by applicable law or agreed to in writing, software
 * distributed under the License is distributed on an "AS IS" BASIS,
 * WITHOUT WARRANTIES OR CONDITIONS OF ANY KIND, either express or implied.
 * See the License for the specific language governing permissions and
 * limitations under the License.
 */

package org.matrix.android.sdk.internal.auth

import org.matrix.android.sdk.api.auth.data.Credentials
<<<<<<< HEAD
=======
import org.matrix.android.sdk.api.util.JsonDict
>>>>>>> 7f96749d
import org.matrix.android.sdk.internal.auth.data.Availability
import org.matrix.android.sdk.internal.auth.data.LoginFlowResponse
import org.matrix.android.sdk.internal.auth.data.PasswordLoginParams
import org.matrix.android.sdk.internal.auth.data.RiotConfig
import org.matrix.android.sdk.internal.auth.data.TokenLoginParams
import org.matrix.android.sdk.internal.auth.login.ResetPasswordMailConfirmed
import org.matrix.android.sdk.internal.auth.registration.AddThreePidRegistrationParams
import org.matrix.android.sdk.internal.auth.registration.AddThreePidRegistrationResponse
import org.matrix.android.sdk.internal.auth.registration.RegistrationParams
import org.matrix.android.sdk.internal.auth.registration.SuccessResult
import org.matrix.android.sdk.internal.auth.registration.ValidationCodeBody
import org.matrix.android.sdk.internal.auth.version.Versions
import org.matrix.android.sdk.internal.network.NetworkConstants
import retrofit2.http.Body
import retrofit2.http.GET
import retrofit2.http.Headers
import retrofit2.http.POST
import retrofit2.http.Path
import retrofit2.http.Query
import retrofit2.http.Url

/**
 * The login REST API.
 */
internal interface AuthAPI {
    /**
     * Get a Riot config file, using the name including the domain
     */
    @GET("config.{domain}.json")
    suspend fun getRiotConfigDomain(@Path("domain") domain: String): RiotConfig

    /**
     * Get a Riot config file
     */
    @GET("config.json")
    suspend fun getRiotConfig(): RiotConfig

    /**
     * Get the version information of the homeserver
     */
    @GET(NetworkConstants.URI_API_PREFIX_PATH_ + "versions")
    suspend fun versions(): Versions

    /**
     * Register to the homeserver, or get error 401 with a RegistrationFlowResponse object if registration is incomplete
     * Ref: https://matrix.org/docs/spec/client_server/latest#account-registration-and-management
     */
    @POST(NetworkConstants.URI_API_PREFIX_PATH_R0 + "register")
    suspend fun register(@Body registrationParams: RegistrationParams): Credentials

    /**
     * Checks to see if a username is available, and valid, for the server.
     */
    @GET(NetworkConstants.URI_API_PREFIX_PATH_R0 + "register/available")
    suspend fun registerAvailable(@Query("username") username: String): Availability
<<<<<<< HEAD
=======

    /**
     * Get the combined profile information for this user.
     * This API may be used to fetch the user's own profile information or other users; either locally or on remote homeservers.
     * This API may return keys which are not limited to displayname or avatar_url.
     * @param userId the user id to fetch profile info
     */
    @GET(NetworkConstants.URI_API_PREFIX_PATH_R0 + "profile/{userId}")
    suspend fun getProfile(@Path("userId") userId: String): JsonDict
>>>>>>> 7f96749d

    /**
     * Add 3Pid during registration
     * Ref: https://gist.github.com/jryans/839a09bf0c5a70e2f36ed990d50ed928
     * https://github.com/matrix-org/matrix-doc/pull/2290
     */
    @POST(NetworkConstants.URI_API_PREFIX_PATH_R0 + "register/{threePid}/requestToken")
    suspend fun add3Pid(@Path("threePid") threePid: String,
                        @Body params: AddThreePidRegistrationParams): AddThreePidRegistrationResponse

    /**
     * Validate 3pid
     */
    @POST
    suspend fun validate3Pid(@Url url: String,
                             @Body params: ValidationCodeBody): SuccessResult

    /**
     * Get the supported login flow
     * Ref: https://matrix.org/docs/spec/client_server/latest#get-matrix-client-r0-login
     */
    @GET(NetworkConstants.URI_API_PREFIX_PATH_R0 + "login")
    suspend fun getLoginFlows(): LoginFlowResponse

    /**
     * Pass params to the server for the current login phase.
     * Set all the timeouts to 1 minute
     *
     * @param loginParams the login parameters
     */
    @Headers("CONNECT_TIMEOUT:60000", "READ_TIMEOUT:60000", "WRITE_TIMEOUT:60000")
    @POST(NetworkConstants.URI_API_PREFIX_PATH_R0 + "login")
    suspend fun login(@Body loginParams: PasswordLoginParams): Credentials

    // Unfortunately we cannot use interface for @Body parameter, so I duplicate the method for the type TokenLoginParams
    @Headers("CONNECT_TIMEOUT:60000", "READ_TIMEOUT:60000", "WRITE_TIMEOUT:60000")
    @POST(NetworkConstants.URI_API_PREFIX_PATH_R0 + "login")
    suspend fun login(@Body loginParams: TokenLoginParams): Credentials

    /**
     * Ask the homeserver to reset the password associated with the provided email.
     */
    @POST(NetworkConstants.URI_API_PREFIX_PATH_R0 + "account/password/email/requestToken")
    suspend fun resetPassword(@Body params: AddThreePidRegistrationParams): AddThreePidRegistrationResponse

    /**
     * Ask the homeserver to reset the password with the provided new password once the email is validated.
     */
    @POST(NetworkConstants.URI_API_PREFIX_PATH_R0 + "account/password")
    suspend fun resetPasswordMailConfirmed(@Body params: ResetPasswordMailConfirmed)
}<|MERGE_RESOLUTION|>--- conflicted
+++ resolved
@@ -17,10 +17,7 @@
 package org.matrix.android.sdk.internal.auth
 
 import org.matrix.android.sdk.api.auth.data.Credentials
-<<<<<<< HEAD
-=======
 import org.matrix.android.sdk.api.util.JsonDict
->>>>>>> 7f96749d
 import org.matrix.android.sdk.internal.auth.data.Availability
 import org.matrix.android.sdk.internal.auth.data.LoginFlowResponse
 import org.matrix.android.sdk.internal.auth.data.PasswordLoginParams
@@ -76,8 +73,6 @@
      */
     @GET(NetworkConstants.URI_API_PREFIX_PATH_R0 + "register/available")
     suspend fun registerAvailable(@Query("username") username: String): Availability
-<<<<<<< HEAD
-=======
 
     /**
      * Get the combined profile information for this user.
@@ -87,7 +82,6 @@
      */
     @GET(NetworkConstants.URI_API_PREFIX_PATH_R0 + "profile/{userId}")
     suspend fun getProfile(@Path("userId") userId: String): JsonDict
->>>>>>> 7f96749d
 
     /**
      * Add 3Pid during registration
