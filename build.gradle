// Top-level build file where you can add configuration options common to all sub-projects/modules.

buildscript {
    apply from: 'dependencies.gradle'
    apply from: 'dependencies_groups.gradle'

    repositories {
        google()
        maven {
            url "https://plugins.gradle.org/m2/"
        }
    }

    dependencies {
        // Release notes of Android Gradle Plugin (AGP):
        // https://developer.android.com/studio/releases/gradle-plugin
        classpath libs.gradle.gradlePlugin
        classpath libs.gradle.kotlinPlugin
        classpath libs.gradle.hiltPlugin
        classpath 'com.google.gms:google-services:4.3.10'
        classpath 'org.sonarsource.scanner.gradle:sonarqube-gradle-plugin:3.3'
        classpath 'com.google.android.gms:oss-licenses-plugin:0.10.4'
        classpath "com.likethesalad.android:string-reference:1.2.2"

        // NOTE: Do not place your application dependencies here; they belong
        // in the individual module build.gradle files
    }
}

// ktlint Plugin
plugins {
    id "org.jlleitschuh.gradle.ktlint" version "10.2.0"
}

allprojects {
    apply plugin: "org.jlleitschuh.gradle.ktlint"

    repositories {
        // For olm library.
        maven {
            url 'https://gitlab.matrix.org/api/v4/projects/27/packages/maven'
            content {
                groups.olm.regex.each { includeGroupByRegex it }
                groups.olm.group.each { includeGroup it }
            }
        }
        maven {
            url 'https://jitpack.io'
            content {
<<<<<<< HEAD
                // Use this repo only for olm library
                includeGroupByRegex "org\\.matrix\\.gitlab\\.matrix-org"
                // And also for FilePicker
                includeGroupByRegex "com\\.github\\.jaiselrahman"
                // And monarchy
                includeGroupByRegex "com\\.github\\.Zhuinden"
                // And ucrop
                includeGroupByRegex "com\\.github\\.yalantis"
                // JsonViewer
                includeGroupByRegex 'com\\.github\\.BillCarsonFr'
                // PhotoView
                includeGroupByRegex 'com\\.github\\.chrisbanes'
                // PFLockScreen-Android
                includeGroupByRegex 'com\\.github\\.vector-im'
                // DraggableView
                includeGroupByRegex 'com\\.github\\.hyuwah'

                // UnifiedPush
                includeGroupByRegex 'com\\.github\\.UnifiedPush'
                // SchildiChat
                includeGroupByRegex 'com\\.github\\.SchildiChat'

                // Chat effects
                includeGroupByRegex 'com\\.github\\.jetradarmobile'
                includeGroupByRegex 'nl\\.dionsegijn'

                // Voice RecordView
                includeGroupByRegex 'com\\.github\\.Armen101'
=======
                groups.jitpack.regex.each { includeGroupByRegex it }
                groups.jitpack.group.each { includeGroup it }
>>>>>>> 1695fde1
            }
        }
        // Jitsi repo
        maven {
            url "https://github.com/vector-im/jitsi_libre_maven/raw/main/android-sdk-3.10.0"
            // Note: to test Jitsi release you can use a local file like this:
            // url "file:///Users/bmarty/workspaces/jitsi_libre_maven/android-sdk-3.10.0"
            content {
                groups.jitsi.regex.each { includeGroupByRegex it }
                groups.jitsi.group.each { includeGroup it }
            }
        }
        google {
            content {
                groups.google.regex.each { includeGroupByRegex it }
                groups.google.group.each { includeGroup it }
            }
        }
        mavenCentral {
            content {
                groups.mavenCentral.regex.each { includeGroupByRegex it }
                groups.mavenCentral.group.each { includeGroup it }
            }
        }
        //noinspection JcenterRepositoryObsolete
        jcenter {
            content {
                groups.jcenter.regex.each { includeGroupByRegex it }
                groups.jcenter.group.each { includeGroup it }
            }
        }
    }

    tasks.withType(org.jetbrains.kotlin.gradle.tasks.KotlinCompile).all {
        // Warnings are potential errors, so stop ignoring them
        // You can override by passing `-PallWarningsAsErrors=false` in the command line
        kotlinOptions.allWarningsAsErrors = project.getProperties().getOrDefault("allWarningsAsErrors", "true").toBoolean()
    }

    // Fix "Java heap space" issue
    tasks.withType(org.jlleitschuh.gradle.ktlint.tasks.BaseKtLintCheckTask).configureEach {
        it.workerMaxHeapSize.set("2G")
    }

    // See https://github.com/JLLeitschuh/ktlint-gradle#configuration
    ktlint {
        android = true
        ignoreFailures = false
        enableExperimentalRules = true
        // display the corresponding rule
        verbose = true
        disabledRules = [
                "spacing-between-declarations-with-comments",
                "no-multi-spaces",
                "experimental:spacing-between-declarations-with-annotations",
                "experimental:annotation"
        ]
    }
}

task clean(type: Delete) {
    delete rootProject.buildDir
}

apply plugin: 'org.sonarqube'

// To run a sonar analysis:
// Run './gradlew sonarqube -Dsonar.login=<REPLACE_WITH_SONAR_KEY>'
// The SONAR_KEY is stored in passbolt

sonarqube {
    properties {
        property "sonar.projectName", "Element-Android"
        property "sonar.projectKey", "im.vector.app.android"
        property "sonar.host.url", "https://sonarcloud.io"
        property "sonar.projectVersion", project(":vector").android.defaultConfig.versionName
        property "sonar.sourceEncoding", "UTF-8"
        property "sonar.links.homepage", "https://github.com/vector-im/element-android/"
        property "sonar.links.ci", "https://buildkite.com/matrix-dot-org/element-android"
        property "sonar.links.scm", "https://github.com/vector-im/element-android/"
        property "sonar.links.issue", "https://github.com/vector-im/element-android/issues"
        property "sonar.organization", "new_vector_ltd_organization"
        property "sonar.login", project.hasProperty("SONAR_LOGIN") ? SONAR_LOGIN : "invalid"
    }
}

project(":vector") {
    sonarqube {
        properties {
            property "sonar.sources", project(":vector").android.sourceSets.main.java.srcDirs
            // exclude source code from analyses separated by a colon (:)
            // Exclude Java source
            property "sonar.exclusions", "**/BugReporterMultipartBody.java"
        }
    }
}

project(":diff-match-patch") {
    sonarqube {
        skipProject = true
    }
}

//project(":matrix-sdk-android") {
//    sonarqube {
//        properties {
//            property "sonar.sources", project(":matrix-sdk-android").android.sourceSets.main.java.srcDirs
//            // exclude source code from analyses separated by a colon (:)
//            // property "sonar.exclusions", "**/*.*"
//        }
//    }
//}
//
//project(":matrix-sdk-android-rx") {
//    sonarqube {
//        properties {
//            property "sonar.sources", project(":matrix-sdk-android-rx").android.sourceSets.main.java.srcDirs
//            // exclude source code from analyses separated by a colon (:)
//            // property "sonar.exclusions", "**/*.*"
//        }
//    }
//}<|MERGE_RESOLUTION|>--- conflicted
+++ resolved
@@ -47,39 +47,8 @@
         maven {
             url 'https://jitpack.io'
             content {
-<<<<<<< HEAD
-                // Use this repo only for olm library
-                includeGroupByRegex "org\\.matrix\\.gitlab\\.matrix-org"
-                // And also for FilePicker
-                includeGroupByRegex "com\\.github\\.jaiselrahman"
-                // And monarchy
-                includeGroupByRegex "com\\.github\\.Zhuinden"
-                // And ucrop
-                includeGroupByRegex "com\\.github\\.yalantis"
-                // JsonViewer
-                includeGroupByRegex 'com\\.github\\.BillCarsonFr'
-                // PhotoView
-                includeGroupByRegex 'com\\.github\\.chrisbanes'
-                // PFLockScreen-Android
-                includeGroupByRegex 'com\\.github\\.vector-im'
-                // DraggableView
-                includeGroupByRegex 'com\\.github\\.hyuwah'
-
-                // UnifiedPush
-                includeGroupByRegex 'com\\.github\\.UnifiedPush'
-                // SchildiChat
-                includeGroupByRegex 'com\\.github\\.SchildiChat'
-
-                // Chat effects
-                includeGroupByRegex 'com\\.github\\.jetradarmobile'
-                includeGroupByRegex 'nl\\.dionsegijn'
-
-                // Voice RecordView
-                includeGroupByRegex 'com\\.github\\.Armen101'
-=======
                 groups.jitpack.regex.each { includeGroupByRegex it }
                 groups.jitpack.group.each { includeGroup it }
->>>>>>> 1695fde1
             }
         }
         // Jitsi repo
